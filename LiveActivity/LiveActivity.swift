import ActivityKit
import Charts
import Foundation
import SwiftUI
import WidgetKit

private enum Size {
    case minimal
    case compact
    case expanded
}

enum GlucoseUnits: String, Equatable {
    case mgdL = "mg/dL"
    case mmolL = "mmol/L"

    static let exchangeRate: Decimal = 0.0555
}

func rounded(_ value: Decimal, scale: Int, roundingMode: NSDecimalNumber.RoundingMode) -> Decimal {
    var result = Decimal()
    var toRound = value
    NSDecimalRound(&result, &toRound, scale, roundingMode)
    return result
}

extension Int {
    var asMmolL: Decimal {
        rounded(Decimal(self) * GlucoseUnits.exchangeRate, scale: 1, roundingMode: .plain)
    }

    var formattedAsMmolL: String {
        NumberFormatter.glucoseFormatter.string(from: asMmolL as NSDecimalNumber) ?? "\(asMmolL)"
    }
}

extension Decimal {
    var asMmolL: Decimal {
        rounded(self * GlucoseUnits.exchangeRate, scale: 1, roundingMode: .plain)
    }

    var asMgdL: Decimal {
        rounded(self / GlucoseUnits.exchangeRate, scale: 0, roundingMode: .plain)
    }

    var formattedAsMmolL: String {
        NumberFormatter.glucoseFormatter.string(from: asMmolL as NSDecimalNumber) ?? "\(asMmolL)"
    }
}

extension NumberFormatter {
    static let glucoseFormatter: NumberFormatter = {
        let formatter = NumberFormatter()
        formatter.locale = Locale.current
        formatter.numberStyle = .decimal
        formatter.minimumFractionDigits = 1
        formatter.maximumFractionDigits = 1
        return formatter
    }()
}

struct LiveActivity: Widget {
    private let dateFormatter: DateFormatter = {
        var f = DateFormatter()
        f.dateStyle = .none
        f.timeStyle = .short
        return f
    }()

    private var bolusFormatter: NumberFormatter {
        let formatter = NumberFormatter()
        formatter.numberStyle = .decimal
        formatter.maximumFractionDigits = 2
        formatter.decimalSeparator = "."
        return formatter
    }

    private var carbsFormatter: NumberFormatter {
        let formatter = NumberFormatter()
        formatter.numberStyle = .decimal
        formatter.maximumFractionDigits = 0
        return formatter
    }

    @ViewBuilder private func changeLabel(context: ActivityViewContext<LiveActivityAttributes>) -> some View {
        if !context.state.change.isEmpty {
            Text(context.state.change).foregroundStyle(.primary.opacity(0.5)).font(.headline)
                .strikethrough(context.isStale, pattern: .solid, color: .red.opacity(0.6))
        } else {
            Text("--")
        }
    }

    @ViewBuilder func mealLabel(
        context: ActivityViewContext<LiveActivityAttributes>,
        additionalState: LiveActivityAttributes.ContentAdditionalState
    ) -> some View {
        HStack {
            VStack(alignment: .leading, spacing: 1, content: {
                HStack {
                    Image(systemName: "fork.knife")
                        .font(.title3)
                        .foregroundColor(.yellow)
                }
                HStack {
                    Image(systemName: "syringe.fill")
                        .font(.title3)
                        .foregroundColor(.blue)
                }
            })
            VStack(alignment: .trailing, spacing: 1, content: {
                HStack {
                    Text(
                        carbsFormatter.string(from: additionalState.cob as NSNumber) ?? "--"
                    ).fontWeight(.bold).font(.headline).strikethrough(context.isStale, pattern: .solid, color: .red.opacity(0.6))
                    Text(NSLocalizedString(" g", comment: "grams of carbs")).foregroundStyle(.secondary).font(.footnote)
                }
                HStack {
                    Text(
                        bolusFormatter.string(from: additionalState.iob as NSNumber) ?? "--"
                    ).font(.headline).fontWeight(.bold).strikethrough(context.isStale, pattern: .solid, color: .red.opacity(0.6))
                    Text(NSLocalizedString(" U", comment: "Unit in number of units delivered (keep the space character!)"))
                        .foregroundStyle(.secondary).font(.footnote)
                }
            })
            VStack(alignment: .trailing, spacing: 1, content: {
                if additionalState.isOverrideActive {
                    Image(systemName: "person.crop.circle.fill.badge.checkmark")
                        .font(.title3)
                }
            })
        }
    }

    @ViewBuilder func trend(context: ActivityViewContext<LiveActivityAttributes>) -> some View {
        if context.isStale {
            Text("--")
        } else {
            if let trendSystemImage = context.state.direction {
                Image(systemName: trendSystemImage)
            }
        }
    }

    private func expiredLabel() -> some View {
        Text("Live Activity Expired. Open Trio to Refresh")
            .minimumScaleFactor(0.01)
    }

    private func updatedLabel(context: ActivityViewContext<LiveActivityAttributes>) -> Text {
        let text = Text("Updated: \(dateFormatter.string(from: context.state.date))")
            .font(.caption2)
        if context.isStale {
            // foregroundStyle is not available in <iOS 17 hence the check here
            if #available(iOSApplicationExtension 17.0, *) {
                return text.bold().foregroundStyle(.red)
            } else {
                return text.bold().foregroundColor(.red)
            }
        } else {
            if #available(iOSApplicationExtension 17.0, *) {
                return text.bold().foregroundStyle(.secondary)
            } else {
                return text.bold().foregroundColor(.red)
            }
        }
    }

    @ViewBuilder private func bgLabel(
        context: ActivityViewContext<LiveActivityAttributes>,
        additionalState: LiveActivityAttributes.ContentAdditionalState
    ) -> some View {
        HStack(alignment: .center) {
            Text(context.state.bg)
                .fontWeight(.bold)
                .font(.largeTitle)
                .strikethrough(context.isStale, pattern: .solid, color: .red.opacity(0.6))
            Text(additionalState.unit).foregroundStyle(.secondary).font(.subheadline).offset(x: -5, y: 5)
        }
    }

    private func bgAndTrend(context: ActivityViewContext<LiveActivityAttributes>, size: Size) -> (some View, Int) {
        var characters = 0

        let bgText = context.state.bg
        characters += bgText.count

        // narrow mode is for the minimal dynamic island view
        // there is not enough space to show all three arrow there
        // and everything has to be squeezed together to some degree
        // only display the first arrow character and make it red in case there were more characters
        var directionText: String?
        var warnColor: Color?
        if let direction = context.state.direction {
            if size == .compact {
                directionText = String(direction[direction.startIndex ... direction.startIndex])

                if direction.count > 1 {
                    warnColor = Color.red
                }
            } else {
                directionText = direction
            }

            characters += directionText!.count
        }

        let spacing: CGFloat
        switch size {
        case .minimal: spacing = -1
        case .compact: spacing = 0
        case .expanded: spacing = 3
        }

        let stack = HStack(spacing: spacing) {
            Text(bgText)
                .strikethrough(context.isStale, pattern: .solid, color: .red.opacity(0.6))
            if let direction = directionText {
                let text = Text(direction)
                switch size {
                case .minimal:
                    let scaledText = text.scaleEffect(x: 0.7, y: 0.7, anchor: .leading)
                    if let warnColor {
                        scaledText.foregroundStyle(warnColor)
                    } else {
                        scaledText
                    }
                case .compact:
                    text.scaleEffect(x: 0.8, y: 0.8, anchor: .leading).padding(.trailing, -3)

                case .expanded:
                    text.scaleEffect(x: 0.7, y: 0.7, anchor: .leading).padding(.trailing, -5)
                }
            }
        }
        .foregroundStyle(context.isStale ? Color.primary.opacity(0.5) : Color.primary)

        return (stack, characters)
    }

    @ViewBuilder func trendArrow(
        context: ActivityViewContext<LiveActivityAttributes>,
        additionalState: LiveActivityAttributes.ContentAdditionalState
    ) -> some View {
        let gradient = LinearGradient(colors: [
            Color(red: 0.6235294118, green: 0.4235294118, blue: 0.9803921569),
            Color(red: 0.4862745098, green: 0.5450980392, blue: 0.9529411765),
            Color(red: 0.3411764706, green: 0.6666666667, blue: 0.9254901961),
            Color(red: 0.262745098, green: 0.7333333333, blue: 0.9137254902)
        ], startPoint: .leading, endPoint: .trailing)

        if !context.isStale {
            Image(systemName: "arrow.right")
                .font(.title)
                .rotationEffect(.degrees(additionalState.rotationDegrees))
                .foregroundStyle(gradient)
        }
    }

    @ViewBuilder func chart(
        context: ActivityViewContext<LiveActivityAttributes>,
        additionalState: LiveActivityAttributes.ContentAdditionalState
    ) -> some View {
        if context.isStale {
            Text("No data available")
        } else {
            // Determine scale
            let min = min(additionalState.chart.min() ?? 45, 40) - 20
            let max = max(additionalState.chart.max() ?? 270, 300) + 50

            let yAxisRuleMarkMin = additionalState.unit == "mg/dL" ? additionalState.lowGlucose : additionalState.lowGlucose
                .asMmolL
            let yAxisRuleMarkMax = additionalState.unit == "mg/dL" ? additionalState.highGlucose : additionalState.highGlucose
                .asMmolL

            Chart {
                RuleMark(y: .value("Low", yAxisRuleMarkMin))
                    .lineStyle(.init(lineWidth: 0.5, dash: [5]))
                RuleMark(y: .value("High", yAxisRuleMarkMax))
                    .lineStyle(.init(lineWidth: 0.5, dash: [5]))

                ForEach(additionalState.chart.indices, id: \.self) { index in
                    let currentValue = additionalState.chart[index]
                    let displayValue = additionalState.unit == "mg/dL" ? currentValue : currentValue.asMmolL
                    let chartDate = additionalState.chartDate[index] ?? Date()
                    let pointMark = PointMark(
                        x: .value("Time", chartDate),
                        y: .value("Value", displayValue)
                    ).symbolSize(15)

<<<<<<< HEAD
                    // let color = setBGColor(bgValue: Int(currentValue), highBGColorValue: additionalState.highGlucose, lowBGColorValue: additionalState.lowGlucose, dynamicBGColor: additionalState.dynamicBGColor)

                    let color = setBGColor(
                        bgValue: Int(currentValue),
                        highBGColorValue: Decimal(additionalState.highGlucose),
                        lowBGColorValue: Decimal(additionalState.lowGlucose),
                        dynamicBGColor: additionalState.dynamicBGColor
                    )

                    pointMark.foregroundStyle(color)
=======
                    if displayValue > yAxisRuleMarkMax {
                        pointMark.foregroundStyle(Color.orange.gradient)
                    } else if displayValue < yAxisRuleMarkMin {
                        pointMark.foregroundStyle(Color.red.gradient)
                    } else {
                        pointMark.foregroundStyle(Color.green.gradient)
                    }
>>>>>>> 3246be15
                }
            }
            .chartYAxis {
                AxisMarks(position: .trailing) { _ in
                    AxisGridLine(stroke: .init(lineWidth: 0.2, dash: [2, 3])).foregroundStyle(Color.white)
                    AxisValueLabel().foregroundStyle(.secondary).font(.footnote)
                }
            }
            .chartYScale(domain: additionalState.unit == "mg/dL" ? min ... max : min.asMmolL ... max.asMmolL)
            .chartXAxis {
                AxisMarks(position: .automatic) { _ in
                    AxisGridLine(stroke: .init(lineWidth: 0.2, dash: [2, 3])).foregroundStyle(Color.white)
                }
            }
        }
    }

    @ViewBuilder func content(context: ActivityViewContext<LiveActivityAttributes>) -> some View {
        if let detailedViewState = context.state.detailedViewState {
            HStack(spacing: 12) {
                chart(context: context, additionalState: detailedViewState).frame(maxWidth: UIScreen.main.bounds.width / 1.8)
                VStack(alignment: .leading) {
                    Spacer()
                    bgLabel(context: context, additionalState: detailedViewState)
                    HStack {
                        changeLabel(context: context)
                        trendArrow(context: context, additionalState: detailedViewState)
                    }
                    mealLabel(context: context, additionalState: detailedViewState).padding(.bottom, 8)
                    updatedLabel(context: context).padding(.bottom, 10)
                }
            }
            .privacySensitive()
            .padding(.all, 14)
            .imageScale(.small)
            .foregroundColor(Color.white)
            .activityBackgroundTint(Color.black.opacity(0.8))
        } else {
            Group {
                if context.state.isInitialState {
                    // add vertical and horizontal spacers around the label to ensure that the live activity view gets filled completely
                    HStack {
                        Spacer()
                        VStack {
                            Spacer()
                            expiredLabel()
                            Spacer()
                        }
                        Spacer()
                    }
                } else {
                    HStack(spacing: 3) {
                        bgAndTrend(context: context, size: .expanded).0.font(.title)
                        Spacer()
                        VStack(alignment: .trailing, spacing: 5) {
                            changeLabel(context: context).font(.title3)
                            updatedLabel(context: context).font(.caption).foregroundStyle(.primary.opacity(0.7))
                        }
                    }
                }
            }
            .privacySensitive()
            .padding(.all, 15)
            // Semantic BackgroundStyle and Color values work here. They adapt to the given interface style (light mode, dark mode)
            // Semantic UIColors do NOT (as of iOS 17.1.1). Like UIColor.systemBackgroundColor (it does not adapt to changes of the interface style)
            // The colorScheme environment varaible that is usually used to detect dark mode does NOT work here (it reports false values)
            .foregroundStyle(Color.primary)
            .background(BackgroundStyle.background.opacity(0.4))
            .activityBackgroundTint(Color.clear)
        }
    }

    func dynamicIsland(context: ActivityViewContext<LiveActivityAttributes>) -> DynamicIsland {
        let bgValueForColor = Int(context.state.bg) ?? 100
        let highGlucose = context.state.detailedViewState?.highGlucose ?? 180
        let lowGlucose = context.state.detailedViewState?.lowGlucose ?? 70
        let dynamicBGColor = context.state.detailedViewState?.dynamicBGColor ?? false

        return DynamicIsland {
            DynamicIslandExpandedRegion(.leading) {
                bgAndTrend(context: context, size: .expanded).0.font(.title2).padding(.leading, 5)
            }
            DynamicIslandExpandedRegion(.trailing) {
                changeLabel(context: context).font(.title2).padding(.trailing, 5)
            }
            DynamicIslandExpandedRegion(.bottom) {
                if context.state.isInitialState {
                    expiredLabel()
                } else if let detailedViewState = context.state.detailedViewState {
                    chart(context: context, additionalState: detailedViewState)
                } else {
                    Group {
                        updatedLabel(context: context).font(.caption).foregroundStyle(Color.secondary)
                    }
                    .frame(
                        maxHeight: .infinity,
                        alignment: .bottom
                    )
                }
            }
            DynamicIslandExpandedRegion(.center) {
                if context.state.detailedViewState != nil {
                    updatedLabel(context: context).font(.caption).foregroundStyle(Color.secondary)
                }
            }
        } compactLeading: {
            // bgAndTrend(context: context, size: .compact).0.padding(.leading, 4)
            HStack(spacing: 1) {
                Image(systemName: "drop.fill")
                    .renderingMode(.template)
                    .foregroundStyle(setBGColor(
                        bgValue: bgValueForColor,
                        highBGColorValue: Decimal(highGlucose),
                        lowBGColorValue: Decimal(lowGlucose),
                        dynamicBGColor: dynamicBGColor
                    ))
                    .baselineOffset(-2)
                Text("\(context.state.bg)")
                    .foregroundStyle(setBGColor(
                        bgValue: bgValueForColor,
                        highBGColorValue: Decimal(highGlucose),
                        lowBGColorValue: Decimal(lowGlucose),
                        dynamicBGColor: dynamicBGColor
                    ))
                    .minimumScaleFactor(0.1)
                    .fontWeight(.bold)
            }
        } compactTrailing: {
            // changeLabel(context: context).padding(.trailing, 4)
            HStack(spacing: -5) {
                Text("\(context.state.direction ?? "--")")
                    .foregroundStyle(setBGColor(
                        bgValue: bgValueForColor,
                        highBGColorValue: Decimal(highGlucose),
                        lowBGColorValue: Decimal(lowGlucose),
                        dynamicBGColor: dynamicBGColor
                    ))
                    .minimumScaleFactor(0.1)
                    .fontWeight(.bold)
                    .baselineOffset(-2)
                Text("\(context.state.change)")
                    .foregroundStyle(setBGColor(
                        bgValue: bgValueForColor,
                        highBGColorValue: Decimal(highGlucose),
                        lowBGColorValue: Decimal(lowGlucose),
                        dynamicBGColor: dynamicBGColor
                    ))
                    .minimumScaleFactor(0.1)
                    .fontWeight(.bold)
            }
        } minimal: {
            let (_label, characterCount) = bgAndTrend(context: context, size: .minimal)
            let label = _label.padding(.leading, 7).padding(.trailing, 3)

            if characterCount < 4 {
                label
            } else if characterCount < 5 {
                label.fontWidth(.condensed)
            } else {
                label.fontWidth(.compressed)
            }
        }
        .widgetURL(URL(string: "Trio://"))
        .keylineTint(Color.purple)
        .contentMargins(.horizontal, 0, for: .minimal)
        .contentMargins(.trailing, 0, for: .compactLeading)
        .contentMargins(.leading, 0, for: .compactTrailing)
    }

    var body: some WidgetConfiguration {
        ActivityConfiguration(for: LiveActivityAttributes.self, content: self.content, dynamicIsland: self.dynamicIsland)
    }
}

private extension LiveActivityAttributes {
    static var preview: LiveActivityAttributes {
        LiveActivityAttributes(startDate: Date())
    }
}

private extension LiveActivityAttributes.ContentState {
    // 0 is the widest digit. Use this to get an upper bound on text width.

    // Use mmol/l notation with decimal point as well for the same reason, it uses up to 4 characters, while mg/dl uses up to 3
    static var testWide: LiveActivityAttributes.ContentState {
        LiveActivityAttributes.ContentState(
            bg: "00.0",
            direction: "→",
            change: "+0.0",
            date: Date(),
            detailedViewState: nil,
            isInitialState: false
        )
    }

    static var testVeryWide: LiveActivityAttributes.ContentState {
        LiveActivityAttributes.ContentState(
            bg: "00.0",
            direction: "↑↑",
            change: "+0.0",
            date: Date(),
            detailedViewState: nil,
            isInitialState: false
        )
    }

    static var testSuperWide: LiveActivityAttributes.ContentState {
        LiveActivityAttributes.ContentState(
            bg: "00.0",
            direction: "↑↑↑",
            change: "+0.0",
            date: Date(),
            detailedViewState: nil,
            isInitialState: false
        )
    }

    // 2 characters for BG, 1 character for change is the minimum that will be shown
    static var testNarrow: LiveActivityAttributes.ContentState {
        LiveActivityAttributes.ContentState(
            bg: "00",
            direction: "↑",
            change: "+0",
            date: Date(),
            detailedViewState: nil,
            isInitialState: false
        )
    }

    static var testMedium: LiveActivityAttributes.ContentState {
        LiveActivityAttributes.ContentState(
            bg: "000",
            direction: "↗︎",
            change: "+00",
            date: Date(),
            detailedViewState: nil,
            isInitialState: false
        )
    }

    static var testExpired: LiveActivityAttributes.ContentState {
        LiveActivityAttributes.ContentState(
            bg: "--",
            direction: nil,
            change: "--",
            date: Date().addingTimeInterval(-60 * 60),
            detailedViewState: nil,
            isInitialState: true
        )
    }
}

@available(iOS 17.0, iOSApplicationExtension 17.0, *)
#Preview("Notification", as: .content, using: LiveActivityAttributes.preview) {
    LiveActivity()
} contentStates: {
    LiveActivityAttributes.ContentState.testSuperWide
    LiveActivityAttributes.ContentState.testVeryWide
    LiveActivityAttributes.ContentState.testWide
    LiveActivityAttributes.ContentState.testMedium
    LiveActivityAttributes.ContentState.testNarrow
    LiveActivityAttributes.ContentState.testExpired
}<|MERGE_RESOLUTION|>--- conflicted
+++ resolved
@@ -288,9 +288,6 @@
                         y: .value("Value", displayValue)
                     ).symbolSize(15)
 
-<<<<<<< HEAD
-                    // let color = setBGColor(bgValue: Int(currentValue), highBGColorValue: additionalState.highGlucose, lowBGColorValue: additionalState.lowGlucose, dynamicBGColor: additionalState.dynamicBGColor)
-
                     let color = setBGColor(
                         bgValue: Int(currentValue),
                         highBGColorValue: Decimal(additionalState.highGlucose),
@@ -299,15 +296,6 @@
                     )
 
                     pointMark.foregroundStyle(color)
-=======
-                    if displayValue > yAxisRuleMarkMax {
-                        pointMark.foregroundStyle(Color.orange.gradient)
-                    } else if displayValue < yAxisRuleMarkMin {
-                        pointMark.foregroundStyle(Color.red.gradient)
-                    } else {
-                        pointMark.foregroundStyle(Color.green.gradient)
-                    }
->>>>>>> 3246be15
                 }
             }
             .chartYAxis {
