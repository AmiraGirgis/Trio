--- conflicted
+++ resolved
@@ -101,6 +101,21 @@
                 LiveActivityChartView(context: context, additionalState: detailedViewState)
                     .frame(maxWidth: UIScreen.main.bounds.width * 0.9)
                     .frame(height: 80)
+                    .overlay(alignment: .topTrailing) {
+                        if detailedViewState.isOverrideActive {
+                            HStack {
+                                Text("\(detailedViewState.overrideName)")
+                                    .font(.footnote)
+                                    .fontWeight(.bold)
+                                    .foregroundStyle(.white)
+                            }
+                            .padding(6)
+                            .background {
+                                RoundedRectangle(cornerRadius: 10)
+                                    .fill(Color.purple.opacity(colorScheme == .dark ? 0.6 : 0.8))
+                            }
+                        }
+                    }
 
                 HStack {
                     ForEach(context.state.itemOrder, id: \.self) { item in
@@ -362,33 +377,9 @@
     }
 }
 
-<<<<<<< HEAD
 // Expanded, minimal, compact view components
 struct LiveActivityExpandedLeadingView: View {
     var context: ActivityViewContext<LiveActivityAttributes>
-=======
-    @ViewBuilder func content(context: ActivityViewContext<LiveActivityAttributes>) -> some View {
-        if let detailedViewState = context.state.detailedViewState {
-            VStack(content: {
-                chart(context: context, additionalState: detailedViewState)
-                    .frame(maxWidth: UIScreen.main.bounds.width * 0.9)
-                    .frame(height: 80)
-                    .overlay(alignment: .topTrailing) {
-                        if detailedViewState.isOverrideActive {
-                            HStack {
-                                Text("\(detailedViewState.overrideName)")
-                                    .font(.footnote)
-                                    .fontWeight(.bold)
-                                    .foregroundStyle(.primary)
-                            }
-                            .padding(6)
-                            .background {
-                                RoundedRectangle(cornerRadius: 10)
-                                    .fill(Color.purple.opacity(0.6))
-                            }
-                        }
-                    }
->>>>>>> f73653a3
 
     var body: some View {
         LiveActivityBGAndTrendView(context: context, size: .expanded).font(.title2).padding(.leading, 5)
