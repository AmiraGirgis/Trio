import CoreData
import Foundation

extension OrefDetermination {
    static func fetch(_ predicate: NSPredicate = .predicateForOneDayAgo) -> NSFetchRequest<OrefDetermination> {
        let request = OrefDetermination.fetchRequest()
        request.sortDescriptors = [NSSortDescriptor(keyPath: \OrefDetermination.deliverAt, ascending: false)]
        request.predicate = predicate
        request.fetchLimit = 1
        return request
    }
}

extension Determination {
    var minPredBGFromReason: Decimal? {
        // Split reason into parts by semicolon and get first part
        let reasonParts = reason.components(separatedBy: "; ").first?.components(separatedBy: ", ") ?? []

        // Find the part that contains "minPredBG"
        if let minPredBGPart = reasonParts.first(where: { $0.contains("minPredBG") }) {
            // Extract the number after "minPredBG"
            let components = minPredBGPart.components(separatedBy: "minPredBG ")
            if let valueComponent = components.dropFirst().first {
                // Get everything after "minPredBG " and convert to Decimal
                let valueString = valueComponent.trimmingCharacters(in: CharacterSet(charactersIn: "0123456789.-").inverted)
                return Decimal(string: valueString)
            }
        }
        return nil
    }
}

extension OrefDetermination {
    var reasonParts: [String] {
        reason?.components(separatedBy: "; ").first?.components(separatedBy: ", ") ?? []
    }

    var reasonConclusion: String {
        reason?.components(separatedBy: "; ").last ?? ""
    }

    var minPredBGFromReason: Decimal? {
        // Find the part that contains "minPredBG"
        if let minPredBGPart = reasonParts.first(where: { $0.contains("minPredBG") }) {
            // Extract the number after "minPredBG"
            let components = minPredBGPart.components(separatedBy: "minPredBG ")
            if let valueComponent = components.dropFirst().first {
                // Get everything after "minPredBG " and convert to Decimal
                let valueString = valueComponent.trimmingCharacters(in: CharacterSet(charactersIn: "0123456789.-").inverted)
                return Decimal(string: valueString)
            }
        }
        return nil
    }
}

extension NSPredicate {
    static var enactedDetermination: NSPredicate {
        let date = Date.halfHourAgo
        return NSPredicate(format: "enacted == %@ AND timestamp >= %@", true as NSNumber, date as NSDate)
    }

    static var determinationsForCobIobCharts: NSPredicate {
        let date = Date.oneDayAgo
        return NSPredicate(format: "deliverAt >= %@", date as NSDate)
    }

    static var enactedDeterminationsNotYetUploadedToNightscout: NSPredicate {
        NSPredicate(
            format: "deliverAt >= %@ AND isUploadedToNS == %@ AND enacted == %@",
            Date.oneDayAgo as NSDate,
            false as NSNumber,
            true as NSNumber
        )
    }

    static var suggestedDeterminationsNotYetUploadedToNightscout: NSPredicate {
        NSPredicate(
            format: "deliverAt >= %@ AND isUploadedToNS == %@ AND (enacted == %@ OR enacted == nil OR enacted != %@)",
            Date.oneDayAgo as NSDate,
            false as NSNumber,
            true as NSNumber,
            true as NSNumber
        )
    }

    static var determinationsForStats: NSPredicate {
        let date = Date.threeMonthsAgo
        return NSPredicate(format: "deliverAt >= %@", date as NSDate)
    }
<<<<<<< HEAD
}

// MARK: - DeterminationDTO and Conformance to ImportableDTO

/// Data Transfer Object for the enacted.json.
struct DeterminationDTO: Decodable, ImportableDTO {
    let tdd: Decimal?
    let threshold: Decimal?
    let timestamp: String?
    let insulinForManualBolus: Decimal?
    let sensitivityRatio: Decimal?
    let predictions: Predictions?
    let received: Bool?
    let currentTarget: Decimal?
    let expectedDelta: Decimal?
    let cob: Int?
    let minDelta: Decimal?
    let bg: Decimal?
    let manualBolusErrorString: Decimal?
    let eventualBG: Decimal?
    let isf: Decimal?
    let rate: Decimal?
    let duration: Decimal?
    let temp: String?
    let insulinReq: Decimal?
    let insulin: Insulin?
    let deliverAt: String?
    let reason: String?
    let iob: Decimal?
    let reservoir: Decimal?

    enum CodingKeys: String, CodingKey {
        case tdd = "TDD"
        case threshold
        case timestamp
        case insulinForManualBolus
        case sensitivityRatio
        case predictions = "predBGs"
        case received = "recieved"
        case currentTarget = "current_target"
        case expectedDelta
        case cob = "COB"
        case minDelta
        case bg
        case manualBolusErrorString
        case eventualBG
        case isf = "ISF"
        case rate
        case duration
        case temp
        case insulinReq
        case insulin
        case deliverAt
        case reason
        case iob = "IOB"
        case reservoir
    }

    // Conformance to ImportableDTO
    typealias ManagedObject = OrefDetermination

    /// Stores the DTO in Core Data by mapping it to the corresponding managed object.
    func store(in context: NSManagedObjectContext) -> OrefDetermination {
        let determinationEntity = OrefDetermination(context: context)
        let dateFormatter = ISO8601DateFormatter()

        determinationEntity.timestamp = timestamp.flatMap { dateFormatter.date(from: $0) }
        determinationEntity.deliverAt = deliverAt.flatMap { dateFormatter.date(from: $0) }
        determinationEntity.cob = cob.map { Int16($0) } ?? 0
        determinationEntity.temp = temp
        determinationEntity.iob = iob.map { NSDecimalNumber(decimal: $0) }
        determinationEntity.minDelta = minDelta.map { NSDecimalNumber(decimal: $0) }
        determinationEntity.expectedDelta = expectedDelta.map { NSDecimalNumber(decimal: $0) }
        determinationEntity.rate = rate.map { NSDecimalNumber(decimal: $0) }
        determinationEntity.reason = reason
        determinationEntity.totalDailyDose = tdd.map { NSDecimalNumber(decimal: $0) }
        determinationEntity.reservoir = reservoir.map { NSDecimalNumber(decimal: $0) }
        determinationEntity.duration = duration.map { NSDecimalNumber(decimal: $0) }
        determinationEntity.currentTarget = currentTarget.map { NSDecimalNumber(decimal: $0) }
        determinationEntity.insulinForManualBolus = insulinForManualBolus.map { NSDecimalNumber(decimal: $0) }
        determinationEntity.sensitivityRatio = sensitivityRatio.map { NSDecimalNumber(decimal: $0) }
        determinationEntity.threshold = threshold.map { NSDecimalNumber(decimal: $0) }
        determinationEntity.eventualBG = eventualBG.map { NSDecimalNumber(decimal: $0) }
        determinationEntity.received = received ?? false
        determinationEntity.insulinReq = insulinReq.map { NSDecimalNumber(decimal: $0) }
        determinationEntity.insulinSensitivity = isf.map { NSDecimalNumber(decimal: $0) }
        determinationEntity.manualBolusErrorString = manualBolusErrorString.map { NSDecimalNumber(decimal: $0) }
        determinationEntity.glucose = bg.map { NSDecimalNumber(decimal: $0) }

        if let predictionData = predictions {
            var forecasts = Set<Forecast>()

            if let iobPredictions = predictionData.iob {
                forecasts.insert(createForecast(context: context, type: "IOB", values: iobPredictions))
            }
            if let ztPredictions = predictionData.zt {
                forecasts.insert(createForecast(context: context, type: "ZT", values: ztPredictions))
            }
            if let uamPredictions = predictionData.uam {
                forecasts.insert(createForecast(context: context, type: "UAM", values: uamPredictions))
            }

            determinationEntity.forecasts = forecasts
        }

        return determinationEntity
    }

    private func createForecast(context: NSManagedObjectContext, type: String, values: [Int]) -> Forecast {
        let forecast = Forecast(context: context)
        forecast.type = type
        forecast.date = Date()
        forecast.forecastValues = Set(values.enumerated().map { index, value in
            let forecastValue = ForecastValue(context: context)
            forecastValue.index = Int32(index)
            forecastValue.value = Int32(value)
            return forecastValue
        })
        return forecast
    }
=======
>>>>>>> 086cbd68
}<|MERGE_RESOLUTION|>--- conflicted
+++ resolved
@@ -88,14 +88,12 @@
         let date = Date.threeMonthsAgo
         return NSPredicate(format: "deliverAt >= %@", date as NSDate)
     }
-<<<<<<< HEAD
 }
 
 // MARK: - DeterminationDTO and Conformance to ImportableDTO
 
 /// Data Transfer Object for the enacted.json.
 struct DeterminationDTO: Decodable, ImportableDTO {
-    let tdd: Decimal?
     let threshold: Decimal?
     let timestamp: String?
     let insulinForManualBolus: Decimal?
@@ -114,14 +112,12 @@
     let duration: Decimal?
     let temp: String?
     let insulinReq: Decimal?
-    let insulin: Insulin?
     let deliverAt: String?
     let reason: String?
     let iob: Decimal?
     let reservoir: Decimal?
 
     enum CodingKeys: String, CodingKey {
-        case tdd = "TDD"
         case threshold
         case timestamp
         case insulinForManualBolus
@@ -140,7 +136,6 @@
         case duration
         case temp
         case insulinReq
-        case insulin
         case deliverAt
         case reason
         case iob = "IOB"
@@ -164,7 +159,6 @@
         determinationEntity.expectedDelta = expectedDelta.map { NSDecimalNumber(decimal: $0) }
         determinationEntity.rate = rate.map { NSDecimalNumber(decimal: $0) }
         determinationEntity.reason = reason
-        determinationEntity.totalDailyDose = tdd.map { NSDecimalNumber(decimal: $0) }
         determinationEntity.reservoir = reservoir.map { NSDecimalNumber(decimal: $0) }
         determinationEntity.duration = duration.map { NSDecimalNumber(decimal: $0) }
         determinationEntity.currentTarget = currentTarget.map { NSDecimalNumber(decimal: $0) }
@@ -209,6 +203,4 @@
         })
         return forecast
     }
-=======
->>>>>>> 086cbd68
 }