import Combine
import Foundation
import HealthKit
import Swinject

protocol HealthKitManager: GlucoseSource {
    /// Check availability HealthKit on current device and user's permissions
    var isAvailableOnCurrentDevice: Bool { get }
    /// Check all needed permissions
    /// Return false if one or more permissions are deny or not choosen
    var areAllowAllPermissions: Bool { get }
    /// Check availability to save data of concrete type to Health store
    func checkAvailabilitySave(objectTypeToHealthStore: HKObjectType) -> Bool
    func checkAvailabilitySaveBG() -> Bool
    /// Requests user to give permissions on using HealthKit
    func requestPermission(completion: ((Bool, Error?) -> Void)?)
    /// Save blood glucose to Health store (dublicate of bg will ignore)
<<<<<<< HEAD
    func saveIfNeeded(bloodGlucoses: [BloodGlucose])
=======
    func saveIfNeeded(bloodGlucose: [BloodGlucose])
>>>>>>> b17b6a95
    /// Create observer for data passing beetwen Health Store and FreeAPS
    func createObserver()
    /// Enable background delivering objects from Apple Health to FreeAPS
    func enableBackgroundDelivery()
}

final class BaseHealthKitManager: HealthKitManager, Injectable {
    private enum Config {
        // unwraped HKObjects
        static var permissions: Set<HKSampleType> { Set([healthBGObject].compactMap { $0 }) }

        // link to object in HealthKit
        static let healthBGObject = HKObjectType.quantityType(forIdentifier: .bloodGlucose)

<<<<<<< HEAD
        static let frequencyBackgroundDeliveryBloodGlucoseFromHealth = HKUpdateFrequency(rawValue: 1)!
        // Meta-data key of FreeASPX data in HealthStore
        static let freeAPSMetaKey = "fromFreeAPSX"
    }

    @Injected() private var glucoseStorage: GlucoseStorage!
    @Injected() private var healthKitStore: HKHealthStore!
    @Injected() private var settingsManager: SettingsManager!

    private let processQueue = DispatchQueue(label: "BaseHealthKitManager.processQueue")
    private var lifetime = Lifetime()

    // BG that will be return Publisher
    @SyncAccess @Persisted(key: "BaseHealthKitManager.newGlucose") private var newGlucose: [BloodGlucose] = []

    // last anchor for HKAnchoredQuery
    private var lastBloodGlucoseQueryAnchor: HKQueryAnchor! {
        set {
            persistedAnchor = (
                try? NSKeyedArchiver.archivedData(withRootObject: newValue as Any, requiringSecureCoding: false)
            ) ?? Data()
        }
        get {
            (try? NSKeyedUnarchiver.unarchiveTopLevelObjectWithData(persistedAnchor) as? HKQueryAnchor) ??
                HKQueryAnchor(fromValue: 0)
        }
    }

=======
        // Meta-data key of FreeASPX data in HealthStore
        static let freeAPSMetaKey = "fromFreeAPSX"
    }

    @Injected() private var glucoseStorage: GlucoseStorage!
    @Injected() private var healthKitStore: HKHealthStore!
    @Injected() private var settingsManager: SettingsManager!

    private let processQueue = DispatchQueue(label: "BaseHealthKitManager.processQueue")
    private var lifetime = Lifetime()

    // BG that will be return Publisher
    @SyncAccess @Persisted(key: "BaseHealthKitManager.newGlucose") private var newGlucose: [BloodGlucose] = []

    // last anchor for HKAnchoredQuery
    private var lastBloodGlucoseQueryAnchor: HKQueryAnchor! {
        set {
            persistedAnchor = (
                try? NSKeyedArchiver.archivedData(withRootObject: newValue as Any, requiringSecureCoding: false)
            ) ?? Data()
        }
        get {
            (try? NSKeyedUnarchiver.unarchiveTopLevelObjectWithData(persistedAnchor) as? HKQueryAnchor) ??
                HKQueryAnchor(fromValue: 0)
        }
    }

>>>>>>> b17b6a95
    @SyncAccess @Persisted(key: "HealthKitManagerAnchor") private var persistedAnchor = Data()

    var isAvailableOnCurrentDevice: Bool {
        HKHealthStore.isHealthDataAvailable()
    }

    var areAllowAllPermissions: Bool {
        Set(Config.permissions.map { healthKitStore.authorizationStatus(for: $0) })
            .intersection([.sharingDenied, .notDetermined])
            .isEmpty
    }

    // NSPredicate, which use during load increment BG from Health store
    private var loadBGPredicate: NSPredicate {
        // loading only daily bg
        let predicateByStartDate = HKQuery.predicateForSamples(
            withStart: Date().addingTimeInterval(-1.days.timeInterval),
            end: nil,
            options: .strictStartDate
        )

        // loading only not FreeAPS bg
        // this predicate dont influence on Deleted Objects, only on added
        let predicateByMeta = HKQuery.predicateForObjects(
            withMetadataKey: Config.freeAPSMetaKey,
            operatorType: .notEqualTo,
            value: 1
        )

        return NSCompoundPredicate(andPredicateWithSubpredicates: [predicateByStartDate, predicateByMeta])
    }

    // NSPredicate, which use during load increment BG from Health store
    private lazy var loadBGPredicate: NSPredicate = {
        // loading only daily bg
        let predicateByStartDate = HKQuery.predicateForSamples(
            withStart: Date().addingTimeInterval(-1.days.timeInterval),
            end: nil,
            options: .strictStartDate
        )

        // loading only not FreeAPS bg
        // this predicate dont influence on Deleted Objects, only on added
        let predicateByMeta = HKQuery.predicateForObjects(
            withMetadataKey: Config.freeAPSMetaKey,
            operatorType: .notEqualTo,
            value: 1
        )

        return NSCompoundPredicate(andPredicateWithSubpredicates: [predicateByStartDate, predicateByMeta])
    }()

    init(resolver: Resolver) {
        injectServices(resolver)
        guard isAvailableOnCurrentDevice,
              Config.healthBGObject != nil else { return }
        createObserver()
        enableBackgroundDelivery()
        debug(.service, "HealthKitManager did create")
    }

    func checkAvailabilitySave(objectTypeToHealthStore: HKObjectType) -> Bool {
<<<<<<< HEAD
        let status = healthKitStore.authorizationStatus(for: objectTypeToHealthStore)
        switch status {
        case .sharingAuthorized:
            return true
        default:
            return false
        }
=======
        healthKitStore.authorizationStatus(for: objectTypeToHealthStore) == .sharingAuthorized
    }

    func checkAvailabilitySaveBG() -> Bool {
        Config.healthBGObject.map { checkAvailabilitySave(objectTypeToHealthStore: $0) } ?? false
>>>>>>> b17b6a95
    }

    func checkAvailabilitySaveBG() -> Bool {
        guard let sampleType = Config.healthBGObject else {
            return false
        }
        return checkAvailabilitySave(objectTypeToHealthStore: sampleType)
    }

    func requestPermission(completion: ((Bool, Error?) -> Void)? = nil) {
        guard isAvailableOnCurrentDevice else {
            completion?(false, HKError.notAvailableOnCurrentDevice)
            return
        }
        guard Config.permissions.isNotEmpty else {
            completion?(false, HKError.dataNotAvailable)
            return
        }

        healthKitStore.requestAuthorization(toShare: Config.permissions, read: Config.permissions) { status, error in
            completion?(status, error)
        }
    }

<<<<<<< HEAD
    func saveIfNeeded(bloodGlucoses: [BloodGlucose]) {
        guard settingsManager.settings.useAppleHealth,
              let sampleType = Config.healthBGObject,
              checkAvailabilitySave(objectTypeToHealthStore: sampleType),
              bloodGlucoses.isNotEmpty
=======
    func saveIfNeeded(bloodGlucose: [BloodGlucose]) {
        guard settingsManager.settings.useAppleHealth,
              let sampleType = Config.healthBGObject,
              checkAvailabilitySave(objectTypeToHealthStore: sampleType),
              bloodGlucose.isNotEmpty
>>>>>>> b17b6a95
        else { return }

        func save(samples: [HKSample]) {
            let sampleIDs = samples.compactMap(\.syncIdentifier)
            let samplesToSave = bloodGlucose
                .filter { !sampleIDs.contains($0.id) }
                .map {
                    HKQuantitySample(
                        type: sampleType,
                        quantity: HKQuantity(unit: .milligramsPerDeciliter, doubleValue: Double($0.glucose!)),
                        start: $0.dateString,
                        end: $0.dateString,
                        metadata: [
                            HKMetadataKeyExternalUUID: $0.id,
                            HKMetadataKeySyncIdentifier: $0.id,
                            HKMetadataKeySyncVersion: 1,
                            Config.freeAPSMetaKey: true
                        ]
                    )
                }

            healthKitStore.save(samplesToSave) { _, _ in }
        }

        loadSamplesFromHealth(sampleType: sampleType, withIDs: bloodGlucose.map(\.id))
            .receive(on: processQueue)
            .sink(receiveValue: save)
            .store(in: &lifetime)
    }

    func createObserver() {
        guard settingsManager.settings.useAppleHealth else { return }

        guard let bgType = Config.healthBGObject else {
            warning(.service, "Can not create HealthKit Observer, because unable to get the Blood Glucose type")
            return
        }

<<<<<<< HEAD
        let query = HKObserverQuery(sampleType: bgType, predicate: nil) { [unowned self] _, _, observerError in
=======
        let query = HKObserverQuery(sampleType: bgType, predicate: nil) { [weak self] _, _, observerError in
            guard let self = self else { return }
>>>>>>> b17b6a95
            debug(.service, "Execute HelathKit observer query for loading increment samples")
            guard observerError == nil else {
                warning(.service, "Error during execution of HelathKit Observer's query", error: observerError!)
                return
            }

<<<<<<< HEAD
            if let incrementQuery = getBloodGlucoseHKQuery(predicate: loadBGPredicate) {
                debug(.service, "Create increment query")
                healthKitStore.execute(incrementQuery)
=======
            if let incrementQuery = self.getBloodGlucoseHKQuery(predicate: self.loadBGPredicate) {
                debug(.service, "Create increment query")
                self.healthKitStore.execute(incrementQuery)
>>>>>>> b17b6a95
            }
        }
        healthKitStore.execute(query)
        debug(.service, "Create Observer for Blood Glucose")
    }

    func enableBackgroundDelivery() {
        guard settingsManager.settings.useAppleHealth else {
            healthKitStore.disableAllBackgroundDelivery { _, _ in }
            return }

        guard let bgType = Config.healthBGObject else {
            warning(
                .service,
<<<<<<< HEAD
                "Can not create background delivery, because unable to get the Blood Glucose type",
                description: nil,
                error: nil
=======
                "Can not create background delivery, because unable to get the Blood Glucose type"
>>>>>>> b17b6a95
            )
            return
        }

<<<<<<< HEAD
        healthKitStore.enableBackgroundDelivery(
            for: bgType,
            frequency: Config.frequencyBackgroundDeliveryBloodGlucoseFromHealth
        ) { status, e in
            guard e == nil else {
                warning(.service, "Can not enable background delivery", description: nil, error: e)
=======
        healthKitStore.enableBackgroundDelivery(for: bgType, frequency: .immediate) { status, error in
            guard error == nil else {
                warning(.service, "Can not enable background delivery", error: error)
>>>>>>> b17b6a95
                return
            }
            debug(.service, "Background delivery status is \(status)")
        }
    }

    /// Try to load samples from Health store with id and do some work
    private func loadSamplesFromHealth(
        sampleType: HKQuantityType,
        withIDs ids: [String]
    ) -> Future<[HKSample], Never> {
        Future { promise in
            let predicate = HKQuery.predicateForObjects(
                withMetadataKey: HKMetadataKeySyncIdentifier,
                allowedValues: ids
            )

            let query = HKSampleQuery(
                sampleType: sampleType,
                predicate: predicate,
                limit: 1000,
                sortDescriptors: nil
            ) { _, results, _ in
                promise(.success((results as? [HKQuantitySample]) ?? []))
            }
            self.healthKitStore.execute(query)
        }
    }

    private func getBloodGlucoseHKQuery(predicate: NSPredicate) -> HKQuery? {
        guard let sampleType = Config.healthBGObject else { return nil }

        let query = HKAnchoredObjectQuery(
            type: sampleType,
            predicate: predicate,
            anchor: lastBloodGlucoseQueryAnchor,
            limit: HKObjectQueryNoLimit
<<<<<<< HEAD
        ) { [unowned self] _, addedObjects, deletedObjects, anchor, _ in
            queue.sync {
                debug(.service, "AnchoredQuery did execute")
            }

                self.lastBloodGlucoseQueryAnchor = anchor

            // Added objects
            if let bgSamples = addedObjects as? [HKQuantitySample],
               bgSamples.isNotEmpty
            {
                prepare(bloodGlucoseSamplesToPublisherFetch: bgSamples)
            }

            // Deleted objects
            if let deletedSamples = deletedObjects,
               deletedSamples.isNotEmpty
            {
                delete(samplesFromLocalStorage: deletedSamples)
=======
        ) { [weak self] _, addedObjects, deletedObjects, anchor, _ in
            guard let self = self else { return }
            self.processQueue.async {
                debug(.service, "AnchoredQuery did execute")

                self.lastBloodGlucoseQueryAnchor = anchor

                // Added objects
                if let bgSamples = addedObjects as? [HKQuantitySample],
                   bgSamples.isNotEmpty
                {
                    self.prepareSamplesToPublisherFetch(bgSamples)
                }

                // Deleted objects
                if let deletedSamples = deletedObjects,
                   deletedSamples.isNotEmpty
                {
                    self.deleteSamplesFromLocalStorage(deletedSamples)
                }
>>>>>>> b17b6a95
            }
        }
        return query
    }

<<<<<<< HEAD
    private func prepare(bloodGlucoseSamplesToPublisherFetch samples: [HKQuantitySample]) {
        queue.sync {
            debug(.service, "Start preparing samples: \(String(describing: samples))")
        }
=======
    private func prepareSamplesToPublisherFetch(_ samples: [HKQuantitySample]) {
        dispatchPrecondition(condition: .onQueue(processQueue))
        debug(.service, "Start preparing samples: \(String(describing: samples))")
>>>>>>> b17b6a95

        newGlucose += samples
            .compactMap { sample -> HealthKitSample? in
                let fromFAX = sample.metadata?[Config.freeAPSMetaKey] as? Bool ?? false
                guard !fromFAX else { return nil }
                return HealthKitSample(
                    healthKitId: sample.uuid.uuidString,
                    date: sample.startDate,
                    glucose: Int(round(sample.quantity.doubleValue(for: .milligramsPerDeciliter)))
                )
            }
            .map { sample in
                BloodGlucose(
                    _id: sample.healthKitId,
                    sgv: sample.glucose,
                    direction: nil,
                    date: Decimal(Int(sample.date.timeIntervalSince1970) * 1000),
                    dateString: sample.date,
                    unfiltered: nil,
                    filtered: nil,
                    noise: nil,
                    glucose: sample.glucose,
                    type: "sgv"
                )
            }
            .filter { $0.dateString >= Date().addingTimeInterval(-1.days.timeInterval) }

        newGlucose = newGlucose.removeDublicates()
<<<<<<< HEAD

        queue.sync {
            debug(
                .service,
                "Current BloodGlucose.Type objects will be send from Publisher during fetch: \(String(describing: newGlucose))"
            )
        }
    }

=======

        debug(
            .service,
            "Current BloodGlucose.Type objects will be send from Publisher during fetch: \(String(describing: newGlucose))"
        )
    }

>>>>>>> b17b6a95
    private func deleteSamplesFromLocalStorage(_ deletedSamples: [HKDeletedObject]) {
        guard settingsManager.settings.useAppleHealth,
              let sampleType = Config.healthBGObject,
              checkAvailabilitySave(objectTypeToHealthStore: sampleType),
              deletedSamples.isNotEmpty
        else { return }

        let removingBGID = deletedSamples.map {
            $0.metadata?[HKMetadataKeySyncIdentifier] as? String ?? $0.uuid.uuidString
        }

        func delete(samples: [HKSample]) {
            let sampleIDs = samples.map(\.syncIdentifier)
            let idsToRemove = removingBGID.filter { !sampleIDs.contains($0) }
            debug(.service, "Delete HealthKit objects: \(idsToRemove)")
            glucoseStorage.removeGlucose(ids: idsToRemove)
            newGlucose = newGlucose.filter { !idsToRemove.contains($0.id) }
        }

        loadSamplesFromHealth(sampleType: sampleType, withIDs: removingBGID)
            .receive(on: processQueue)
            .sink(receiveValue: delete)
            .store(in: &lifetime)
    }

    func fetch() -> AnyPublisher<[BloodGlucose], Never> {
<<<<<<< HEAD
        queue.sync {
            debug(.service, "Start fetching HealthKitManager")
        }
        guard settingsManager.settings.useAppleHealth else {
            queue.sync {
                debug(.service, "HealthKitManager cant return any data, because useAppleHealth option is disable")
            }
            return Just([]).eraseToAnyPublisher()
        }

        // Remove old BGs
        newGlucose = newGlucose
            .filter { $0.dateString >= Date().addingTimeInterval(-1.days.timeInterval) }
        // Get actual BGs (beetwen Date() - 1 day and Date())
        let actualGlucose = newGlucose
            .filter { $0.dateString <= Date() }
        // Update newGlucose
        newGlucose = newGlucose
            .filter { !actualGlucose.contains($0) }
        queue.sync {
            debug(.service, "Actual glucose is \(actualGlucose)")
        }
        queue.sync {
            debug(.service, "Current state of newGlucose is \(newGlucose)")
        }
        return Just(actualGlucose).eraseToAnyPublisher()
=======
        Future { [weak self] promise in
            guard let self = self else {
                promise(.success([]))
                return
            }

            self.processQueue.async {
                debug(.service, "Start fetching HealthKitManager")
                guard self.settingsManager.settings.useAppleHealth else {
                    debug(.service, "HealthKitManager cant return any data, because useAppleHealth option is disable")
                    promise(.success([]))
                    return
                }

                // Remove old BGs
                self.newGlucose = self.newGlucose
                    .filter { $0.dateString >= Date().addingTimeInterval(-1.days.timeInterval) }
                // Get actual BGs (beetwen Date() - 1 day and Date())
                let actualGlucose = self.newGlucose
                    .filter { $0.dateString <= Date() }
                // Update newGlucose
                self.newGlucose = self.newGlucose
                    .filter { !actualGlucose.contains($0) }

                debug(.service, "Actual glucose is \(actualGlucose)")

                debug(.service, "Current state of newGlucose is \(self.newGlucose)")

                promise(.success(actualGlucose))
            }
        }
        .eraseToAnyPublisher()
>>>>>>> b17b6a95
    }
}

enum HealthKitPermissionRequestStatus {
    case needRequest
    case didRequest
}

enum HKError: Error {
    // HealthKit work only iPhone (not on iPad)
    case notAvailableOnCurrentDevice
    // Some data can be not available on current iOS-device
    case dataNotAvailable
}<|MERGE_RESOLUTION|>--- conflicted
+++ resolved
@@ -15,11 +15,7 @@
     /// Requests user to give permissions on using HealthKit
     func requestPermission(completion: ((Bool, Error?) -> Void)?)
     /// Save blood glucose to Health store (dublicate of bg will ignore)
-<<<<<<< HEAD
-    func saveIfNeeded(bloodGlucoses: [BloodGlucose])
-=======
     func saveIfNeeded(bloodGlucose: [BloodGlucose])
->>>>>>> b17b6a95
     /// Create observer for data passing beetwen Health Store and FreeAPS
     func createObserver()
     /// Enable background delivering objects from Apple Health to FreeAPS
@@ -34,8 +30,6 @@
         // link to object in HealthKit
         static let healthBGObject = HKObjectType.quantityType(forIdentifier: .bloodGlucose)
 
-<<<<<<< HEAD
-        static let frequencyBackgroundDeliveryBloodGlucoseFromHealth = HKUpdateFrequency(rawValue: 1)!
         // Meta-data key of FreeASPX data in HealthStore
         static let freeAPSMetaKey = "fromFreeAPSX"
     }
@@ -63,35 +57,6 @@
         }
     }
 
-=======
-        // Meta-data key of FreeASPX data in HealthStore
-        static let freeAPSMetaKey = "fromFreeAPSX"
-    }
-
-    @Injected() private var glucoseStorage: GlucoseStorage!
-    @Injected() private var healthKitStore: HKHealthStore!
-    @Injected() private var settingsManager: SettingsManager!
-
-    private let processQueue = DispatchQueue(label: "BaseHealthKitManager.processQueue")
-    private var lifetime = Lifetime()
-
-    // BG that will be return Publisher
-    @SyncAccess @Persisted(key: "BaseHealthKitManager.newGlucose") private var newGlucose: [BloodGlucose] = []
-
-    // last anchor for HKAnchoredQuery
-    private var lastBloodGlucoseQueryAnchor: HKQueryAnchor! {
-        set {
-            persistedAnchor = (
-                try? NSKeyedArchiver.archivedData(withRootObject: newValue as Any, requiringSecureCoding: false)
-            ) ?? Data()
-        }
-        get {
-            (try? NSKeyedUnarchiver.unarchiveTopLevelObjectWithData(persistedAnchor) as? HKQueryAnchor) ??
-                HKQueryAnchor(fromValue: 0)
-        }
-    }
-
->>>>>>> b17b6a95
     @SyncAccess @Persisted(key: "HealthKitManagerAnchor") private var persistedAnchor = Data()
 
     var isAvailableOnCurrentDevice: Bool {
@@ -124,26 +89,6 @@
         return NSCompoundPredicate(andPredicateWithSubpredicates: [predicateByStartDate, predicateByMeta])
     }
 
-    // NSPredicate, which use during load increment BG from Health store
-    private lazy var loadBGPredicate: NSPredicate = {
-        // loading only daily bg
-        let predicateByStartDate = HKQuery.predicateForSamples(
-            withStart: Date().addingTimeInterval(-1.days.timeInterval),
-            end: nil,
-            options: .strictStartDate
-        )
-
-        // loading only not FreeAPS bg
-        // this predicate dont influence on Deleted Objects, only on added
-        let predicateByMeta = HKQuery.predicateForObjects(
-            withMetadataKey: Config.freeAPSMetaKey,
-            operatorType: .notEqualTo,
-            value: 1
-        )
-
-        return NSCompoundPredicate(andPredicateWithSubpredicates: [predicateByStartDate, predicateByMeta])
-    }()
-
     init(resolver: Resolver) {
         injectServices(resolver)
         guard isAvailableOnCurrentDevice,
@@ -154,28 +99,11 @@
     }
 
     func checkAvailabilitySave(objectTypeToHealthStore: HKObjectType) -> Bool {
-<<<<<<< HEAD
-        let status = healthKitStore.authorizationStatus(for: objectTypeToHealthStore)
-        switch status {
-        case .sharingAuthorized:
-            return true
-        default:
-            return false
-        }
-=======
         healthKitStore.authorizationStatus(for: objectTypeToHealthStore) == .sharingAuthorized
     }
 
     func checkAvailabilitySaveBG() -> Bool {
         Config.healthBGObject.map { checkAvailabilitySave(objectTypeToHealthStore: $0) } ?? false
->>>>>>> b17b6a95
-    }
-
-    func checkAvailabilitySaveBG() -> Bool {
-        guard let sampleType = Config.healthBGObject else {
-            return false
-        }
-        return checkAvailabilitySave(objectTypeToHealthStore: sampleType)
     }
 
     func requestPermission(completion: ((Bool, Error?) -> Void)? = nil) {
@@ -193,19 +121,11 @@
         }
     }
 
-<<<<<<< HEAD
-    func saveIfNeeded(bloodGlucoses: [BloodGlucose]) {
-        guard settingsManager.settings.useAppleHealth,
-              let sampleType = Config.healthBGObject,
-              checkAvailabilitySave(objectTypeToHealthStore: sampleType),
-              bloodGlucoses.isNotEmpty
-=======
     func saveIfNeeded(bloodGlucose: [BloodGlucose]) {
         guard settingsManager.settings.useAppleHealth,
               let sampleType = Config.healthBGObject,
               checkAvailabilitySave(objectTypeToHealthStore: sampleType),
               bloodGlucose.isNotEmpty
->>>>>>> b17b6a95
         else { return }
 
         func save(samples: [HKSample]) {
@@ -244,27 +164,17 @@
             return
         }
 
-<<<<<<< HEAD
-        let query = HKObserverQuery(sampleType: bgType, predicate: nil) { [unowned self] _, _, observerError in
-=======
         let query = HKObserverQuery(sampleType: bgType, predicate: nil) { [weak self] _, _, observerError in
             guard let self = self else { return }
->>>>>>> b17b6a95
             debug(.service, "Execute HelathKit observer query for loading increment samples")
             guard observerError == nil else {
                 warning(.service, "Error during execution of HelathKit Observer's query", error: observerError!)
                 return
             }
 
-<<<<<<< HEAD
-            if let incrementQuery = getBloodGlucoseHKQuery(predicate: loadBGPredicate) {
-                debug(.service, "Create increment query")
-                healthKitStore.execute(incrementQuery)
-=======
             if let incrementQuery = self.getBloodGlucoseHKQuery(predicate: self.loadBGPredicate) {
                 debug(.service, "Create increment query")
                 self.healthKitStore.execute(incrementQuery)
->>>>>>> b17b6a95
             }
         }
         healthKitStore.execute(query)
@@ -279,29 +189,14 @@
         guard let bgType = Config.healthBGObject else {
             warning(
                 .service,
-<<<<<<< HEAD
-                "Can not create background delivery, because unable to get the Blood Glucose type",
-                description: nil,
-                error: nil
-=======
                 "Can not create background delivery, because unable to get the Blood Glucose type"
->>>>>>> b17b6a95
             )
             return
         }
 
-<<<<<<< HEAD
-        healthKitStore.enableBackgroundDelivery(
-            for: bgType,
-            frequency: Config.frequencyBackgroundDeliveryBloodGlucoseFromHealth
-        ) { status, e in
-            guard e == nil else {
-                warning(.service, "Can not enable background delivery", description: nil, error: e)
-=======
         healthKitStore.enableBackgroundDelivery(for: bgType, frequency: .immediate) { status, error in
             guard error == nil else {
                 warning(.service, "Can not enable background delivery", error: error)
->>>>>>> b17b6a95
                 return
             }
             debug(.service, "Background delivery status is \(status)")
@@ -339,27 +234,6 @@
             predicate: predicate,
             anchor: lastBloodGlucoseQueryAnchor,
             limit: HKObjectQueryNoLimit
-<<<<<<< HEAD
-        ) { [unowned self] _, addedObjects, deletedObjects, anchor, _ in
-            queue.sync {
-                debug(.service, "AnchoredQuery did execute")
-            }
-
-                self.lastBloodGlucoseQueryAnchor = anchor
-
-            // Added objects
-            if let bgSamples = addedObjects as? [HKQuantitySample],
-               bgSamples.isNotEmpty
-            {
-                prepare(bloodGlucoseSamplesToPublisherFetch: bgSamples)
-            }
-
-            // Deleted objects
-            if let deletedSamples = deletedObjects,
-               deletedSamples.isNotEmpty
-            {
-                delete(samplesFromLocalStorage: deletedSamples)
-=======
         ) { [weak self] _, addedObjects, deletedObjects, anchor, _ in
             guard let self = self else { return }
             self.processQueue.async {
@@ -380,22 +254,21 @@
                 {
                     self.deleteSamplesFromLocalStorage(deletedSamples)
                 }
->>>>>>> b17b6a95
+            }
+
+            // Deleted objects
+            if let deletedSamples = deletedObjects,
+               deletedSamples.isNotEmpty
+            {
+                delete(samplesFromLocalStorage: deletedSamples)
             }
         }
         return query
     }
 
-<<<<<<< HEAD
-    private func prepare(bloodGlucoseSamplesToPublisherFetch samples: [HKQuantitySample]) {
-        queue.sync {
-            debug(.service, "Start preparing samples: \(String(describing: samples))")
-        }
-=======
     private func prepareSamplesToPublisherFetch(_ samples: [HKQuantitySample]) {
         dispatchPrecondition(condition: .onQueue(processQueue))
         debug(.service, "Start preparing samples: \(String(describing: samples))")
->>>>>>> b17b6a95
 
         newGlucose += samples
             .compactMap { sample -> HealthKitSample? in
@@ -424,17 +297,6 @@
             .filter { $0.dateString >= Date().addingTimeInterval(-1.days.timeInterval) }
 
         newGlucose = newGlucose.removeDublicates()
-<<<<<<< HEAD
-
-        queue.sync {
-            debug(
-                .service,
-                "Current BloodGlucose.Type objects will be send from Publisher during fetch: \(String(describing: newGlucose))"
-            )
-        }
-    }
-
-=======
 
         debug(
             .service,
@@ -442,7 +304,6 @@
         )
     }
 
->>>>>>> b17b6a95
     private func deleteSamplesFromLocalStorage(_ deletedSamples: [HKDeletedObject]) {
         guard settingsManager.settings.useAppleHealth,
               let sampleType = Config.healthBGObject,
@@ -469,34 +330,6 @@
     }
 
     func fetch() -> AnyPublisher<[BloodGlucose], Never> {
-<<<<<<< HEAD
-        queue.sync {
-            debug(.service, "Start fetching HealthKitManager")
-        }
-        guard settingsManager.settings.useAppleHealth else {
-            queue.sync {
-                debug(.service, "HealthKitManager cant return any data, because useAppleHealth option is disable")
-            }
-            return Just([]).eraseToAnyPublisher()
-        }
-
-        // Remove old BGs
-        newGlucose = newGlucose
-            .filter { $0.dateString >= Date().addingTimeInterval(-1.days.timeInterval) }
-        // Get actual BGs (beetwen Date() - 1 day and Date())
-        let actualGlucose = newGlucose
-            .filter { $0.dateString <= Date() }
-        // Update newGlucose
-        newGlucose = newGlucose
-            .filter { !actualGlucose.contains($0) }
-        queue.sync {
-            debug(.service, "Actual glucose is \(actualGlucose)")
-        }
-        queue.sync {
-            debug(.service, "Current state of newGlucose is \(newGlucose)")
-        }
-        return Just(actualGlucose).eraseToAnyPublisher()
-=======
         Future { [weak self] promise in
             guard let self = self else {
                 promise(.success([]))
@@ -529,7 +362,6 @@
             }
         }
         .eraseToAnyPublisher()
->>>>>>> b17b6a95
     }
 }
 
