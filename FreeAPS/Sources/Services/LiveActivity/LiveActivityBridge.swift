import ActivityKit
import Combine
import CoreData
import Foundation
import Swinject
import UIKit

@available(iOS 16.2, *) private struct ActiveActivity {
    let activity: Activity<LiveActivityAttributes>
    let startDate: Date

    func needsRecreation() -> Bool {
        switch activity.activityState {
        case .dismissed,
             .ended,
             .stale:
            return true
        case .active:
            break
        @unknown default:
            return true
        }
        return -startDate.timeIntervalSinceNow > TimeInterval(60 * 60)
    }
}

@available(iOS 16.2, *)
final class LiveActivityBridge: Injectable, ObservableObject, SettingsObserver {
    @Injected() private var settingsManager: SettingsManager!
    @Injected() private var broadcaster: Broadcaster!
    @Injected() private var storage: FileStorage!
    @Injected() private var glucoseStorage: GlucoseStorage!

    private let activityAuthorizationInfo = ActivityAuthorizationInfo()
    @Published private(set) var systemEnabled: Bool

    private var settings: FreeAPSSettings {
        settingsManager.settings
    }

    var determination: DeterminationData?
    private var currentActivity: ActiveActivity?
    private var latestGlucose: GlucoseData?
    var glucoseFromPersistence: [GlucoseData]?
    var override: OverrideData?
    var widgetItems: [LiveActivityAttributes.LiveActivityItem]?

    let context = CoreDataStack.shared.newTaskContext()

    private var coreDataPublisher: AnyPublisher<Set<NSManagedObject>, Never>?
    private var subscriptions = Set<AnyCancellable>()

    init(resolver: Resolver) {
        coreDataPublisher =
            changedObjectsOnManagedObjectContextDidSavePublisher()
                .receive(on: DispatchQueue.global(qos: .background))
                .share()
                .eraseToAnyPublisher()

        systemEnabled = activityAuthorizationInfo.areActivitiesEnabled
        injectServices(resolver)
        setupNotifications()
        registerSubscribers()
        registerHandler()
        monitorForLiveActivityAuthorizationChanges()
        setupGlucoseArray()
        broadcaster.register(SettingsObserver.self, observer: self)
    }

    private func setupNotifications() {
        let notificationCenter = Foundation.NotificationCenter.default
        notificationCenter
            .addObserver(forName: UIApplication.didEnterBackgroundNotification, object: nil, queue: nil) { [weak self] _ in
                Task { @MainActor in
                    self?.forceActivityUpdate()
                }
            }
        notificationCenter
            .addObserver(forName: UIApplication.didBecomeActiveNotification, object: nil, queue: nil) { [weak self] _ in
                Task { @MainActor in
                    self?.forceActivityUpdate()
                }
            }
        notificationCenter.addObserver(
            self,
            selector: #selector(handleLiveActivityOrderChange),
            name: .liveActivityOrderDidChange,
            object: nil
        )
    }

    func settingsDidChange(_: FreeAPSSettings) {
        Task {
            await updateContentState(determination)
        }
    }

    private func registerHandler() {
        coreDataPublisher?.filterByEntityName("OverrideStored").sink { [weak self] _ in
            guard let self = self else { return }
            self.overridesDidUpdate()
        }.store(in: &subscriptions)

        coreDataPublisher?.filterByEntityName("OrefDetermination").sink { [weak self] _ in
            guard let self = self else { return }
            self.cobOrIobDidUpdate()
        }.store(in: &subscriptions)
    }

    private func registerSubscribers() {
        glucoseStorage.updatePublisher
            .receive(on: DispatchQueue.global(qos: .background))
            .sink { [weak self] _ in
                guard let self = self else { return }
                self.setupGlucoseArray()
            }
            .store(in: &subscriptions)
    }

    private func cobOrIobDidUpdate() {
        Task { @MainActor in
            self.determination = await fetchAndMapDetermination()
            if let determination = determination {
                await self.updateContentState(determination)
            }
        }
    }

    private func overridesDidUpdate() {
        Task { @MainActor in
            self.override = await fetchAndMapOverride()
            if let determination = determination {
                await self.updateContentState(determination)
            }
        }
    }

    @objc private func handleLiveActivityOrderChange() {
        Task {
            self.widgetItems = UserDefaults.standard.loadLiveActivityOrderFromUserDefaults() ?? LiveActivityAttributes
                .LiveActivityItem.defaultItems
            await self.updateLiveActivityOrder()
        }
    }

    @MainActor private func updateContentState<T>(_ update: T) async {
        guard let latestGlucose = latestGlucose else {
            return
        }
        var content: LiveActivityAttributes.ContentState?

        if let determination = update as? DeterminationData {
            content = LiveActivityAttributes.ContentState(
                new: latestGlucose,
                prev: latestGlucose,
                units: settings.units,
                chart: glucoseFromPersistence ?? [],
                settings: settings,
                determination: determination,
                override: override,
                widgetItems: widgetItems
            )
        } else if let override = update as? OverrideData {
            content = LiveActivityAttributes.ContentState(
                new: latestGlucose,
                prev: latestGlucose,
                units: settings.units,
                chart: glucoseFromPersistence ?? [],
                settings: settings,
                determination: determination,
                override: override,
                widgetItems: widgetItems
            )
        }

        if let content = content {
            await pushUpdate(content)
        }
    }

    @MainActor private func updateLiveActivityOrder() async {
        Task {
            await updateContentState(determination)
        }
    }

    private func setupGlucoseArray() {
        Task { @MainActor in
            self.glucoseFromPersistence = await fetchAndMapGlucose()
            glucoseDidUpdate(glucoseFromPersistence ?? [])
        }
    }

    private func monitorForLiveActivityAuthorizationChanges() {
        Task {
            for await activityState in activityAuthorizationInfo.activityEnablementUpdates {
                if activityState != systemEnabled {
                    await MainActor.run {
                        systemEnabled = activityState
                    }
                }
            }
        }
    }

    @MainActor private func forceActivityUpdate() {
        if settings.useLiveActivity {
            if currentActivity?.needsRecreation() ?? true {
                glucoseDidUpdate(glucoseFromPersistence ?? [])
            }
        } else {
            Task {
                await self.endActivity()
            }
        }
    }

    @MainActor private func pushUpdate(_ state: LiveActivityAttributes.ContentState) async {
        for unknownActivity in Activity<LiveActivityAttributes>.activities
            .filter({ self.currentActivity?.activity.id != $0.id })
        {
            await unknownActivity.end(nil, dismissalPolicy: .immediate)
        }

        if let currentActivity = currentActivity {
            if currentActivity.needsRecreation(), UIApplication.shared.applicationState == .active {
                await endActivity()
                await pushUpdate(state)
            } else {
<<<<<<< HEAD
                let content = ActivityContent(state: state, staleDate: min(state.date, Date.now).addingTimeInterval(360))
=======
                let content = ActivityContent(
                    state: state,
                    staleDate: min(state.date ?? Date.now, Date.now).addingTimeInterval(360) // 6 minutes in seconds
                )
>>>>>>> f6760b96
                await currentActivity.activity.update(content)
            }
        } else {
            do {
                let expired = ActivityContent(
                    state: LiveActivityAttributes
                        .ContentState(
                            bg: "--",
                            direction: nil,
                            change: "--",
                            date: Date.now,
                            highGlucose: settings.high,
                            lowGlucose: settings.low,
                            target: determination?.target ?? 100 as Decimal,
                            glucoseColorScheme: settings.glucoseColorScheme.rawValue,
                            detailedViewState: nil,
                            isInitialState: true
                        ),
                    staleDate: Date.now.addingTimeInterval(60)
                )

                let activity = try Activity.request(
                    attributes: LiveActivityAttributes(startDate: Date.now),
                    content: expired,
                    pushType: nil
                )
                currentActivity = ActiveActivity(activity: activity, startDate: Date.now)

                await pushUpdate(state)
            } catch {
                debug(
                    .default,
                    "\(#file): Error creating new activity: \(error)"
                )
            }
        }
    }

    private func endActivity() async {
        if let currentActivity {
            await currentActivity.activity.end(nil, dismissalPolicy: .immediate)
            self.currentActivity = nil
        }

        for unknownActivity in Activity<LiveActivityAttributes>.activities {
            await unknownActivity.end(nil, dismissalPolicy: .immediate)
        }
    }
}

@available(iOS 16.2, *)
extension LiveActivityBridge {
    @MainActor func glucoseDidUpdate(_ glucose: [GlucoseData]) {
        guard settings.useLiveActivity else {
            if currentActivity != nil {
                Task {
                    await self.endActivity()
                }
            }
            return
        }

        if glucose.count > 1 {
            latestGlucose = glucose.dropFirst().first
        }
        defer {
            self.latestGlucose = glucose.first
        }

        guard let bg = glucose.first else {
            return
        }

        if let determination = determination {
            let content = LiveActivityAttributes.ContentState(
                new: bg,
                prev: latestGlucose,
                units: settings.units,
                chart: glucose,
                settings: settings,
                determination: determination,
                override: override,
                widgetItems: widgetItems
            )

            if let content = content {
                Task {
                    await self.pushUpdate(content)
                }
            }
        }
    }
}<|MERGE_RESOLUTION|>--- conflicted
+++ resolved
@@ -227,14 +227,10 @@
                 await endActivity()
                 await pushUpdate(state)
             } else {
-<<<<<<< HEAD
-                let content = ActivityContent(state: state, staleDate: min(state.date, Date.now).addingTimeInterval(360))
-=======
                 let content = ActivityContent(
                     state: state,
                     staleDate: min(state.date ?? Date.now, Date.now).addingTimeInterval(360) // 6 minutes in seconds
                 )
->>>>>>> f6760b96
                 await currentActivity.activity.update(content)
             }
         } else {
