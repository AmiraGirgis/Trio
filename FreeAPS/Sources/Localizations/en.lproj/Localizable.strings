/* 
  Localizable.strings
  FreeAPS X
*/

<<<<<<< HEAD
/* clearButton */
"Clear" = "Clear";

/* doneButton */
"Done" = "Done";

=======
>>>>>>> 33391220
/* Bolus screen when adding insulin */
"Add insulin without actually bolusing" = "Add insulin without actually bolusing";

/* Amount */
"Amount Bolus" = "Amount Bolus";

/* Bolus */
"Bolus" = "Bolus";

/* Close */
"Close" = "Close";

/* Continue after added carbs without bolus */
"Continue without bolus" = "Continue without bolus";

/* Enact Bolus Title*/
"Enact Bolus" = "Enact Bolus";

/* Enact bolus button */
"Enact bolus" = "Enact bolus";

/* Insulin recommended */
"Insulin recommended" = "Insulin recommended";

/* Insulin required */
"Insulin required" = "Insulin required";

/* StringRecommendation */
"Recommendation" = "Recommendation";

/* clearButton */
"Clear" = "Clear";

/* doneButton */
"Done" = "Done";

/* Wait please */
"Wait please" = "Wait please";

/* Agree and continue */
"Agree and continue" = "Agree and Continue";

/* Disclaimer when opening app for first time*/
"Disclaimer" = "Disclaimer";

/* Disclaimer Description */
"FreeAPS X is in an active development state. We do not recommend to use the system for everyday control of blood glucose! Use it for testing purposes only at your own risk. We are not responsible for your decisions and actions." = "FreeAPS X is in an active development state. We do not recommend to use the system for everyday control of blood glucose! Use it for testing purposes only at your own risk. We are not responsible for your decisions and actions.";

/* %d min ago, currently not being translated, I don't know why? */
"%d min ago" = "%d min ago";

/* Enacted at a date */
"Enacted at %@" = "Enacted at %@";

/* Home title */
"Home" = "Home";

/* Looping in progress */
"looping" = "looping";

/* Status Title */
"No suggestion" = "No suggestion";

/* Replace pod text in Header */
"Replace pod" = "Replace pod";

/* Status Title */
"Suggested" = "Suggested";

/* Suggested at a date */
"Suggested at %@" = "Suggested at %@";

/* Add Carbs */
"Add Carbs" = "Add Carbs";

/* Amount Carbs */
"Amount Carbs" = "Amount Carbs";

/* Grams unit */
"grams" = "grams";

/* A you sure? Typo in code */
"A you sure?" = "A you sure?";

/* Are your sure? Typo in code*/
"Are your sure?" = "Are you sure?";

/* Bottom target temp */
"Bottom target" = "Bottom target";

/* Cancel preset name */
"Cancel" = "Cancel";

/* Cancel Temp Target */
"Cancel Temp Target" = "Cancel Temp Target";

/* Custom temp target */
"Custom" = "Custom";

/* Date */
"Date" = "Date";

/* Delete */
"Delete" = "Delete";

/* Delete preset temp target */
"Delete preset \"%@\"" = "Delete preset \"%@\"";

/* Duration of target temp */
"Duration" = "Duration";

/* Enact Temp Target */
"Enact Temp Target" = "Enact Temp Target";

/* Enter preset name */
"Enter preset name" = "Enter preset name";

/* minutes of target temp */
"minutes" = "minutes";

/* Presets title */
"Presets" = "Presets";

/* Save preset name */
"Save" = "Save";

/* Save as preset */
"Save as preset" = "Save as preset";

/* Top target temp */
"Top target" = "Top target";

/* Autotune Title */
"Autotune" = "Autotune";

/* Basal profile */
"Basal profile" = "Basal profile";

/* Carb ratio */
"Carb ratio" = "Carb ratio";

/* Delete autotune data */
"Delete autotune data" = "Delete autotune data";

/* Run now */
"Run now" = "Run now";

/* Sensitivity */
"Sensitivity" = "Sensitivity";

/* Use Autotune */
"Use Autotune" = "use Autotune";

/* Add profile basal */
"Add" = "Add";

/* Basal Profile */
"Basal Profile" = "Basal Profile";

/* Rate basal profile */
"Rate" = "Rate";

/* Save on Pump */
"Save on Pump" = "Save on Pump";

/* Saving... */
"Saving..." = "Saving...";

/* Schedule */
"Schedule" = "Schedule";

/* starts at */
"starts at" = "starts at";

/* Time basal profile */
"Time" = "Time";

/* Calculated Ratio */
"Calculated Ratio" = "Calculated Ratio";

/* Carb Ratios Title */
"Carb Ratios" = "Carb Ratios";

/* Ratio Carb */
"Ratio" = "Ratio";

/* Autosens */
"Autosens" = "Autosens";

/* Calculated Sensitivity */
"Calculated Sensitivity" = "Calculated Sensitivity";

/* Insulin Sensitivities */
"Insulin Sensitivities" = "Insulin Sensitivities";

/* Sensitivity Ratio */
"Sensitivity Ratio" = "Sensitivity Ratio";

/* Dismiss */
"Dismiss" = "Dismiss";

/* Important message */
"Important message" = "Important message";

/* Amount */
"Amount" = "Amount";

/* Cancel Temp Basal */
"Cancel Temp Basal" = "Cancel Temp Basal";

/* Duration */
"Duration" = "Duration";

/* Enact temp Basal*/
"Enact" = "Enact";

/* Manual Temp Basal */
"Manual Temp Basal" = "Manual Temp Basal";

/* Allow uploads */
"Allow uploads" = "Allow uploads";

/* API secret */
"API secret" = "API secret";

/* Connect */
"Connect" = "Connect";

/* Connected! */
"Connected!" = "Connected!";

/* Connecting... */
"Connecting..." = "Connecting...";

/* Invalid URL */
"Invalid URL" = "Invalid URL";

/* Local glucose source */
"Local glucose source" = "Local glucose source";

/* Nightscout Config */
"Nightscout Config" = "Nightscout Config";

/* Port */
"Port" = "Port";

/* URL */
"URL" = "URL";

/* Use local glucose server */
"Use local glucose server" = "Use local glucose server";

/* Edit settings json */
"Edit settings json" = "Edit settings json";

/* Glucose units */
"Glucose units" = "Glucose units";

/* Preferences */
"Preferences" = "Preferences";

/* Recommended Insulin Fraction in preferences */
"Recommended Insulin Fraction" = "Recommended Insulin Fraction";

/* Do you want to show bolus screen after added carbs? */
"Skip Bolus screen after carbs" = "Skip Bolus screen after carbs";

/* Remote control */
"Remote control" = "Remote control";

/* Add Medtronic */
"Add Medtronic" = "Add Medtronic";

/* Add Omnipod */
"Add Omnipod" = "Add Omnipod";

/* Add Simulator */
"Add Simulator" = "Add Simulator";

/* Model */
"Model" = "Model";

/* Pump config */
"Pump config" = "Pump config";

/* Delivery limits */
"Delivery limits" = "Delivery limits";

/* Duration of Insulin Action */
"Duration of Insulin Action" = "Duration of Insulin Action";

/* hours */
"hours" = "hours";

/* Max Basal */
"Max Basal" = "Max Basal";

/* Max Bolus */
"Max Bolus" = "Max Bolus";

/* Pump Settings */
"Pump Settings" = "Pump Settings";

/* Save on Pump */
"Save on Pump" = "Save on Pump";

/* U/hr */
"U/hr" = "U/hr";

/* Autotune */
"Autotune Conf" = "Autotune";

/* Basal Profile */
"Basal Profile Conf" = "Basal Profile";

/* Carb Ratios */
"Carb Ratios Conf" = "Carb Ratios";

/* Closed loop */
"Closed loop" = "Closed loop";

/* Configuration */
"Configuration" = "Configuration";

/* Devices */
"Devices" = "Devices";

/* Insulin Sensitivities */
"Insulin Sensitivities Conf" = "Insulin Sensitivities";

/* Preferences */
"Preferences Conf" = "Preferences";

/* Pump */
"Pump" = "Pump";

/* Pump Settings */
"Pump Settings Conf" = "Pump Settings";

/* Services */
"Services" = "Services";

/* Settings */
"Settings" = "Settings";

/* Share logs */
"Share logs" = "Share logs";

/* Target Ranges */
"Target Ranges Conf" = "Target Ranges";

/* High target */
"High target" = "High target";

/* Low target */
"Low target" = "Low target";

/* Target Ranges */
"Target Ranges" = "Target Ranges";

/* Bolusing.. */
"Bolusing" = "Bolusing";

/* Pump suspended */
"Pump suspended" = "Pump suspended";

/* middleware */
"Middleware" = "Middleware";<|MERGE_RESOLUTION|>--- conflicted
+++ resolved
@@ -3,51 +3,42 @@
   FreeAPS X
 */
 
-<<<<<<< HEAD
+/* Bolus screen when adding insulin */
+"Add insulin without actually bolusing" = "Add insulin without actually bolusing";
+
+/* Amount */
+"Amount Bolus" = "Amount Bolus";
+
+/* Bolus */
+"Bolus" = "Bolus";
+
+/* Close */
+"Close" = "Close";
+
+/* Continue after added carbs without bolus */
+"Continue without bolus" = "Continue without bolus";
+
+/* Enact Bolus Title*/
+"Enact Bolus" = "Enact Bolus";
+
+/* Enact bolus button */
+"Enact bolus" = "Enact bolus";
+
+/* Insulin recommended */
+"Insulin recommended" = "Insulin recommended";
+
+/* Insulin required */
+"Insulin required" = "Insulin required";
+
+/* StringRecommendation */
+"Recommendation" = "Recommendation";
+
 /* clearButton */
 "Clear" = "Clear";
 
 /* doneButton */
 "Done" = "Done";
 
-=======
->>>>>>> 33391220
-/* Bolus screen when adding insulin */
-"Add insulin without actually bolusing" = "Add insulin without actually bolusing";
-
-/* Amount */
-"Amount Bolus" = "Amount Bolus";
-
-/* Bolus */
-"Bolus" = "Bolus";
-
-/* Close */
-"Close" = "Close";
-
-/* Continue after added carbs without bolus */
-"Continue without bolus" = "Continue without bolus";
-
-/* Enact Bolus Title*/
-"Enact Bolus" = "Enact Bolus";
-
-/* Enact bolus button */
-"Enact bolus" = "Enact bolus";
-
-/* Insulin recommended */
-"Insulin recommended" = "Insulin recommended";
-
-/* Insulin required */
-"Insulin required" = "Insulin required";
-
-/* StringRecommendation */
-"Recommendation" = "Recommendation";
-
-/* clearButton */
-"Clear" = "Clear";
-
-/* doneButton */
-"Done" = "Done";
-
 /* Wait please */
 "Wait please" = "Wait please";
 
