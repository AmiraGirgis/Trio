/*
  Localizable.strings
  FreeAPS X
*/
/* -------------------------------- */
/* Bolus screen when adding insulin */
"Add insulin without actually bolusing" = "Insulin ohne tatsächliche Bolusabgabe erfassen";

/* Add insulin from source outside of pump */
"Add %@ without bolusing" = "Hinzufügen von %@ ohne tatsächliche Bolusabgabe";

"Bolus" = "Bolus";

"Close" = "Schließen";

/* Continue after added carbs without bolus */
"Continue without bolus" = "Ohne Bolusabgabe fortfahren";

/* Header */
"Enact Bolus" = "Bolus abgeben";

/* Button */
"Enact bolus" = "Bolus abgeben";

/*  */
"Insulin recommended" = "Empfohlener Bolus";

/*  */
"Insulin required" = "Benötigtes Insulin";

/* Bolus screen */
"Recommendation" = "Empfehlung";

/* Button */
"Clear" = "Eingabe löschen";

/* Button */
"Done" = "Fertig";

/*  */
"Wait please" = "Bitte warten";

/*  */
"Agree and continue" = "Zustimmen und fortfahren";

/* Headline in enacted pop up (at: at what time) */
"Enacted at" = "Letze Berechnung um";

/* Headline in suggested pop up (at: at what time) */
"Suggested at" = "Vorgeschlagen um";

/* Headline in enacted pop up (at: at what time) */
"Error at" = "Fehler um";

/* Home title */
"Home" = "Hauptseite";

/* Looping in progress */
"looping" = "Loop aktiv";

/* min ago since last loop */
"min ago" = "min her";

/* Status Title */
"No suggestion" = "Kein Vorschlag";

/* Replace pod text in Header */
"Replace pod" = "Pod ersetzen";

/* Add carbs screen */
"Add Carbs" = "Kohlenhydrate hinzufügen";

/* Add carbs header and button in Watch app. You can skip the last " " space. It's just for differentiation */
"Add Carbs " = "Kohlenhydrate hinzufügen ";

/*  */
"Amount Carbs" = "Kohlenhydratmenge";

/* Grams unit */
"grams" = "Gramm";

/*  */
"Carbs required" = "Kohlenhydrate erforderlich";

/* */
"Are you sure?" = "Sind Sie sicher?";

/* Bottom target temp */
"Bottom target" = "Untergrenze";

/* Cancel preset name */
"Cancel" = "Abbrechen";

/*  */
"Cancel Temp Target" = "Temporäres Ziel abbrechen";

/* Custom temp target */
"Custom" = "Benutzerdefiniertes";

/*  */
"Date" = "Datum";

/*  */
"Delete" = "Löschen";

/* Delete preset temp target */
"Delete preset \"%@\"" = "Vorlage \"%@\" löschen";

/* Duration of target temp or temp basal */
"Duration" = "Dauer";

/*  */
"Enact Temp Target" = "Temporäres Ziel starten";

/*  */
"Enter preset name" = "Geben Sie einen Namen für die Vorlage ein";

/* Preset name */
"Name" = "Name";

/* minutes of target temp */
"minutes" = "Minuten";

/*  */
"Presets" = "Vorlage";

/* Save preset name */
"Save" = "Speichern";

/*  */
"Save as preset" = "Als Vorlage speichern";

/* Upper temp target limit */
"Top target" = "Obergrenze";

/*  Temp target set for ... minutes */
"for" = "für";

/*  Temp target set for ... minutes */
"min" = "min";

/*  */
"Autotune" = "Autotune";

/*  */
"Basal profile" = "Basal-Profil";

/*  */
"Carb ratio" = "Kohlenhydratfaktor";

/*  */
"Delete autotune data" = "Autotune Daten löschen";

/*  */
"Run now" = "Jetzt ausführen";

/*  */
"Last run" = "Letzte Berechnung";

/*  */
"Sensitivity" = "Empfindlichkeit";

/*  */
"Use Autotune" = "Autotune verwenden";

/* Add profile basal */
"Add" = "Hinzufügen";

/*  */
"Basal Profile" = "Basal-Profil";

/* Rate basal profile */
"Rate" = "BR";

/*  */
"Save on Pump" = "Auf Pumpe speichern";

/*  */
"Saving..." = "Speichern...";

/*  */
"Schedule" = "Zeitplan";

/*  */
"starts at" = "Startet um";

/* Time basal profile */
"Time" = "Uhrzeit";

/* */
"Calculated Ratio" = "Berechnetes Verhältnis";

/* Carb Ratios header */
"Carb Ratios" = "Kohlenhydratfaktoren";

/*  */
"Ratio" = "Verhältnis";

/*  */
"Autosens" = "Autosense";

/*  */
"Calculated Sensitivity" = "Berechnete Empfindlichkeit";

/*  */
"Insulin Sensitivities" = "Insulinempfindlichkeit";

/* */
"Sensitivity Ratio" = "Empfindlichkeitsverhältnis";

/*  */
"Dismiss" = "Verwerfen";

/*  */
"Important message" = "Wichtige Nachricht";

/*  */
"Amount" = "Menge";

/* */
"Cancel Temp Basal" = "Temporäre Basalrate abbrechen";

/* Enact
Enact a temp Basal or a temp target */
"Enact" = "Starten";

/* */
"Manual Temp Basal" = "Manuelle Temporäre Basalrate";

/* Allow uploads tp NS */
"Allow uploads" = "Erlaube Uploads der Daten";

/* API secret in NS */
"API secret" = "API secret";

/* Connect to NS */
"Connect" = "Verbinden";

/* Connected to NS */
"Connected!" = "Verbunden!";

/* Connecting to NS */
"Connecting..." = "Verbindung wird hergestellt...";

/*  */
"Invalid URL" = "Ungültige URL";

/*  */
"Local glucose source" = "Lokale BZ-Quelle";

/* Header */
"Nightscout Config" = "Nightscout Konfiguration";

/*  */
"Port" = "Port";

/*  */
"URL" = "URL";

/**/
"Use local glucose server" = "Lokalen BZ-Server verwenden";

/*  */
"Edit settings json" = "Einstellungen bearbeiten json";

/* */
"Glucose units" = "BZ Einheiten";

/*  */
"Preferences" = "Einstellungen";

/* Recommended Insulin Fraction in preferences */
"Recommended Insulin Fraction" = "Empfohlener Insulin Anteil";

/* Do you want to show bolus screen after added carbs? */
"Skip Bolus screen after carbs" = "Überspringe Bolus-Vorschlag nach Kohlenhydrateingabe";

/* Allow remote control from NS */
"Remote control" = "Fernbedienung";

/* Add Medtronic pump */
"Add Medtronic" = "Medtronic-Pumpe hinzufügen";

/* Add Omnipod pump */
"Add Omnipod" = "Omnipod hinzufügen";

/* Add Simulator pump */
"Add Simulator" = "Simulator hinzufügen";

/* Insulin model */
"Model" = "Modell";

/*  */
"Pump config" = "Pumpenkonfiguration";

/*  */
"Delivery limits" = "Verabreichungsgrenzen";

/*  */
"Duration of Insulin Action" = "Dauer der Insulinwirkung";

/* hours of duration of insulin activity */
"hours" = "Stunden";

/* Max setting */
"Max Basal" = "Maximale Basalrate";

/* Max setting */
"Max Bolus" = "Maximaler Bolus";

/* */
"Pump Settings" = "Pumpeneinstellungen";

/* Insulin unit per hour */
"U/hr" = "IE/Std";

/* Unit in number of units delivered (keep the space character!) */
" U" = " IE";

/* /Insulin unit */
"/U" = "/IE";

/* Insulin unit */
"U" = " IE";

/* Unit per hour with space */
" U/hr" = "IE/h";

/* Number of units per hour*/
"%@ U/hr" = "%@ IE/h";

/* Number of units insulin delivered */
"%@ U" = "%@ IE";

/*Carb ratio unit */
"g/U" = "g/IE";

/* grams */
" g" = " g";

/* The short unit display string for grams */
"g" = "g";

/* when 0 U/hr */
"0 U/hr" = "0 IE/h";

/* abbreviation for days */
"d" = "d";

/* abbreviation for hours */
"h" = "h";

/* abbreviation for minutes */
"m" = "m";

/*  */
"Closed loop" = "Geschlossener Loop";

/* */
"Configuration" = "Konfiguration";

/* */
"Devices" = "Geräte";

/*  */
"Pump" = "Pumpe";

/*  */
"Services" = "Dienste";

/*  */
"Settings" = "Einstellungen";

/* 2 log files to share */
"Share logs" = "Ereignisprotokolldatei teilen";

/* Upper target */
"High target" = "Obere Grenze";

/* Lower target */
"Low target" = "Untere Grenze";

/*  */
"Target Ranges" = "Zielbereiche";

/* When bolusing */
"Bolusing" = "Bolusabgabe";

/* */
"Pump suspended" = "Pumpe pausiert";

/* */
"Middleware" = "Middleware";

/* Header */
"History" = "Verlauf";

/* CGM option */
"Upload glucose to Nightscout" = "Upload der BZ-Werte auf Nightscout";

/* Type of CGM or glucose source */
"Type" = "Typ";

/* CGM */
"CGM" = "CGM";

/* CGM Transmitter ID */
"Transmitter ID" = "Transmitter ID";

/* Other CGM setting */
"Other" = "Sonstiges";

/* Whatch app alert */
"Set temp targets presets on iPhone first" = "Temporäre Zielvorlage auf dem iPhone zuerst setzen";

/* Updating Watch app */
"Updating..." = "Wird aktualisiert...";

/* Header for Temp targets in Watch app */
"Temp Targets" = "Temporäre Ziele";

/* Delete carbs from data table and Nightscout */
"Delete carbs?" = "Kohlenhydrate löschen?";

/* Delete insulin from pump history and Nightscout */
"Delete insulin?" = "Insulin löschen?";

/* Treatments list */
"Treatments" = "Behandlungen";

/* " min" in Treatments list */
" min" = " min";

/* */
"Unable to change anything" = "Keine Änderungen möglich";


/* Calendar and Libre transmitter settings ---------------
 */
/* */
"Configure Libre Transmitter" = "Libre Sender konfigurieren";

/* */
"Calibrations" = "Kalibrierungen";

/* */
"Create events in calendar" = "Kalendereintrag erstellen";

/* */
"Calendar" = "Kalender";

/* */
"Other" = "Sonstiges";

/* */
"Libre Transmitter" = "Libre Sender";

/* */
"Libre Transmitters" = "Libre Sender";

/* */
"Bluetooth Transmitters" = "Bluetooth Sender";

/* */
"Modes" = "Modus";

/* Libre 2 Direct */
"Libre 2 Direct" = "Libre 2 direkt";

/* */
"Select the third party transmitter you want to connect to" = "Wählen Sie den externen Sender, den Sie verbinden möchten";

/* State was restored */
"State was restored" = "Status wurde wieder hergestellt";

/* The short unit display string for millimoles of glucose per liter */
"mmol/L" = "mmol/L";

/* The short unit display string for milligrams of glucose per decilter */
"mg/dL" = "mg/dL";

/* */
"Add calibration" = "Kalibrierung hinzufügen";

/* When adding capillary glucose meater reading */
"Meter glucose" = "Blutzuckermessung";

/* */
"Info" = "Info";

/*v*/
"Slope" = "Anstieg";

/* */
"Intercept" = "Schnittpunkt";

/* */
"Chart" = "Diagramm";

/* */
"Remove" = "Entfernen";

/* */
"Remove Last" = "Letzten entfernen";

/* */
"Remove All" = "Alle entfernen";

/* */
"About the Process" = "Über diesen Prozess";

/* */
"Please make sure that your Libre 2 sensor is already activated and finished warming up. If you have other apps connecting to the sensor via bluetooth, these need to be shut down or uninstalled. \n\n You can only have one app communicating with the sensor via bluetooth. Then press the \"pariring and connection\" button below to start the process. Please note that the bluetooth connection might take up to a couple of minutes before it starts working." = "Bitte stellen Sie sicher, dass Ihr Libre 2 Sensor bereits aktiviert ist und die Aufwärmphase beendet ist. Wenn andere Apps über Bluetooth mit dem Sensor verbunden sind, müssen diese heruntergefahren oder deinstalliert werden. \n\n Man kann nur eine App haben, die über Bluetooth mit dem Sensor kommuniziert. Dann drücken Sie die Schaltfläche \"Koppeln und Verbinden\" unten, um den Prozess zu starten. Bitte beachten Sie, dass es einige Minuten dauern kann, bevor die Bluetooth-Verbindung funktioniert.";

/* */
"Pairinginfo" = "Kopplungsinfo";

/* */
"PatchInfo" = "Patch-Info";

/* */
"Calibrationinfo" = "Kalibrierungsinfo";

/* */
"Unknown" = "Unbekannt";

/* */
"Not paired yet" = "Noch nicht gekoppelt";

/* */
"Pair Sensor & connect" = "Sensor koppeln & verbinden";

/* */
"Phone NFC required!" = "NFC ist erforderlich!";

/* */
"Your phone or app is not enabled for NFC communications, which is needed to pair to libre2 sensors" = "In Ihrem Smartphone oder Ihrer App ist die NFC-Kommunikation nicht aktiviert, welche benötigt wird, um eine Verbindung mit Libre 2 Sensoren herzustellen";

/* Bluetooth Power Off */
"Bluetooth Power Off" = "Bluetooth ausschalten";

/* Please turn on Bluetooth */
"Please turn on Bluetooth" = "Bitte Bluetooth einschalten";

/* No Libre Transmitter Selected */
"No Libre Transmitter Selected" = "Kein Libre Sender ausgewählt";

/* Delete Transmitter and start anew. */
"Delete CGMManager and start anew. Your libreoopweb credentials will be preserved" = "CGMManager löschen und neu starten. Ihre libreoopweb Zugangsdaten bleiben erhalten";

/* Invalid libre checksum */
"Invalid libre checksum" = "Ungültige Libre Prüfsumme";

/* Libre sensor was incorrectly read, CRCs were not valid */
"Libre sensor was incorrectly read, CRCs were not valid" = "Libre Sensor wurde unkorrekt ausgelesen, CRCs waren nicht gültig";

/* Glucose */
"Glucose" = "Blutzucker";

/* LOWALERT! */
"LOWALERT!" = "Unterzuckerungs Alarm!";

/* HIGHALERT! */
"HIGHALERT!" = "Überzuckerungs Alarm!";

/* (Snoozed)*/
"(Snoozed)" = "(Schlummern)";

/* Glucose: %@ */
"Glucose: %@" = "Blutzucker: %@";

/* Transmitter: %@%% */
"Transmitter: %@%%" = "Transmitter: %@%%";

/* No Sensor Detected */
"No Sensor Detected" = "Kein Sensor gefunden";

/* This might be an intermittent problem, but please check that your transmitter is tightly secured over your sensor */
"This might be an intermittent problem, but please check that your transmitter is tightly secured over your sensor" = "Dies könnte ein vorübergehendes Problem sein, bitte überprüfen Sie, ob Ihr Sender fest über Ihren Sensor befestigt ist";

/* New Sensor Detected */
"New Sensor Detected" = "Neuer Sensor wurde erkannt";

/* Please wait up to 30 minutes before glucose readings are available! */
"Please wait up to 30 minutes before glucose readings are available!" = "Bitte warte Sie bis zu 30 Minuten, bevor die Glukosemessungen verfügbar sind!";

/* Invalid Glucose sample detected, try again later */
"Invalid Glucose sample detected, try again later" = "Ungültiger Glucose-Wert erkannt, versuchen Sie es später erneut";

/* ensor might have temporarily stopped, fallen off or is too cold or too warm */
"Sensor might have temporarily stopped, fallen off or is too cold or too warm" = "Möglicherweise ist der Sensor vorübergehend gestoppt, hat sich gelöst, ist zu kalt oder zu warm";

/* Invalid Sensor Detected */
"Invalid Sensor Detected" = "Fehlerhafter Sensor erkannt";

/* Detected sensor seems not to be a libre 1 sensor! */
"Detected sensor seems not to be a libre 1 sensor!" = "Der erkannte Sensor scheint kein Libre 1 Sensor zu sein!";

/* Detected sensor is invalid: %@ */
"Detected sensor is invalid: %@" = "Erkannter Sensor ist ungültig: %@";

/* Low Battery */
"Low battery" = "Batterie schwach";

/* */
"Invalid sensor" = "Ungültiger Sensor";

/* */
"Sensor change" = "Sensor wechseln";

/* */
"Sensor expires soon" = "Sensor läuft bald ab";

/* Battery is running low %@, consider charging your %@ device as soon as possible */
"Battery is running low %@, consider charging your %@ device as soon as possible" = "Batteriestand ist niedrig %@, lade dein %@ Gerät so schnell wie möglich auf";

/* Extracting calibrationdata from sensor */
"Extracting calibrationdata from sensor" = "Kalibrationsdaten aus Sensor extrahieren";

/* Sensor Ending Soon */
"Sensor Ending Soon" = "Sensorlaufzeit endet bald";

/* Current Sensor is Ending soon! Sensor Life left in %@ */
"Current Sensor is Ending soon! Sensor Life left in %@" = "Der aktuelle Sensor endet bald! Sensorlaufzeit verbleibend %@";

/* */
"Libre Bluetooth" = "Libre Bluetooth";

/* */
"Snooze Alerts" = "Alarme vorübergehend ausschalten";

/* */
"Last measurement" = "Letzte Messung";

/* */
"Sensor Footer checksum" = "Sensor Prüfsumme";

/* */
"Last Blood Sugar prediction" = "Letzte Blutzuckervorhersage";

/* */
"CurrentBG" = "Aktueller BZ";

/* */
"Sensor Info" = "Sensor Info";

/* */
"Sensor Age" = "Sensoralter";

/* */
"Sensor Age Left" = "Sensorlaufzeit übrig";

/* */
"Sensor Endtime" = "Sensorlaufzeit Ende";

/* */
"Sensor State" = "Sensor Status";

/* */
"Sensor Serial" = "Sensor Seriennummer";

/* */
"Transmitter Info" = "Transmitter Info";

/* */
"Hardware" = "Hardware";

/* */
"Firmware" = "Firmware";

/* */
"Connection State" = "Verbindungsstatus";

/* */
"Transmitter Type" = "Transmitter-Typ";

/* */
"Sensor Type" = "Sensor-Typ";

/* */
"Factory Calibration Parameters" = "Werkskalibrierungsparameter";

/* */
"Valid for footer" = "Gültig für Fußzeile";

/* */
"Edit calibrations" = "Kalibrierung bearbeiten";

/* */
"edit calibration clicked" = "Kalibration bearbeiten angeklickt";

/* */
"Delete CGM" = "CGM löschen";

/* */
"Are you sure you want to remove this cgm from loop?" = "Sind Sie sicher, dass Sie diesen CGM aus dem Loop löschen wollen?";

/* */
"There is no undo" = "Rücknahme nicht möglich";

/* */
"Advanced" = "Weitere Einstellungen";

/* */
"Alarms" = "Alarme";

/* */
"Glucose Settings" = "Blutzuckereinstellungen";

/* */
"Notifications" = "Mitteilungen";

/* */
"Export logs" = "Ereignisprotokolldatei exportieren";

/* */
"Export not available" = "Export nicht möglich";

/* */
"Log export requires ios 15" = "Ereignisprotokolldatei Export erfordert ios 15";

/* */
"Got it!" = "Okay, verstanden! ";

/* */
"Saved to %@" = "In %@ gespeichert";

/* */
"No logs available" = "Keine Ereignisprotokolldatei verfügbar";

/* */
"Glucose Notification visibility" = "Einstellungen Glukosebenachrichtigungen";

/* */
"Always Notify Glucose" = "Blutzuckerwert immer mitteilen";

/* */
"Notify per reading" = "Benachrichtigung per Lesung";

/* */
"Value" = "Wert";

/* */
"Adds Phone Battery" = "Telefon-Akkustand anzeigen";

/* */
"Adds Transmitter Battery" = "Transmitter-Batteriestand hinzufügen";

/* */
"Also vibrate" = "Auch vibrieren";

/* */
"Additional notification types" = "Weitere Benachrichtigungseinstellungen";

/* */
"Misc" = "Sonstiges";

/* */
"Unit override" = "Einheit überschreiben";

/* */
"Low" = "Tief";

/* */
"High" = "Hoch";

/* */
"glucose" = "Blutzucker";

/* */
"Schedule " = "Zeitplan ";

/* */
"tapped save schedules" = "angetippte Zeitpläne speichern";

/* */
"Error" = "Fehler";

/* */
"Some ui element was incorrectly specified" = "UI Element(e) wurde(n) falsch eingegeben";

/* */
"Success" = "Erfolgreich";

/* */
"Schedules were saved successfully!" = "Zeitplan wurde erfolgreich gespeichert!";

/* */
"High Glucose Alarm active" = "Alarm für \"Hoher Blutzucker\" aktiv";

/* */
"Low Glucose Alarm active" = "Alarm für \"Niedriger Blutzucker\" aktiv";

/* */
"No Glucose Alarm active" = "Keine Blutzuckeralarm aktiv";

/* */
"snoozing until %@" = "schlummern bis %@";

/* */
"not snoozing" = "nicht schlummern";

/* */
"nothing to see here" = "hier gibt es nichts zu sehen";

/* */
"snooze from testview clicked" = "snooze in der Testansicht angeklickt";

/* */
"will snooze for %@ until %@" = "wird für %@ schlummern bis %@";

/* */
"Click to Snooze Alerts" = "Klicken, um Warnungen temporär abzuschalten";

/* */
"Strength" = "Stärke";

/* */
"Hold the top of your iPhone near the sensor to pair" = "Halten Sie die Oberseite Ihres iPhones an den Sensor, um eine Verbindung herzustellen";

/* */
"Sensor not found" = "Sensor nicht gefunden";

/* */
"Also play alert sound" = "Zusätzlich Sound abspielen";

/* */
"Notification Settings" = "Benachrichtigungseinstellungen";

/* */
"Found devices: %d" = "Geräte gefunden: %d";

/* */
"Backfill options" = "Auffüllen-Optionen";

/* */
"Backfilling from trend is currently not well supported by Loop" = "Auffüllen der Werte aus dem Trend wird derzeit von Loop nicht gut unterstützt";

/* */
"Backfill from history" = "Auffüllen aus dem Verlauf";

/* */
"Backfill from trend" = "Auffüllen aus dem Trend";

/* */
"Debug options" = "Debug-Optionen";

/* */
"Adds a lot of data to the Issue Report " = "Fügt dem Problembericht viele Daten hinzu ";

/* */
"Persist sensordata" = "Sensordaten beibehalten";

/* */
"Battery" = "Batterie";

/* */
"Also add source info" = "Füge auch Quellinformationen hinzu";

/* */
"Carbs Required Threshold" = "Grenzwert für benötigte Kohlenhydrate";

/* */
"Carbs required: %d g" = "Benötigte Kohlenhydrate: %d g";

/* */
"To prevent LOW required %d g of carbs" = "Um einen NIEDRIGEN BZ zu verhindern, werden %d g Kohlenhydrate benötigt";

/* */
"FreeAPS X not active" = "FreeAPS X ist nicht aktiv";

/* */
"Last loop was more then %d min ago" = "Letzter Loop vor mehr als %d Minuten";

/* Glucose badge */
"Show glucose on the app badge" = "Zeige Glucosewert auf dem App Symbol";

/* */
"Backfill glucose" = "Glucose Werte auffüllen";

/* About this source */
"About this source" = "Über diesen Quellcode";

/* */
"Bolus failed" = "Bolus fehlgeschlagen";

/* */
"Bolus failed or inaccurate. Check pump history before repeating." = "Bolus ist fehlgeschlagen oder ungenau. Prüfe den Pumpenverlauf vor einer erneuten Abgabe.";

/* */
"Carbs" = "Kohlenhydrate";

/* */
"Temp Basal" = "Temporäre Basalrate";

/* */
"Temp Target" = "Temporäre Ziele";

/* */
"Resume" = "Fortsetzen";

/* */
"Suspend" = "Unterbrechen";

/* */
"Animated Background" = "Animierter Hintergrund";

/* Sensor day(s) */
" day(s)" = " Tag(e)";

/* Option to show HR in Watch app*/
"Display HR on Watch" = "Herzfrequenz statt BZ auf Watch anzeigen";


/* Headers for settings ----------------------- */
"OpenAPS main settings" = "OpenAPS Haupteinstellungen";

"OpenAPS SMB settings" = "OpenAPS SMB Einstellungen";

"OpenAPS targets settings" = "OpenAPS Zieleinstellungen";

"OpenAPS other settings" = "OpenAPS weitere Einstellungen";

/* Glucose Simulator CGM */
"Glucose Simulator" = "Glukose-Simulator";

/* Restored state message */
"Bluetooth State restored (APS restarted?). Found %d peripherals, and connected to %@ with identifier %@" = "Bluetooth-Status wiederhergestellt (APS neu gestartet?). %d Peripheriegeräte gefunden und mit %@ mit der Kennung %@ verbunden";

/* Shared app group xDrip4iOS */
"Using shared app group with external CGM app xDrip4iOS" = "Benutze gemeinsame App-Groups (Xcode) mit externer CGM App xDrip4iOS";

/* Shared app group GlucoseDirect */
"Using shared app group with external CGM app GlucoseDirect" = "Benutze gemeinsame App-Groups (Xcode) mit externer CGM App GlucoseDirect";

/* Dexcom G6 app */
"Dexcom G6 app" = "Dexcom G6 App";

/* Native G5 app */
"Native G5 app" = "Native G5 App";

/* Minilink transmitter */
"Minilink transmitter" = "Minilink Transmitter";

/* Simple simulator */
"Simple simulator" = "Einfacher Simulator";

/* Direct connection with Libre 1 transmitters or Libre 2 */
"Direct connection with Libre 1 transmitters or European Libre 2 sensors" = "Gemeinsame App-Gruppe für direkte Verbindung mit Libre 1-Sensoren oder europäischen Libre 2-Sensoren";

/* Online or internal server */
"Online or internal server" = "Online oder interner Server";

/* -------------- Developer settings ---------------------- */
/* Debug options */

"Developer" = "Entwickler";

/* Debug option view NS Upload Profile */
"NS Upload Profile" = "NS Profil zum Hochladen";

/* Debug option view NS Uploaded Profile */
"NS Uploaded Profile" = "NS Hochgeladenes Profil";

/* Debug option view Autosense */
"Autosense" = "Autosense";

/* Debug option view Pump History */
"Pump History" = "Insulinpumpen-Speicher";

/* Debug option view Target Ranges */
"Target ranges" = "Zielbereiche";

/* Debug option view Temp targets */
"Temp targets" = "Temporäre Ziele";

/* Debug option view Meal */
"Meal" = "Essen";

/* Debug option view Pump profile */
"Pump profile" = "Pumpen Profil";

/* Debug option view Profile */
"Profile" = "Mein Profil";

/* Debug option view Enacted */
"Enacted" = "letzte Berechnung";

/* Debug option view Announcements (from NS) */
"Announcements" = "Notifikationen";

/* Debug option view Enacted announcements announcements (from NS) */
"Enacted announcements" = "Erlassene Ankündigungen";

/* Debug option view Autotune */
"Autotune" = "Autotune";

/* Debug option view Target presets */
"Target presets" = "Temporäre Ziele";

/* Debug option view */
"Loop Cycles" = "Loop-Zyklen";

/* Debug option view Glucose Data used for statistics */
"Glucose Data used for statistics" = "Benutzte CGM-Daten für die Statistik";

/* --------------- HealthKit intergration --------------------*/
/* */
"Apple Health" = "Apple Health";

/* */
"Connect to Apple Health" = "Apple Health verbinden";

/* Show when have not permissions for writing to Health */
"For write data to Apple Health you must give permissions in Settings > Health > Data Access" = "Um Daten bei Apple Health zu speichern, müssen Sie unter „Einstellungen“ > „Health“ > „Datenzugriff & Geräte“ die entsprechenden Berechtigungen erteilen";

/* */
"After you create glucose records in the Health app, please open FreeAPS X to help us guaranteed transfer changed data" = "Nachdem Sie Glukosedatensätze in der Health App erstellt oder gelöscht haben, öffnen Sie bitte FreeAPS X, um die Übertragung der geänderten Daten sicher zu gewährleisten";

/* New ALerts ------------------------- */
/* Info title */
"Info" = "Info";

/* Warning title */
"Warning" = "Warnung";

/* Error title */
"Error" = "Fehler";

/* Manual temp basal mode */
"Manual" = "manuell";

/* Status highlight when manual temp basal is running. */
"Manual Basal" = "Manuelle Temporäre Basalrate";

/* Current Manual Temp basal */
" -  Manual Basal ⚠️" = " -  Manuelle Basalrate ⚠️";

/* Total AT / Scheduled basal insulin */
" U/day" = " iE/Tag";

/* Total AT / Scheduled basal insulin */
"Total" = "Gesamt";

/* -------------------------------------------- FPU Strings ------------------------------------------------------*/
/* Enable FPU */

"Enable" = "Einschalten";

/* Header */
"Convert Fat and Protein" = "Fett und Eiweißberechnung";

/* Header */
"Conversion settings" = "Einstellungen für die Umrechnung";

/* Delay */
"Delay In Minutes" = "Verzögerung in Minuten";

/* Duration */
"Maximum Duration In Hours" = "Maximale Dauer in Stunden";

/* Interval */
"Interval In Minutes" = "Intervall in Minuten";

/* Override */
"Override With A Factor Of " = "Override With A Factor Of ";

/* Description */
"Allows fat and protein to be converted into future carb equivalents using the Warsaw formula of kilocalories divided by 10.\n\nThis spreads the carb equivilants over a maximum duration setting that can be configured from 5-12 hours.\n\nDelay is time from now until the first future carb entry.\n\nInterval in minutes is how many minutes are between entries. The shorter the interval, the smoother the result. 10, 15, 20, 30, or 60 are reasonable choices.\n\nAdjustment factor is how much effect the fat and protein has on the entries. 1.0 is full effect (original Warsaw Method) and 0.5 is half effect. Note that you may find that your normal carb ratio needs to increase to a larger number if you begin adding fat and protein entries. For this reason, it is best to start with a factor of about 0.5 to ease into it.\n\nDefault settings: Time Cap: 8 h, Interval: 30 min, Factor: 0.5, Delay 60 min" = "Allows fat and protein to be converted into future carb equivalents using the Warsaw formula of kilocalories divided by 10.\n\nThis spreads the carb equivilants over a maximum duration setting that can be configured from 5-12 hours.\n\nDelay is time from now until the first future carb entry.\n\nInterval in minutes is how many minutes are between entries. The shorter the interval, the smoother the result. 10, 15, 20, 30, or 60 are reasonable choices.\n\nAdjustment factor is how much effect the fat and protein has on the entries. 1.0 is full effect (original Warsaw Method) and 0.5 is half effect. Note that you may find that your normal carb ratio needs to increase to a larger number if you begin adding fat and protein entries. For this reason, it is best to start with a factor of about 0.5 to ease into it.\n\nDefault settings: Time Cap: 8 h, Interval: 30 min, Factor: 0.5, Delay 60 min";

/* Title */
"Fat and Protein" = "Fett und Eiweiß";

/* Add Fat */
"Fat" = "Fett";

/* Add Protein */
"Protein" = "Eiweiß";

/* Setting */
"Fat And Protein Conversion" = "Fett und Eiweiß Berechnung";

/* Alert text */
"Delete carb equivalents?" = "Delete carb equivalents?";

/* Section in settings */
"Protein / Fat" = "Eiweiß / Fett";
<<<<<<< HEAD

/* */
"Meal Presets" = "Meal Presets";

/* */
"Empty" = "Empty";

/* */
"Delete Selected Preset" = "Delete Selected Preset";

/* */
"Enter Meal Preset Name" = "Enter Meal Preset Name";

/* */
"Name Of Dish" = "Name Of Dish";

/* Save Carbs and continue to bolus recommendation */
"Save and continue" = "Save and continue";

/* */
"Save as Preset" = "Save as Preset";
=======
>>>>>>> 8e8b4fb9

/* -------------------------------------------------------------------------------------------
  DASH strings
*/
"Attach Pod" = "Pod anlegen";

"Deactivate Pod" = "Pod deaktivieren";

/* */
"Deactivating..." = "Deaktivierung...";

"Pair Pod" = "POD verbinden";

/* Text for previous pod information row */
"Previous Pod Information" = "Informationen zum vorherigen Pod";

/* Text for confidence reminders navigation link */
"Confidence Reminders" = "Pumpe Bestätigungstöne";

"Confidence reminders are beeps from the pod which can be used to acknowledge selected commands." = "Bestätigungshinweise sind Pieptöne des Pods, die zur Quittierung ausgewählter Befehle aktiviert werden können.";

/* button title for saving low reservoir reminder while saving */
"Saving..." = "Speichern...";

/* button title for saving low reservoir reminder */
"Save" = "Speichern";

/* Alert title for error when updating confidence reminder preference */
"Failed to update confidence reminder preference." = "Die Aktualisierung der Erinnerungseinstellungen ist fehlgeschlagen.";

/* */
"No Error" = "Kein Fehler";

/* description label for active time pod details row */
"Active Time" = "Laufzeit";

/* Title string for BeepPreference.silent */
"Disabled" = "Deaktiviert";

/* Title string for BeepPreference.manualCommands */
"Enabled" = "Aktiviert";

/* Title string for BeepPreference.extended */
"Extended" = "Verlängert";

/* Description for BeepPreference.silent */
"No confidence reminders are used." = "Keine Erinnerungseinstellungen in Verwendung.";

/* Description for BeepPreference.manualCommands */
"Confidence reminders will sound for commands you initiate, like bolus, cancel bolus, suspend, resume, save notification reminders, etc. When Loop automatically adjusts delivery, no confidence reminders are used." = "Erinnerungssignale ertönen gemäß deiner Einstellungen, wie Bolusabgabe, Bolus abbrechen, Unterbrechung, Wiederaufnahme, Speicherung von Benachrichtigungen usw. Wenn Loop automatisch Insulin abgibt, ertönen keine Erinnerungssignale.";

/* Description for BeepPreference.extended */
"Confidence reminders will sound when Loop automatically adjusts delivery as well as for commands you initiate." = "Erinnerungssignale ertönen, wenn Loop die Abgabe automatisch anpasst sowie bei Befehlen, die von dir ausgelöst werden.";

/* Label text for expiration reminder default row */
"Expiration Reminder Default" = "Standard Ablauf-Erinnerung";

/* */
"Expiration Reminder" = "Erinnerung an den Ablauf der Nutzungsdauer";

/* */
"Low Reservoir" = "Niedriger Reservoirstand";

/* Value text for no expiration reminder */
"No Reminder" = "Keine Erinnerung";

/* */
"Scheduled Reminder" = "Erinnerungen festlegen";

/* */
"Low Reservoir Reminder" = "Erinnerung bei niedrigem Füllstand";

/* The action string on pod status page when pod data is stale */
"Make sure your phone and pod are close to each other. If communication issues persist, move to a new area." = "Vergewissere dich, dass sich dein iPhone und Pod in unmittelbarer Nähe zueinander befinden. Wenn die Kommunikationsprobleme fortbestehen, dann wechsle den Standort.";
/* Format string for the action string on pod status page when pod expired. (1: service time remaining) */
"Change Pod now. Insulin delivery will stop in %1$@ or when no more insulin remains." = "Wechsle jetzt den Pod! Die Insulinabgabe wird in %1$@ unterbrochen, spätestens wenn kein Insulin mehr vorhanden ist.";

/* Label text for temporary basal rate summary */
"Rate" = "BR";

/* Summary string for temporary basal rate configuration page */
"%1$@ for %2$@" = "%1$@ für %2$@";

/* Description text on manual temp basal action sheet */
"Loop will not automatically adjust your insulin delivery until the temporary basal rate finishes or is canceled." = "Loop passt deine Insulinabgabe nicht automatisch an, bis die temporäre Basalrate beendet oder abgebrochen wird.";
/* Button text for setting manual temporary basal rate*/
"Set Temporary Basal" = "Temporäre Basalrate festlegen";

/* Navigation Title for ManualTempBasalEntryView */
"Temporary Basal" = "Temporäre Basalrate";

/* Alert title for a failure to set temporary basal */
"Temporary Basal Failed" = "Temporäre Basalrate fehlgeschlagen";

/* Alert format string for a failure to set temporary basal with recovery suggestion. (1: error description) (2: recovery text) */
"Unable to set a temporary basal rate: %1$@\n\n%2$@" = "Konnte keine temporäre Basalrate festlegen: %1$@\n\n%2$@";

/* Alert format string for a failure to set temporary basal. (1: error description) */
"Unable to set a temporary basal rate: %1$@" = "Konnte keine temporäre Basalrate festlegen: %1$@";

/* Alert title for missing temp basal configuration */
"Missing Config" = "Fehlende Konfiguration";

/* Alert format string for missing temp basal configuration. */
"This PumpManager has not been configured with a maximum basal rate because it was added before manual temp basal was a feature. Please go to therapy settings -> delivery limits and set a new maximum basal rate." = "Dieser PumpManager wurde nicht mit einer maximalen Basalrate konfiguriert, da er hinzugefügt wurde, bevor es die Funktion \"manuelle temporäre Basalrate\" gab. Bitte gehe zum Menü Therapieeinstellungen -> Verabreichungsgrenzen und lege eine neue maximale Basalrate fest.";

/* description label for active time pod details row */
"Active Time" = "Laufzeit";

/* description label for total delivery pod details row */
"Total Delivery" = "gesamte Abgabe";

/* */
"Add Omnipod Dash" = "Omnipod Dash hinzufügen";

/* */
"Insert Cannula" = "Kanüle einsetzen";

/* */
"Check Cannula" = "Kanüle prüfen";

/* */
"Setup Complete" = "Setup vollständig";

/* */
"Insulin Suspended" = "Insulin ausgesetzt";

/* Text for suspend resume button when insulin delivery is suspending */
"Suspending insulin delivery..." = "Insulinabgabe unterbrechen...";

/* Text for suspend resume button when insulin delivery is suspended */
"Resume Insulin Delivery" = "Insulinabgabe fortsetzen";

/* Text for suspend resume button when insulin delivery is resuming */
"Resuming insulin delivery..." = "Insulinabgabe fortsetzen...";

/* Alert title for suspend error */
"Failed to Suspend Insulin Delivery" = "Unterbrechung Insulinagabe fehlgeschlagen";

//* -----------------------------------------------------------------------*/
/* ----------------------Statistics strings -------------------------------*/
/* Headline Statistics */


"Statistics" = "Statistiken";

/* Option in preferences */
"Display Statistics" = "Statistiken anzeigen";

/* infoText: Description for Display Statistics */
"Displays Statistics under the chart view" = "Zeigt Statistiken unter der Diagrammansicht an";

/* Low Glucose Limit option in preferences */
"Low Glucose Limit" = "Niedrige Blutzuckergrenze";

/* High Glucose Limit option in preferences */
"High Glucose Limit" = "Hohe Blutzuckergrenze";

/* infoText: Description for Low Glucose Limit */
"BG Under This Value Will Be Displayed As Low Glucose Percentage" = "Ein Blutzuckerwert unter diesem Wert wird als Unterzuckerung angezeigt";
/* infoText: Description for High Glucose Limit */
"BG Under This Value Will Be Displayed As High Glucose Percentage" = "Ein Blutzuckerwert unter diesem Wert wird als hoher Prozentsatz des Blutzuckers angezeigt";

/* When statistics.json was last updated */
"Updated" = "Aktualisiert um";

/* Average BG = */
"Average" = "Mittelwert";

/* Median BG */
"Median" = "Median";

/* CGM readings in statPanel */
"Readings" = "Readings";

/* Normal BG (within TIR) */
"Normal" = "im Zielbereich";

/* Title High BG in statPanel */
"High (>" = "Hoch (>";

/* Title Low BG in statPanel */
"Low (<" = "Niedrig (<";

/* SD */
"SD" = "SD";

/* CV */
"CV" = "CV";

/* Estimated HbA1c */
"HbA1c" = "HbA1c";

/* Total number of days of data for HbA1c estimation, part 1/2*/
"All" = "Ø";

/* Total number of days of data for HbA1c estimation, part 2/2*/
"days" = "Tage";

/* Nr of Loops in statPanel */
"Loops" = "Loops";

/* Loop Errors in statPanel */
"Errors" = "Fehler";

/* Average loop interval */
"Interval" = "Intervall";

/* Median loop interval */
"Duration" = "Dauer";

/* "Display SD */
"Display SD instead of CV" = "Zeige die Standardabweichung (SD) statt des Variationskoeffizienten (CV)";

/* Description for display SD */
"Display Standard Deviation (SD) instead of Coefficient of Variation (CV) in statPanel" = "Zeige die Standardabweichung (SD) statt des Variationskoeffizienten (CV) in den Statistiken";

/* How often to update the statistics */
"Update every number of minutes:" = "Update der Statistik (in Minuten)";

/* Description for update interval for statistics */
"Default is 20 minutes. How often to update and save the statistics.json and to upload last array, when enabled, to Nightscout." = "Default is 20 minutes. How often to update and save the statistics.json and to upload last array, when enabled, to Nightscout.";

/* Duration displayed in statPanel */
"Past 24 Hours " = "Letzten 24 Stunden";

/* Duration displayed in statPanel */
"Past Week " = "Letzte Woche";

/* Duration displayed in statPanel */
"Past Month " = "Letzter Monat";

/* Duration displayed in statPanel */
"Past 90 Days " = "Letzten 90 Tage";

/* Duration displayed in statPanel */
"All Past Days of Data " = "Alle Tage (mit Daten)";

/* "Display Loop statistics in statPanel */
"Display Loop Cycle statistics" = "Zeige Schleifenzyklus-Statistik";

/* Description for Display Loop statistics */
"Displays Loop statistics in the statPanel in Home View" = "Zeigt Loop Statistiken im Statistikbereich auf der Startseite an";

/* Display % */
"Override HbA1c unit" = "HbA1c-Einheit überschreiben";

/* Description for Override HbA1c unit */
"Change default HbA1c unit in statPanlel. The unit in statPanel will be updateded with next statistics.json update" = "Ändern Sie den HbA1c in der Statistik (% <—> mmol/mol). Die Anzeige in der Statistik wird mit dem nächsten statistics.json Update aktualisiert.";

/* HbA1c for all glucose storage days */
"all" = "all";

/* --------------------------------------------------------  Dexcom G7 --------------------------------------*/

"Configuration CGM" = "CGM Einstellungen";

"Heartbeat" = "Herzschlag";

"CGM address :" = "CGM address :";

"CGM is not used as heartbeat." = "CGM is not used as heartbeat.";

"Are you sure you want to delete this CGM?" = "Möchten Sie das CGM wirklich löschen?";
<<<<<<< HEAD

/* New Experimental feature */
"Experimental" = "Experimental";
/* Smoothing of CGM readings */
"Smooth Glucose Value" = "Smooth Glucose Value";
=======
>>>>>>> 8e8b4fb9

/* -----------------------------------------------------------------------------------------------------------

  Infotexts from openaps.docs and androidaps.docs
  FreeAPS X
*/
/* Headline Rewind Resets Autosens */

"Rewind Resets Autosens" = "Pumpe zurückspulen setzt Autosens zurück";

/* ”Rewind Resets Autosens” */
"This feature, enabled by default, resets the autosens ratio to neutral when you rewind your pump, on the assumption that this corresponds to a probable site change. Autosens will begin learning sensitivity anew from the time of the rewind, which may take up to 6 hours. If you usually rewind your pump independently of site changes, you may want to consider disabling this feature." = "Diese standardmäßig aktivierte Funktion setzt Autosense auf neutral zurück, wenn Sie Ihre Pumpen Gewindestange zurücklaufen lassen, wobei davon ausgegangen wird, dass dies einen Katheter- und Reservoirwechsel bedeutet. Autosens startet ab dem Zeitpunkt des Rücklaufes neu und es kann bis zu 6 Stunden dauern, die Sensibilität neu zu beurteilen. Wenn Sie Ihre Pumpe normalerweise unabhängig vom Resevoir- und Kathetherwechsel zurück laufen lassen, sollten Sie diese Funktion deaktivieren.";

/* Headline "High Temptarget Raises Sensitivity" */
"High Temptarget Raises Sensitivity" = "Hohe temporäre Ziele erhöhen die Sensitivität";

/* ”High Temptarget Raises Sensitivity" */
"Defaults to false. When set to true, raises sensitivity (lower sensitivity ratio) for temp targets set to >= 111. Synonym for exercise_mode. The higher your temp target above 110 will result in more sensitive (lower) ratios, e.g., temp target of 120 results in sensitivity ratio of 0.75, while 140 results in 0.6 (with default halfBasalTarget of 160)." = "Ist Standardmäßig auf aus. Wenn eingeschaltet erhöht dies die Empfindlichkeit (niedrigere Empfindlichkeitsverhältnis) für Temp-Ziele auf >= 111. Synonym für exercise_mode. Je höher dein Tempo-Ziel über 110 ist, desto empfindlicher (niedriger) Verhältnisse, z. temp Ziel von 120 resultiert im Empfindlichkeitsverhältnis von 0,75, während 140 in 0,6 (mit Standard-Halbbasalratenziel von 160).";

/* Headline ”Low Temptarget Lowers Sensitivity" */
"Low Temptarget Lowers Sensitivity" = "Niedrige temporäre Ziele senken die Sensitivität";

/* ”Low Temptarget Lowers Sensitivity" */
"Defaults to false. When set to true, can lower sensitivity (higher sensitivity ratio) for temptargets <= 99. The lower your temp target below 100 will result in less sensitive (higher) ratios, e.g., temp target of 95 results in sensitivity ratio of 1.09, while 85 results in 1.33 (with default halfBasalTarget of 160)." = "Standard Einstellung ist \"Aus\". Wenn es aktiviert ist, kann die Empfindlichkeit (höheres Empfindlichkeitsverhältnis) für temporäre Ziele <= 99 gesenkt werden. Je niedriger Ihr temporäres Ziel unter 100 ist, desto höher wird die Empfindlichkeit. Zum Beispiel führt ein temporäres Ziel von 95 zu einem Empfindlichkeitsverhältnis von 1,09, während 85 einen Wert von 1,33 ergibt.";

/* Headline ”Sensitivity Raises Target" */
"Sensitivity Raises Target" = "Empfindlichkeit erhöht den Zielwert";

/* ”Sensitivity Raises Target" */
"When true, raises BG target when autosens detects sensitivity" = "Wenn aktiviert, wird das BG-Ziel erhöht, sobald Autosens erhöhte Empfindlichkeit erkennt";

/* Headline ”Resistance Lowers Target" */
"Resistance Lowers Target" = "Resistenz senkt den Zielwert";

/* ”Resistance Lowers Target" */
"Defaults to false. When true, will lower BG target when autosens detects resistance" = "Standard Einstellung ist \"Aus\". Wenn aktiviert, wird das BG-Ziel herabgesetzt, sobald Autosens eine niedrige Empfindlichkeit erkennt";

/* Headline ”Advanced Target Adjustments" */
"Advanced Target Adjustments" = "Erweiterte Zielanpassung";

/* ”Advanced Target Adjustments" */
"This feature was previously enabled by default but will now default to false (will NOT be enabled automatically) in oref0 0.6.0 and beyond. (There is no need for this with 0.6.0). This feature lowers oref0’s target BG automatically when current BG and eventualBG are high. This helps prevent and mitigate high BG, but automatically switches to low-temping to ensure that BG comes down smoothly toward your actual target. If you find this behavior too aggressive, you can disable this feature. If you do so, please let us know so we can better understand what settings work best for everyone." = "Diese Funktion wurde früher immer aktiviert, steht aber nun standardmäßig auf \"Aus\". Dies ist mit oref 0.6.0 nicht mehr nötig. Diese Funktion senkt das Blutzucker Ziel von oref0 automatisch, wenn der aktuelle BG oder der zu erwartende BG hoch sind. Dies hilft hohe BG zu verhindern und zu mildern, aber schaltet automatisch auf Niedrigempfindlichkeit um, um sicherzustellen, dass die BG reibungslos auf Ihr eigentliches Ziel zugeht. Wenn Sie dieses Verhalten zu aggressiv finden, können Sie diese Funktion deaktivieren. Wenn Sie dies tun, teilen Sie uns dies bitte mit, damit wir besser verstehen können, welche Einstellungen für alle am besten funktionieren.";

/* Headline "Exercise Mode" */
"Exercise Mode" = "Sportmodus";

/* "Exercise Mode" */
"Defaults to false. When true, > 105 mg/dL high temp target adjusts sensitivityRatio for exercise_mode. Synonym for high_temptarget_raises_sensitivity" = "Standard aus. Wenn an, > 105 mg/dL hohes temporäres Ziel passt Empfindlichkeit für den Exercise_Mode an. Synonym für hoch_tempziel_eröht_sensitivität";

/* Headline "Wide BG Target Range" */
"Wide BG Target Range" = "Größere BG-Zielreichweite";

/* "Wide BG Target Range" */
"Defaults to false, which means by default only the low end of the pump’s BG target range is used as OpenAPS target. This is a safety feature to prevent too-wide targets and less-optimal outcomes. Therefore the higher end of the target range is used only for avoiding bolus wizard overcorrections. Use wide_bg_target_range: true to force neutral temps over a wider range of eventualBGs." = "Standardmäßig aus, bedeutet standardmäßig nur das niedrige Ende des BG-Zielbereichs der Pumpe wird als OpenAPS-Ziel verwendet. Dies ist ein Sicherheitsmerkmal, um zu weit gefasste Ziele und weniger optimale Ergebnisse zu verhindern. Daher wird das höhere Ende des Zielbereichs nur verwendet, um Überkorrekturen des bolus Wizards zu vermeiden. Benutzen Sie die wide_bg_target_range: true, um neutrale temps über einen größeren Bereich von eventualBG zu erzwingen.";

/* Headline "Skip Neutral Temps" */
"Skip Neutral Temps" = "Neutrale Temps überspringen";

/* "Skip Neutral Temps" */
"Defaults to false, so that FreeAPS X will set temps whenever it can, so it will be easier to see if the system is working, even when you are offline. This means FreeAPS X will set a “neutral” temp (same as your default basal) if no adjustments are needed. This is an old setting for OpenAPS to have the options to minimise sounds and notifications from the 'rig', that may wake you up during the night." = "Standardmäßig aus, damit FreeAPS X, wann immer es möglich ist, Temps festlegt, sodass Sie leichter sehen können, ob das System funktioniert, selbst wenn Sie offline sind. Dies bedeutet, dass OpenAPS eine „neutrale“ Temp (wie Ihre Standard-Basalrate) einstellt, wenn keine Anpassungen erforderlich sind. Dies ist eine alte Einstellung für OpenAPS, um die Optionen zum Minimieren von Geräuschen und Benachrichtigungen aus dem 'Rig' zu haben, die Sie während der Nacht aufwecken können. ";

/* Headline "Unsuspend If No Temp” */
"Unsuspend If No Temp" = "Forsetzen wenn kein Temporäres Ziel aktiv";

/* "Unsuspend If No Temp” */
"Many people occasionally forget to resume / unsuspend their pump after reconnecting it. If you’re one of them, and you are willing to reliably set a zero temp basal whenever suspending and disconnecting your pump, this feature has your back. If enabled, it will automatically resume / unsuspend the pump if you forget to do so before your zero temp expires. As long as the zero temp is still running, it will leave the pump suspended." = "Viele Menschen vergessen gelegentlich ihre Pumpe fortzusetzen / pausieren nach der Wiederanbindung der Pumpe. Wenn du einer von ihnen bist und bereit bist eine Null-Temp Basal zu setzen, wann immer du deine Pumpe pausierst und getrennt hast, kann diese Funktion hilfreich sein. Wenn diese Option aktiviert ist, wird die Pumpe automatisch fortgesetzt/pausiert, wenn Sie dies vergessen haben, bevor Ihre Null-Temp abläuft. Solange die Null-Temp noch läuft, wird die Pumpe ausgesetzt.";

/* Headline "Enable UAM" */
"Enable UAM" = "Aktiviere UAM";

/* "Enable UAM" */
"With this option enabled, the SMB algorithm can recognize unannounced meals. This is helpful, if you forget to tell FreeAPS X about your carbs or estimate your carbs wrong and the amount of entered carbs is wrong or if a meal with lots of fat and protein has a longer duration than expected. Without any carb entry, UAM can recognize fast glucose increasments caused by carbs, adrenaline, etc, and tries to adjust it with SMBs. This also works the opposite way: if there is a fast glucose decreasement, it can stop SMBs earlier." = "Wenn diese Option aktiviert ist, kann der SMB-Algorithmus unangekündigte Mahlzeiten erkennen. Dies ist hilfreich, wenn Sie vergessen Ihre Kohlenhydrate einzugeben oder Ihre Kohlenhydrate falsch einschätzen und die Menge der eingegebenen Kohlenhydrate falsch ist. Außerdem wenn eine Mahlzeit mit viel Fett und Protein eine längere Dauer als erwartet hat. UAM erkennt ohne Kohlenhydrateingabe schnelle Glukosesteigerungen, die durch Kohlenhydrate, Adrenalin usw. verursacht werden, und versucht es mit SMBs zu regulieren. Dies funktioniert auch umgekehrt: Bei einer schnellen Glukoseabnahme kann es SMB früher stoppen.";

/* Headline "Enable SMB With COB" */
"Enable SMB With COB" = "Aktiviere SMB mit COB";

/* Enable SMB With COB" */
"This enables supermicrobolus (SMB) while carbs on board (COB) are positive." = "Dies ermöglicht Supermicrobolus (SMB), während Kohlenhydrate an Bord (COB) positiv sind.";

/* Headline "Enable SMB With Temptarget” */
"Enable SMB With Temptarget" = "Aktiviere SMB mit Temporären Zielen";

/* "Enable SMB With Temptarget” */
"This enables supermicrobolus (SMB) with eating soon / low temp targets. With this feature enabled, any temporary target below 100mg/dL, such as a temp target of 99 (or 80, the typical eating soon target) will enable SMB." = "Dies aktiviert Supermikrobolus (SMB) mit sofortigen essen / niedrige Temp Ziele. Wenn diese Funktion aktiviert ist, ist jedes temporäre Ziel unter 100mg/dL z. B. ein Temp Ziel von 99 (oder 80, das typische sofort essen Ziel) ermöglicht SMB.";

/* Headline "Enable SMB Always" */
"Enable SMB Always" = "SMB immer aktivieren";

/* "Enable SMB Always" */
"Defaults to false. When true, always enable supermicrobolus (unless disabled by high temptarget)." = "Standard Wert ist \"Aus\". Wenn aktiviert werden immer SMB verwandt (es sei denn, es wird ein höheres temporäres Ziel eingestellt).";

/* Headline "Enable SMB After Carbs" */
"Enable SMB After Carbs" = "Aktiviere SMB nach Mahlzeiten";

/* "Enable SMB After Carbs" */
"Defaults to false. When true, enables supermicrobolus (SMB) for 6h after carbs, even with 0 carbs on board (COB)." = "Standard Wert ist \"Aus\". Wenn aktiviert werden Super Micro Bolus (SMB) für 6 Stunden nach Kohlenhydrat Aufnahme zur Regulierung verwendet. Auch wenn die Kohlenhydrate bereits alle vom Körper aufgenommen wurden (0g Kohlenhydrate on Bord).";

/* Enable "Allow SMB With High Temptarget" */
"Allow SMB With High Temptarget" = "Erlaube SMB mit hohem Temptarget";

/* Headline "Allow SMB With High Temptarget" */
"Allow SMB With High Temptarget" = "Erlaube SMB mit hohem Temptarget";

/* "Allow SMB With High Temptarget" */
"Defaults to false. When true, allows supermicrobolus (if otherwise enabled) even with high temp targets (> 100 mg/dl)." = "Standard Wert ist \"Aus\". Wenn aktiviert, werden auch bei erhöhten temporären Blutzucker Zielen SMBs verwendet.";

/* Headline "Use Custom Peak Time” */
"Use Custom Peak Time" = "Verwende benutzerdefinierten Höhepunkt";

/* "Use Custom Peak Time” */
"Defaults to false. Setting to true allows changing insulinPeakTime" = "Ist standardmäßig auf aus. Wenn eingeschaltet erlaubt dies das Einstellen eines benutzerspezifischen Wirkungshochs für das ausgewählte Insulin, respektive dessen Wirkungs-Kurve";

/* Headline "Suspend Zeros IOB” */
"Suspend Zeros IOB" = "Null IOB unterbrechen";

/* "Suspend Zeros IOB” */
"Default is false. Any existing temp basals during times the pump was suspended will be deleted and 0 temp basals to negate the profile basal rates during times pump is suspended will be added." = "Standardwert ist aus. Alle vorhandenen Temp-Basalraten werden gelöscht und auf 0 gesetzt, während die Pumpe aussetzt.";

/* Headline "Max IOB" */
"Max IOB" = "Max IOB";

/* "Max IOB" */
"Max IOB is the maximum amount of insulin on board from all sources – both basal (or SMB correction) and bolus insulin – that your loop is allowed to accumulate to treat higher-than-target BG. Unlike the other two OpenAPS safety settings (max_daily_safety_multiplier and current_basal_safety_multiplier), max_iob is set as a fixed number of units of insulin. As of now manual boluses are NOT limited by this setting. \n\n To test your basal rates during nighttime, you can modify the Max IOB setting to zero while in Closed Loop. This will enable low glucose suspend mode while testing your basal rates settings\n\n(Tip from https://www.loopandlearn.org/freeaps-x/#open-loop)." = "Max IOB ist die maximale Menge an Insulin an Bord aus allen Quellen – sowohl Basal (oder SMB-Korrektur) als auch Bolus Insulin –, dass der Loop abgeben darf, um ein höheren BZ zu behandeln. Im Gegensatz zu den anderen beiden OpenAPS-Sicherheitseinstellungen (max_daily_safety_multiplier und current_basal_safety_multiplier) wird max_iob als feste Anzahl von Insulineinheiten festgelegt. Ab sofort sind manuelle Bolusabgaben durch diese Einstellung NICHT beschränkt. \n\n Um deine Basalrate während der Nachtzeit zu testen, kannst du die Max IOB Einstellung in Closed Loop auf Null ändern. Dies aktiviert den low glucose Suspend-Modus beim Testen der Basalraten-Einstellungen\n\n (Tipp von https://www.loopandlearn.org/freeaps-x/#open-loop).";

/* Headline "Max Daily Safety Multiplier" */
"Max Daily Safety Multiplier" = "Max täglicher Sicherheitsmultiplikator";

/* "Max Daily Safety Multiplier" */
"This is an important OpenAPS safety limit. The default setting (which is unlikely to need adjusting) is 3. This means that OpenAPS will never be allowed to set a temporary basal rate that is more than 3x the highest hourly basal rate programmed in a user’s pump, or, if enabled, determined by autotune." = "Dies ist ein wichtiges OpenAPS-Sicherheitslimit. Die Standardeinstellung (die wahrscheinlich nicht angepasst werden muss) ist 3. Das bedeutet, dass es OpenAPS niemals erlaubt sein wird, eine temporäre Basalrate festzulegen, die mehr als das dreifache der höchsten Stunden-Basalrate ist, die in der Pumpe eines Benutzers gespeichert ist. Auch bei aktiviertem Autotune gilt diese Grenze.";

/* Headline "Current Basal Safety Multiplier" */
"Current Basal Safety Multiplier" = "Aktueller Basal-Sicherheits-Multiplikator";

/* "Current Basal Safety Multiplier" */
"This is another important OpenAPS safety limit. The default setting (which is also unlikely to need adjusting) is 4. This means that OpenAPS will never be allowed to set a temporary basal rate that is more than 4x the current hourly basal rate programmed in a user’s pump, or, if enabled, determined by autotune." = "Dies ist ein weiteres wichtiges OpenAPS-Sicherheitslimit. Die Standardeinstellung (die ebenfalls vermutlich nicht angepasst werden muss) ist 4. Das bedeutet, dass OpenAPS niemals eine temporäre Basalrate festlegen darf, die mehr als das vierfache der aktuellen Stunden-Basalrate ist, die in der Pumpe eines Benutzers programmiert ist. Auch ein aktiviertes Autotune kann diese Grenze nicht überschreiten.";

/* Headline "Autosens Max" */
"Autosens Max" = "Autosens Max";

/* "Autosens Max" */
"This is a multiplier cap for autosens (and autotune) to set a 20% max limit on how high the autosens ratio can be, which in turn determines how high autosens can adjust basals, how low it can adjust ISF, and how low it can set the BG target." = "Dies ist eine Sicherheitsgrenze für Autosens (und Autotune), die besagt, wie hoch Autosens Basalraten anpassen darf und wie niedrig der ISF (Insulin-Sensitivitäts-Faktor) und der BZ-Zielwert eingestellt werden können. Eine Anpassung um max 20% ist erlaubt.";

/* Headline "Autosens Min" */
"Autosens Min" = "Autosens Min";

/* "Autosens Min" */
"The other side of the autosens safety limits, putting a cap on how low autosens can adjust basals, and how high it can adjust ISF and BG targets." = "Die andere Seite der Autosens Sicherheitsgrenzen, indem eine Grenze gesetzt wird, wie niedrig Autosens Basaleinstellung einstellen kann, und wie hoch er ISF und BG Ziele anpassen darf.";

/* Headline "Half Basal Exercise Target" */
"Half Basal Exercise Target" = "Halbes Basal Sportziel";

/* "Half Basal Exercise Target" */
"Set to a number, e.g. 160, which means when temp target is 160 mg/dL and exercise_mode=true, run 50% basal at this level (120 = 75%; 140 = 60%). This can be adjusted, to give you more control over your exercise modes." = "Auf eine Wert setzen, z. B. 160, was bedeutet, wenn das Temp Ziel 160 mg/dL und der exercise_mode=an ist, laufen 50% basal auf diesem Level (120 = 75%; 140 = 60%). Dies kann angepasst werden, um Ihnen mehr Kontrolle über Ihre Übungsmodi zu geben.";

/* Headline "Max COB" */
"Max COB" = "Max COB";

/* "Max COB" */
"This defaults maxCOB to 120 because that’s the most a typical body can absorb over 4 hours. (If someone enters more carbs or stacks more; OpenAPS will just truncate dosing based on 120. Essentially, this just limits AMA as a safety cap against weird COB calculations due to fluky data.)" = "Dies ist standardmäßig maxCOB auf 120 da dies die typische Menge ist, die ein Körper über 4 Stunden absorbieren kann. (Wenn jemand mehr Kohlenhydrate oder Menge eingibt; wird OpenAPS einfach die Dosierung auf Basis von 120 einschränken. Im Grunde beschränkt dies nur AMA als Sicherheitsgrenze gegen seltsame COB-Berechnungen aufgrund von unruhigen Daten.)";

/* Headline "Bolus Snooze DIA Divisor" */
"Bolus Snooze DIA Divisor" = "Bolus DIA Schlummerdivisor";

/* "Bolus Snooze DIA Divisor" */
"Bolus snooze is enacted after you do a meal bolus, so the loop won’t counteract with low temps when you’ve just eaten. The example here and default is 2; so a 3 hour DIA means that bolus snooze will be gradually phased out over 1.5 hours (3DIA/2)." = "Bolus snooze wird nach einem Mahlzeitenbolus gestartet, so dass der Loop nicht konterkariert wird, wenn der BZ einen niedrigen Werten hat und Sie gerade gegessen haben. Beispiel: Standard ist 2; also bedeutet ein 3 Stunden DIA, dass Bolus snooze nach und nach über 1,5 Stunden abgegeben wird (3DIA/2).";

/* Headline "Min 5m Carbimpact" */
"Min 5m Carbimpact" = "Mind. 5 min Kohlenhydratwirkung";

/* "Min 5m Carbimpact" */
"This is a setting for default carb absorption impact per 5 minutes. The default is an expected 8 mg/dL/5min. This affects how fast COB is decayed in situations when carb absorption is not visible in BG deviations. The default of 8 mg/dL/5min corresponds to a minimum carb absorption rate of 24g/hr at a CSF of 4 mg/dL/g." = "Dies ist eine Einstellung für die standardmäßige Kohlenhydrateabsorption pro 5 Minuten. Der Standardwert ist eine erwartete 8 mg/dL/5min. Dies wirkt sich darauf aus, wie schnell COB in Situationen verfällt, in denen die Kohlenhydrateabsorption in Abweichungen nicht sichtbar ist. Der Standardwert von 8 mg/dL/5min entspricht einer minimalen Kohlenstoffabsorptionsrate von 24g/h bei einer CSF von 4 mg/dL/g.";

/* Headline "Autotune ISF Adjustment Fraction" */
"Autotune ISF Adjustment Fraction" = "Autotune ISF Anpassungsprozentsatz";

/* "Autotune ISF Adjustment Fraction" */
"The default of 0.5 for this value keeps autotune ISF closer to pump ISF via a weighted average of fullNewISF and pumpISF. 1.0 allows full adjustment, 0 is no adjustment from pump ISF." = "The default of 0.5 for this value keeps autotune ISF closer to pump ISF via a weighted average of fullNewISF and pumpISF. 1.0 allows full adjustment, 0 is no adjustment from pump ISF.";

/* Headline "Remaining Carbs Fraction" */
"Remaining Carbs Fraction" = "Verbleibender Kohlenhydrat-Bruchteil";

/* "Remaining Carbs Fraction" */
"This is the fraction of carbs we’ll assume will absorb over 4h if we don’t yet see carb absorption." = "Dies ist die maximale Anzahl der geschätzt abgebauten Kohlenhydrate in 4 Stunden, wenn keine Kohlenhydratabbau ersichtlich ist.";

/* Headline "Remaining Carbs Cap" */
"Remaining Carbs Cap" = "Verbleibende Kohlenhydrat-Kappung";

/* "Remaining Carbs Cap" */
"This is the amount of the maximum number of carbs we’ll assume will absorb over 4h if we don’t yet see carb absorption." = "Dies ist die maximale Anzahl der geschätzten abgebauten Kohlenhydrate in 4 Stunden, wenn keine Kohlenhydrat-Resorption ersichtlich ist.";

/* Headline ”Max SMB Basal Minutes" */
"Max SMB Basal Minutes" = "Max. SMB Basal Minuten";

/* ”Max SMB Basal Minutes" */
"Defaults to start at 30. This is the maximum minutes of basal that can be delivered as a single SMB with uncovered COB. This gives the ability to make SMB more aggressive if you choose. It is recommended that the value is set to start at 30, in line with the default, and if you choose to increase this value, do so in no more than 15 minute increments, keeping a close eye on the effects of the changes. It is not recommended to set this value higher than 90 mins, as this may affect the ability for the algorithm to safely zero temp. It is also recommended that pushover is used when setting the value to be greater than default, so that alerts are generated for any predicted lows or highs." = "Standardmäßiger beginn nach 30 Minuten. Dies ist das Maximum von Basalminuten, die als einzelne SMB mit ungedecktem COB geliefert werden können. Dies gibt die Möglichkeit, SMB aggressiver zu machen, wenn Sie es wünschen. Es wird empfohlen, dass der Wert auf 30 beginnt, entsprechend der Standardeinstellung und wenn Sie diesen Wert erhöhen tun Sie dies in höchstens 15 Minuten Schritten unter Beachtung der Auswirkungen der Änderungen. Es wird nicht empfohlen, diesen Wert höher als 90 Minuten zu setzen, da dies die Fähigkeit des Algorithmus beeinflussen kann, sicher Null Zeit zu setzen. Es wird auch empfohlen, dass Pushover verwendet wird, wenn der Wert größer als der Standardwert ist, so dass Warnungen für alle vorausgesagten Tief- oder Höchstwerte generiert werden.";

/* Headline "Max UAM SMB Basal Minutes" */
"Max UAM SMB Basal Minutes" = "Max. UAM SMB Basal Minuten";

/* "Max UAM SMB Basal Minutes" */
"Defaults to start at 30. This is the maximum minutes of basal that can be delivered by UAM as a single SMB when IOB exceeds COB. This gives the ability to make UAM more or less aggressive if you choose. It is recommended that the value is set to start at 30, in line with the default, and if you choose to increase this value, do so in no more than 15 minute increments, keeping a close eye on the effects of the changes. Reducing the value will cause UAM to dose less insulin for each SMB. It is not recommended to set this value higher than 60 mins, as this may affect the ability for the algorithm to safely zero temp. It is also recommended that pushover is used when setting the value to be greater than default, so that alerts are generated for any predicted lows or highs." = "Standardwerte für Start ist 30 Minuten. Dies ist die maximale Basal-Minuten, die von UAM als ein einziges SMB geliefert werden können, wenn IOB den COB übersteigt. Dies gibt die Möglichkeit, UAM mehr oder weniger aggressiv zu machen, wenn Sie es wünschen. Es wird empfohlen, dass der Wert nach 30 Minuten beginnt, entsprechend der Standardeinstellung und wenn Sie diesen Wert erhöhen tun Sie dies in höchstens 15 Minuten Schritten unter Beachtung der Auswirkungen der Änderungen. Eine Verringerung des Wertes führt dazu, dass UAM für jedes SMB weniger Insulin Dosis erhält. Es wird nicht empfohlen, diesen Wert höher als 60 Minuten zu setzen, da dies die Fähigkeit des Algorithmus beeinflussen kann, sicher Null Zeit zu setzen. Es wird auch empfohlen, dass Pushover verwendet wird, wenn der Wert größer als der Standardwert ist, so dass Warnungen für alle vorausgesagten Tief- oder Höchstwerte generiert werden.";

/* Headline "SMB Interval" */
"SMB Interval" = "SMB-Intervall";

/* "SMB Interval" */
"Minimum duration in minutes for new SMB since last SMB or manual bolus" = "Minimale Dauer in Minuten für neue SMBs seit dem letzten SMB oder manuellem Bolus";

/* Headline "Bolus Increment" */
"Bolus Increment" = "Bolus-Erhöhung";

/* "Bolus Increment" */
"Smallest enacted SMB amount. Minimum amount for Omnipod pumps is 0.05 U, whereas for Medtronic pumps it differs for various models, from 0.025 U to 0.10 U. Please check the minimum bolus amount which can be delivered by your pump. The default value is 0.1." = "Smallest enacted SMB amount. Minimum amount for Omnipod pumps is 0.05 U, whereas for Medtronic pumps it differs for various models, from 0.025 U to 0.10 U. Please check the minimum bolus amount which can be delivered by your pump. The default value is 0.1.";

/* Headline "Insulin Peak Time" */
"Insulin Peak Time" = "Insulin Wirkhöhepunkt";

/* "Insulin Peak Time" */
"Time of maximum blood glucose lowering effect of insulin, in minutes. Beware: Oref assumes for ultra-rapid (Lyumjev) & rapid-acting (Fiasp) curves minimal (35 & 50 min) and maximal (100 & 120 min) applicable insulinPeakTimes. Using a custom insulinPeakTime outside these bounds will result in issues with FreeAPS-X, longer loop calculations and possible red loops." = "Benutzerspezifische Zeit des maximalen Wirkungshochs des Insulins. Achtung: Oref wendet für die ultra-rapid (Lyumjev) & rapid-acting (Fiasp) Insulinwirkungs-Kurven Unter- (35 & 50 min) und Obergrenzen (100 & 120 min) an. Falls das benutzerdefinierte Wirkungshoch außerhalb dieser Grenzen liegt, kann es zu Komplikationen mit FreeAPS-X kommen, langen Loop-Berechnungszeiten und \"red loops\".";

/* Headline "Carbs Req Threshold" */
"Carbs Req Threshold" = "Grenzwert für benötigte Kohlenhydrate";

/* "Carbs Req Threshold" */
"Grams of carbsReq to trigger a pushover. Defaults to 1 (for 1 gram of carbohydrate). Can be increased if you only want to get Pushover for carbsReq at X threshold." = "Benötigte Menge von Kohlenhydraten in Gramm, um einen Pushover auszulösen. Standardmäßig ist 1 Gramm Kohlenhydrate. Dieser Wert kann erhöht werden, wenn Sie nur Pushover bei Überschreiten einer bestimmten Menge benötigter Kohlenhydrate erhalten möchten.";

/* Headline "Noisy CGM Target Multiplier" */
"Noisy CGM Target Multiplier" = "Ungenauer CGM Zielfaktor";

/* "Noisy CGM Target Multiplier" */
"Defaults to 1.3. Increase target by this amount when looping off raw/noisy CGM data" = "Der Standard Wert ist 1.3 Der Zielwert wird um diesen Faktor erhöht, wenn verrauschte CGM Werte vorliegen";

/* Headline "SMB DeliveryRatio" */
"SMB DeliveryRatio" = "SMB Abgabeverhältnis";

/* SMB DeliveryRatio */
"Default value: 0.5 This is another key OpenAPS safety cap, and specifies what share of the total insulin required can be delivered as SMB. Increase this experimental value slowly and with caution." = "Standardwert: 0.5 Dies ist ein weiteres wichtiges OpenAPS Sicherheitslimit und legt fest, welcher Anteil des Gesamtinsulins als SMB geliefert werden kann. Erhöhen Sie diesen experimentellen Wert langsam und mit Vorsicht.";

// Dynamic ISF + CR Settings:
/* Headline "Adjust Dynamic ISF constant" */

"Adjust Dynamic ISF constant" = "Dynamic ISF-Konstante anpassen";

/* Adjust Dynamic ISF constant */
"Adjust Dynamic ISF constant" = "Dynamic ISF-Konstante anpassen";

/* Enable Dynamic ISF, Headline */
"Enable Dynamic ISF" = "Aktiviere Dynamic ISF";

/* Headline "Enable Dynamic ISF" */
"Enable Dynamic ISF" = "Aktiviere Dynamic ISF";

/* Enable Dynamic ISF */
"Calculate a new ISF with every loop cycle. New ISF will be based on current BG, TDD of insulin (past 24 hours or a weighted average) and an Adjustment Factor (default is 1).\n\nDynamic ISF and CR ratios will be limited by your autosens.min/max limits.\n\nDynamic ratio replaces the autosens.ratio: New ISF = Static ISF / Dynamic ratio,\nDynamic ratio = profile.sens * adjustmentFactor * tdd * Math.log(BG/insulinFactor+1) / 1800,\ninsulinFactor = 120 - InsulinPeakTimeInMinutes" = "Berechnet einen neuen ISF mit jedem Loop-Zyklus. Die neue ISF basiert auf dem aktuellen BG, TDD des Insulins (nach 24 Stunden oder einem gewichteten Durchschnitt) und einem Anpassungsfaktor (Standardeinstellung ist 1).\n\nDynamic ISF und CR Verhältnisse werden durch Ihre autosens.min/max Limits begrenzt.\n\nDas dynamische Verhältnis ersetzt das autosens.ratio: New ISF = Static ISF / Dynamic ratio,\nDynamic Ratio = profile.sens * adjustmentFactor * tdd * Math.log(BG/insulinFactor+1) / 1800,\ninsulinFactor = 120 - InsulinPeakTimeInMinutes";

/* Headline "Enable Dynamic CR" */
"Enable Dynamic CR" = "Aktiviere dynamischen CR";

/* Enable Dynamic CR */
"Use Dynamic CR. The dynamic ratio will be used for CR as follows:\n\n When ratio > 1:  dynCR = (newRatio - 1) / 2 + 1.\nWhen ratio < 1: dynCR = CR/dynCR.\n\nDon't use toghether with a high Insulin Fraction (> 2)" = "Nutze Dynamic CR. Das dynamische Verhältnis wird für CR wie folgt verwendet:\n\n Bei Verhältnis > 1: dynCR = (newRatio - 1) / 2 + 1.\nWenn Verhältnis < 1: dynCR = CR/dynCR.\n\nNicht verwenden mit hohem Insulinanteil (> 2)";

/* Headline "Adjust Dynamic ISF constant" */
"Adjust Dynamic ISF constant" = "Dynamic ISF-Konstante anpassen";

/* Adjust Dynamic ISF constant */
"Adjust Dynamic ratios by a constant. Default is 0.5. The higher the value, the larger the correction of your ISF will be for a high or a low BG. Maximum correction is determined by the Autosens min/max settings. For Sigmoid function an adjustment factor of 0.4 - 0.5 is recommended to begin with. For the logaritmic formula there is less consensus, but starting with 0.5 - 0.8 is more appropiate for most users" = "Adjust Dynamic ratios by a constant. Default is 0.5. The higher the value, the larger the correction of your ISF will be for a high or a low BG. Maximum correction is determined by the Autosens min/max settings. For Sigmoid function an adjustment factor of 0.4 - 0.5 is recommended to begin with. For the logaritmic formula threre is less consensus, but starting with 0.5 - 0.8 is more appropiate for most users";


/* Headline "Use Sigmoid Function" */
"Use Sigmoid Function" = "Sigmoid-Funktion verwenden";

/* Use Sigmoid Function */
"Use a sigmoid function for ISF (and for CR, when enabled), instead of the default Logarithmic formula. Requires the Dynamic ISF setting to be enabled in settings\n\nThe Adjustment setting adjusts the slope of the curve (Y: Dynamic ratio, X: Blood Glucose). A lower value ==> less steep == less aggressive.\n\nThe autosens.min/max settings determines both the max/min limits for the dynamic ratio AND how much the dynamic ratio is adjusted. If AF is the slope of the curve, the autosens.min/max is the height of the graph, the Y-interval, where Y: dynamic ratio. The curve will always have a sigmoid shape, no matter which autosens.min/max settings are used, meaning these settings have big consequences for the outcome of the computed dynamic ISF. Please be careful setting a too high autosens.max value. With a proper profile ISF setting, you will probably never need it to be higher than 1.5\n\nAn Autosens.max limit > 1.5 is not advisable when using the sigmoid function." = "Use a sigmoid function for ISF (and for CR, when enabled), instead of the default Logarithmic formula. Requires the Dynamic ISF setting to be enabled in settings\n\nThe Adjustment setting adjusts the slope of the curve (Y: Dynamic ratio, X: Blood Glucose). A lower value ==> less steep == less aggressive.\n\nThe autosens.min/max settings determines both the max/min limits for the dynamic ratio AND how much the dynamic ratio is adjusted. If AF is the slope of the curve, the autosens.min/max is the height of the graph, the Y-interval, where Y: dynamic ratio. The curve will always have a sigmoid shape, no matter which autosens.min/max settings are used, meaning these settings have big consequences for the outcome of the computed dynamic ISF. Please be careful setting a too high autosens.max value. With a proper profile ISF setting, you will probably never need it to be higher than 1.5\n\nAn Autosens.max limit > 1.5 is not advisable when using the sigmoid function.";


/* Headline "Threshold Setting" */
"Threshold Setting (mg/dl)" = "Grenzwerteinstellung (mg/dl)";

/* Threshold Setting */
"The default threshold in FAX depends on your current minimum BG target, as follows:\n\nIf your minimum BG target = 90 mg/dl -> threshold = 65 mg/dl,\n\nif minimum BG target = 100 mg/dl -> threshold = 70 mg/dl,\n\nminimum BG target = 110 mg/dl -> threshold = 75 mg/dl,\n\nand if minimum BG target = 130 mg/dl  -> threshold = 85 mg/dl.\n\nThis setting allows you to change the default to a higher threshold for looping with dynISF. Valid values are 65 mg/dl<= Threshold Setting <= 120 mg/dl." = "Der Standardschwellenwert in FAX hängt von Ihrem aktuellen Minimum für BG ab, wie folgt:\n\nWenn Ihr Minimum BG Ziel = 90 mg/dl -> Schwellenwert = 65 mg/dl,\n\nwenn Minimum BG Ziel = 100 mg/dl -> Schwellenwert = 70 mg/dl,\n\nMinimum BG Ziel = 110 mg/dl -> Schwellenwert = 75 mg/dl,\n\nund wenn Minimum BG Ziel = 130 mg/dl -> Schwellenwert = 85 mg/dl.\n\nMit dieser Einstellung können Sie die Standardeinstellung auf einen höheren Schwellenwert für die Schleife mit dynISF ändern. Gültige Werte sind 65 mg/dl<= Grenzwert <= 120 mg/dl.";

/* Headline "Weighted Average of TDD. Weight of past 24 hours:" */
"Weighted Average of TDD. Weight of past 24 hours:" = "Gewichteter Durchschnitt von TDD. Gewichtung von 24 Stunden:";

/* Weight of past 24 hours of insulin */
"Has to be > 0 and <= 1.\nDefault is 0.65 (65 %) * TDD. The rest will be from average of total data (up to 14 days) of all TDD calculations (35 %). To only use past 24 hours, set this to 1.\n\nTo avoid sudden fluctuations, for instance after a big meal, an average of the past 2 hours of TDD calculations is used instead of just the current TDD (past 24 hours at this moment)." = "Muss > 0 und <= 1 sein.\nStandard ist 0.65 (65 %) * TDD. Der Rest wird von den durchschnittlichen Gesamtdaten (bis zu 14 Tage) aller TDD-Berechnungen (35 %). Um nur die letzten 24 Stunden zu verwenden, setzen Sie dies auf 1.\n\nUm plötzliche Schwankungen zu vermeiden, zum Beispiel nach einer großen Mahlzeit, wird ein Durchschnittswert der letzten 2 Stunden TDD-Berechnungen anstelle der aktuellen TDD verwendet (derzeit 24 Stunden) verwendet.";

/* Headline "Adjust basal" */
"Adjust basal" = "Basal anpassen";

/* Enable adjustment of basal profile */
"Enable adjustment of basal based on the ratio of current TDD / 7 day average TDD" = "Anpassung der Basisdaten nach dem Verhältnis der aktuellen TDD / 7 Tage Durchschnitts-TDD aktivieren";

/* Headline "Max Delta-BG Threshold SMB" */
"Max Delta-BG Threshold SMB" = "Max. Delta-BG-Grenzwert SMB";

/* Max Delta-BG Threshold SMB */
"Defaults to 0.2 (20%). Maximum positive percentual change of BG level to use SMB, above that will disable SMB. Hardcoded cap of 40%. For UAM fully-closed-loop 30% is advisable. Observe in log and popup (maxDelta 27 > 20% of BG 100 - disabling SMB!)." = "Standard ist 0.2 (20%). Maximal positive prozentuale Änderung des BG-Levels, um SMB zu verwenden, darüber wird SMB deaktiviert. Hardcodierte Obergrenze von 40%. Für fully-closed-Loop UAM sind 30% ratsam. Beobachte in Log und Popup (maxDelta 27 > 20% BG 100 - Deaktivieren von SMB!).";

/* Headline "... When Blood Glucose Is Over (mg/dl):" */
"... When Blood Glucose Is Over (mg/dl):" = "... wenn Blutzucker über liegt (mg/dl):";

/* ... When Blood Glucose Is Over (mg/dl): */
"Set the value enableSMB_high_bg will compare against to enable SMB. If BG > than this value, SMBs should enable." = "Legen Sie den Wert fest, mit dem enableSMB_high_bg verglichen wird, um SMB zu aktivieren. Wenn BG > diesen Wert überschreitet, sollten SMBs aktiviert sein.";

/* Headline "Enable SMB With High BG" */
"Enable SMB With High BG" = "Aktiviere SMB mit hohem BG";

/* "Enable SMB With High BG" */
"Enable SMBs when a high BG is detected, based on the high BG target (adjusted or profile)" = "SMBs aktivieren, wenn ein hoher BG erkannt wird, basierend auf dem hohen BG Ziel (angepasst oder Profil)";

/* Headline "Dynamic settings" */
"Dynamic settings" = "Dynamische Einstellungen";

/* Insulin curve */
"Insulin curve" = "Insulinkurve";

/* Headline "Adjustment Factor" */
"Adjustment Factor" = "Korrekturfaktor";<|MERGE_RESOLUTION|>--- conflicted
+++ resolved
@@ -1085,7 +1085,6 @@
 
 /* Section in settings */
 "Protein / Fat" = "Eiweiß / Fett";
-<<<<<<< HEAD
 
 /* */
 "Meal Presets" = "Meal Presets";
@@ -1107,8 +1106,6 @@
 
 /* */
 "Save as Preset" = "Save as Preset";
-=======
->>>>>>> 8e8b4fb9
 
 /* -------------------------------------------------------------------------------------------
   DASH strings
@@ -1373,14 +1370,12 @@
 "CGM is not used as heartbeat." = "CGM is not used as heartbeat.";
 
 "Are you sure you want to delete this CGM?" = "Möchten Sie das CGM wirklich löschen?";
-<<<<<<< HEAD
 
 /* New Experimental feature */
 "Experimental" = "Experimental";
+
 /* Smoothing of CGM readings */
 "Smooth Glucose Value" = "Smooth Glucose Value";
-=======
->>>>>>> 8e8b4fb9
 
 /* -----------------------------------------------------------------------------------------------------------
 
