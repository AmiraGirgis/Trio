--- conflicted
+++ resolved
@@ -1101,21 +1101,12 @@
 /* Description */
 "Allows fat and protein to be converted into future carb equivalents using the Warsaw formula of kilocalories divided by 10.\n\nThis spreads the carb equivilants over a maximum duration setting that can be configured from 5-12 hours.\n\nDelay is time from now until the first future carb entry.\n\nInterval in minutes is how many minutes are between entries. The shorter the interval, the smoother the result. 10, 15, 20, 30, or 60 are reasonable choices.\n\nAdjustment factor is how much effect the fat and protein has on the entries. 1.0 is full effect (original Warsaw Method) and 0.5 is half effect. Note that you may find that your normal carb ratio needs to increase to a larger number if you begin adding fat and protein entries. For this reason, it is best to start with a factor of about 0.5 to ease into it.\n\nDefault settings: Time Cap: 8 h, Interval: 30 min, Factor: 0.5, Delay 60 min" = "Omvandlar fett och protein till kolhydratekvivalenter, enligt Warsawa-metoden: antal kilokalorier delat med 10.\n\nDetta sprider ut kolydraterna över ett framtida tidsintervall med maximal duration enligt inställningen för max tid, 5-12 timmar.\n\nIntervall i minuter bestämmer hur många minuter mellan kolhydratposterna. Ju kortare intervall, desto jämnare resultat, men också fler poster att behöva radera om du ångrar dig. 10, 15, 20, 30, or 60 är exempel på alternativ\n\nFördrjöjning är tiden från nu till första framtida kolhydratpost.\n\nAJustering tillåter indivudell justering av formulan. 1.0 betyder full effekt, 0.5 skapar halva mängden kolhydrater. Observera att om du alltid matar in fett och kolhydrater kan du behöva öka din insulinkvot. Av denna anledning kan det vara lämpligt att börja med 0.5.\n\nStandardinställningar: Max tid: 8 h, Intervall: 30 min, Faktor: 0.5, Fördröjning 60 min";
 
-<<<<<<< HEAD
-/* Title */
-"Fat & Protein" = "Fett & protein";
-
-/* FPU Setttings Title */
-"Fat and Protein" = "Omvandling";
-
-=======
 /* FPU Settings Title */
 "Fat and Protein" = "Omvandling";
 
 /* Display fat and protein entities */
 "Fat & Protein" = "Fett & protein";
 
->>>>>>> f3427763
 /* */
 "Hide Fat & Protein" = "Dölj fett & protein";
 
@@ -1125,16 +1116,45 @@
 /* Add Protein */
 "Protein" = "Protein";
 
-<<<<<<< HEAD
+/* Service Section */
+"Fat And Protein Conversion" = "Fett och protein";
+
+/* Service Section */
+"Profile Override" = "Undantag från dina sparade profiler";
+
+/* */
+"Override Profiles" = "Aktivera tillfälligt undantag";
+
+/* */
+"Currently no Override active" = "Inget undantag aktivt";
+
+/* */
+"Total Insulin Adjustment" = "Total justering av ditt insulinbehov";
+
+/* */
+"Override your Basal, ISF, CR and Target profiles" = "Ändra sparad basal, korrektionsfaktor, insulinkvot and målvärde med ett tillfäligt undantag";
+
+/* */
+"Enable indefinitely" = "Aktivera tillsvidare";
+
+/* */
+"Override Profile target" = "Ändra målvärde";
+
+/* */
+"Disable SMBs" = "Stäng av autobolusar (SMBs)";
+
+/* */
+"Your profile basal insulin will be adjusted with the override percentage and your profile ISF and CR will be inversly adjusted with the percentage.\n\nIf you toggle off the override every profile setting will return to normal." = "Din vanliga basal insulin kommer att justeras procentuellt enligt ovan, medan din normala korrektionsfaktor ich insulinkvot CR kommer att justeras omvänt.\n\nOm du stänger av undtantaget kommer varje inställning att återgå till det normala.";
+
+/* Service Section */
+"App Icons" = "Ikoner";
+
+/* Service Section */
+"Statistics and Home View" = "Statistik och Diagram";
+
 /* Alert text */
 "Delete carb equivalents?" = "Radera dessa poster?";
 
-/* Service Section */
-"Fat And Protein Conversion" = "Fett och protein";
-
-/* Service Section */
-"Profile Override" = "Undantag från dina sparade profiler";
-
 /* */
 "Currently no Override active" = "Inget undantag aktivt";
 
@@ -1168,47 +1188,6 @@
 /* Service Section */
 "Statistics and Home View" = "Statistik och Diagram";
 
-=======
-/* Service Section */
-"Fat And Protein Conversion" = "Fett och protein";
-
-/* Service Section */
-"Profile Override" = "Undantag från dina sparade profiler";
-
-/* */
-"Override Profiles" = "Aktivera tillfälligt undantag";
-
-/* */
-"Currently no Override active" = "Inget undantag aktivt";
-
-/* */
-"Total Insulin Adjustment" = "Total justering av ditt insulinbehov";
-
-/* */
-"Override your Basal, ISF, CR and Target profiles" = "Ändra sparad basal, korrektionsfaktor, insulinkvot and målvärde med ett tillfäligt undantag";
-
-/* */
-"Enable indefinitely" = "Aktivera tillsvidare";
-
-/* */
-"Override Profile target" = "Ändra målvärde";
-
-/* */
-"Disable SMBs" = "Stäng av autobolusar (SMBs)";
-
-/* */
-"Your profile basal insulin will be adjusted with the override percentage and your profile ISF and CR will be inversly adjusted with the percentage.\n\nIf you toggle off the override every profile setting will return to normal." = "Din vanliga basal insulin kommer att justeras procentuellt enligt ovan, medan din normala korrektionsfaktor ich insulinkvot CR kommer att justeras omvänt.\n\nOm du stänger av undtantaget kommer varje inställning att återgå till det normala.";
-
-/* Service Section */
-"App Icons" = "Ikoner";
-
-/* Service Section */
-"Statistics and Home View" = "Statistik och Diagram";
-
-/* Alert text */
-"Delete carb equivalents?" = "Radera dessa poster?";
-
->>>>>>> f3427763
 /* */
 "Meal Presets" = "Måltider";
 
@@ -1372,21 +1351,16 @@
 /* ----------------------Statistics strings -------------------------------*/
 /* */
 
-
+/* */
 "Today" = "Idag";
 
-/* */
-<<<<<<< HEAD
 "Today" = "Idag";
 
 /* */
-=======
->>>>>>> f3427763
 "Day" = "Dygn";
 
 /* */
 "Week" = "Vecka";
-<<<<<<< HEAD
 
 /* */
 "Month" = "Månad";
@@ -1394,17 +1368,7 @@
 /* */
 "Total" = "Totalt";
 
-/* Title */
-=======
-
-/* */
-"Month" = "Månad";
-
-/* */
-"Total" = "Totalt";
-
 /* Headline Statistics */
->>>>>>> f3427763
 "Statistics" = "Statistik";
 
 /* Option in preferences */
@@ -1430,19 +1394,11 @@
 
 /* */
 "Display Chart Threshold lines for Low and High" = "Visa linjer för lågt och högt i diagram";
-<<<<<<< HEAD
 
 /* */
 "Standing / Laying TIR Chart" = "Stående / Liggande TIR-diagram";
 
 /* */
-=======
-
-/* */
-"Standing / Laying TIR Chart" = "Stående / Liggande TIR-diagram";
-
-/* */
->>>>>>> f3427763
 "Hours X-Axis (6 default)" = "Antal timmar att visa för X-axel (6 standard)";
 
 /* Average BG = */
