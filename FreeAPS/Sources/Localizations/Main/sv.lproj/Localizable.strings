--- conflicted
+++ resolved
@@ -948,26 +948,6 @@
 
 /* */
 "After you create glucose records in the Health app, please open FreeAPS X to help us guaranteed transfer changed data" = "Efter att du lagt till glukos i appen 'Hälsa', öppna FreeAPS X för att bekräfta att överföring skett på rätt sätt";
-<<<<<<< HEAD
-
-/* ---------------------------------------
- DASH strings
-*/
-/* DASH string */
-
-"Attach Pod" = "Fäst podden";
-
-/* DASH string */
-"Deactivate Pod" = "Inaktivera podd";
-
-/* DASH string */
-"Pair Pod" = "Parkoppla podd";
-
-/* --------------------------------------
-
- --------------------------------------------
-=======
->>>>>>> 5534e4e7
 
 /* New ALerts ------------------------- */
 
