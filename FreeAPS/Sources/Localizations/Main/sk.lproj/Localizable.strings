--- conflicted
+++ resolved
@@ -357,17 +357,10 @@
 "Skip Bolus screen after carbs" = "Preskočiť pridanie dávky po sacharidoch";
 
 /* Allow remote control from NS */
-<<<<<<< HEAD
-"Remote control" = "Vzdialené ovládanie";
-
-/* Imported Profiles Alert */
-"\nNow please verify all of your new settings thoroughly:\n\n* Basal Settings\n * Carb Ratios\n * Glucose Targets\n * Insulin Sensitivities\n * DIA\n\n in iAPS Settings > Configuration.\n\nBad or invalid profile settings could have disatrous effects." = "\\Teraz dôkladne skontrolujte všetky nové nastavenia:\n\n* Bazálne nastavenia\n * Pomery uhľohydrátov\n * Cieľové hodnoty glukózy\n * Citlivosť na inzulín\n * DIA\n\n v iAPS Nastavenia > Konfigurácia.\n\nZlé alebo neplatné nastavenia profilu by mohli mať škodlivé účinky.";
-=======
 "Remote Control" = "Vzdialené ovládanie";
 
 /* Imported Profiles Alert */
 "\nNow please verify all of your new settings thoroughly: \n\n • DIA (Pump settings)\n • Basal Profile\n • Insulin Sensitivities\n • Carb Ratios\n • Target Glucose\n\n in Trio Settings -> Configuration.\n\nBad or invalid profile settings could have disastrous effects." = "\nTeraz dôkladne skontrolujte všetky nové nastavenia:\n\n* Bazálne nastavenia\n * Pomery uhľohydrátov\n * Cieľové hodnoty glukózy\n * Citlivosť na inzulín\n * DIA\n\n v Trio Nastavenia > Konfigurácia.\n\nZlé alebo neplatné nastavenia profilu by mohli mať škodlivé účinky.";
->>>>>>> 9672da25
 
 /* Profile Import Alert */
 "This will replace some or all of your current pump settings. Are you sure you want to import profile settings from Nightscout?" = "Tým sa nahradia niektoré alebo všetky aktuálne nastavenia čerpadla. Ste si istí, že chcete importovať nastavenia profilu z programu Nightscout?";
@@ -428,7 +421,6 @@
 
 /* hours of duration of insulin activity */
 "hours" = "hodiny";
-<<<<<<< HEAD
 
 /* Max setting */
 "Max Basal" = "Maximálna bazálna";
@@ -438,16 +430,6 @@
 
 /* Max setting */
 "Max Carbs" = "Maximum sacharidov";
-=======
-
-/* Max setting */
-"Max Basal" = "Maximálna bazálna";
-
-/* Max setting */
-"Max Bolus" = "Maximálna dávka bolusu";
-
-/* Max setting */
-"Max Carbs" = "Maximum sacharidov";
 
 /* Max setting */
 "Max Fat" = "Max Fat";
@@ -472,7 +454,6 @@
 
 /* Limit Exceeded label */
 "exceeded" = "exceeded";
->>>>>>> 9672da25
 
 /* */
 "Pump Settings" = "Nastavenia pumpy";
@@ -562,11 +543,7 @@
 "ISF" = "Citlivosť";
 
 /* */
-<<<<<<< HEAD
-"The app Garmin Connect must be installed to use for iAPS.\n Go to App Store to download it" = "Aplikácia Garmin Connect musí byť nainštalovaná pre použitie s iAPS.\n Pre stiahnutie choďte do App Store";
-=======
 "The app Garmin Connect must be installed to use for Trio.\n Go to App Store to download it" = "Aplikácia Garmin Connect musí byť nainštalovaná pre použitie s Trio.\n Pre stiahnutie choďte do App Store";
->>>>>>> 9672da25
 
 /* */
 "Garmin is not available" = "Garmin je nedostupný";
@@ -1082,11 +1059,7 @@
 "To prevent LOW required %d g of carbs" = "Na zabránenie NÍZKY potrebných %d g sacharidov";
 
 /* */
-<<<<<<< HEAD
-"iAPS not active" = "iAPS nie je aktívny";
-=======
 "Trio Not Active" = "Trio nie je aktívny";
->>>>>>> 9672da25
 
 /* */
 "Last loop was more than %d min ago" = "Posledná slučka bola pred viac ako %d min";
@@ -1102,12 +1075,6 @@
 
 /* */
 "Bolus failed" = "Chyba pri aplikácii bolusu";
-<<<<<<< HEAD
-
-/* "Max Bolus Exceeded label" */
-"Max Bolus exceeded!" = "Maximálny bolus prekročený!";
-=======
->>>>>>> 9672da25
 
 /* */
 "Bolus failed or inaccurate. Check pump history before repeating." = "Bolus zlyhal alebo bol nepresný. Pred opakovaním skontrolujte históriu čerpadla.";
@@ -1255,11 +1222,7 @@
 "For write data to Apple Health you must give permissions in Settings > Health > Data Access" = "Ak chcete zapisovať údaje do aplikácie Apple Health, musíte udeliť oprávnenia v ponuke Nastavenia > Zdravie > Prístup k údajom";
 
 /* */
-<<<<<<< HEAD
-"This allows iAPS to read from and write to Apple Heath. You must also give permissions in Settings > Health > Data Access. If you enter a glucose value into Apple Health, open iAPS to confirm it shows up." = "To umožňuje iAPS čítať z Apple Heath a zapisovať do neho. Oprávnenia musíte udeliť aj v ponuke Nastavenia > Zdravie > Prístup k údajom. Ak do aplikácie Apple Health zadáte hodnotu glukózy, otvorte iAPS a potvrďte, že sa zobrazí.";
-=======
 "This allows Trio to read from and write to Apple Heath. You must also give permissions in Settings > Health > Data Access. If you enter a glucose value into Apple Health, open Trio to confirm it shows up." = "To umožňuje Trio čítať z Apple Heath a zapisovať do neho. Oprávnenia musíte udeliť aj v ponuke Nastavenia > Zdravie > Prístup k údajom. Ak do aplikácie Apple Health zadáte hodnotu glukózy, otvorte Trio a potvrďte, že sa zobrazí.";
->>>>>>> 9672da25
 
 /* New ALerts ------------------------- */
 /* Info title */
@@ -1298,11 +1261,7 @@
 "Enable" = "Povoliť";
 
 /* Header */
-<<<<<<< HEAD
-"Conversion settings" = "Nastavenia konverzie";
-=======
 "Fat and Protein Conversion Settings" = "Fat and Protein Conversion Settings";
->>>>>>> 9672da25
 
 /* Delay */
 "Delay In Minutes" = "Oneskorenie v minútach";
@@ -1335,11 +1294,7 @@
 "Protein" = "Bielkoviny";
 
 /* Service Section */
-<<<<<<< HEAD
-"Fat And Protein Conversion" = "Konverzia tukov a bielkovín";
-=======
 "Meal Settings" = "Meal Settings";
->>>>>>> 9672da25
 
 /* Service Section */
 "Profile Override" = "Prepísanie profilu";
@@ -1405,19 +1360,11 @@
 
 /* Alert */
 "Cancel Profile Override" = "Zrušiť prepísanie profilu?";
-<<<<<<< HEAD
 
 /* Alert */
 "Cancel Temp Target" = "Zrušiť dočasný cieľ";
 
 /* Alert */
-=======
-
-/* Alert */
-"Cancel Temp Target" = "Zrušiť dočasný cieľ";
-
-/* Alert */
->>>>>>> 9672da25
 "Return to Normal?" = "Návrat do normálu?";
 
 /* */
@@ -1445,11 +1392,7 @@
 "App Icons" = "Ikony aplikácie";
 
 /* */
-<<<<<<< HEAD
-"iAPS Icon" = "ikona iAPS";
-=======
 "Trio Icon" = "ikona Trio";
->>>>>>> 9672da25
 
 /* Service Section */
 "Statistics and Home View" = "Štatistiky a domovské zobrazenie";
@@ -1459,7 +1402,6 @@
 
 /* */
 "All FPUs of the meal will be deleted." = "Všetky FPU jedla sa vymažú.";
-<<<<<<< HEAD
 
 /* */
 "Delete Glucose?" = "Vymazať glukózu?";
@@ -1477,42 +1419,15 @@
 "Enter Meal Preset Name" = "Zadajte názov predvoľby jedla";
 
 /* */
-=======
-
-/* */
-"Delete Glucose?" = "Vymazať glukózu?";
-
-/* */
-"Meal Presets" = "Predvoľby jedál";
-
-/* */
-"Empty" = "Prázdny";
-
-/* */
-"Delete Selected Preset" = "Odstrániť vybrané predvoľby";
-
-/* */
-"Enter Meal Preset Name" = "Zadajte názov predvoľby jedla";
-
-/* */
->>>>>>> 9672da25
 "Name Of Dish" = "Názov jedla";
 
 /* Save Carbs and continue to bolus recommendation */
 "Save and continue" = "Uložiť a pokračovať";
-<<<<<<< HEAD
 
 /* */
 "Save as Preset" = "Uložiť ako predvoľbu";
 
 /* */
-=======
-
-/* */
-"Save as Preset" = "Uložiť ako predvoľbu";
-
-/* */
->>>>>>> 9672da25
 "Predictions" = "Predikcia";
 
 /* Watch Config Option */
@@ -1666,11 +1581,7 @@
 "%1$@ for %2$@" = "%1$@ pre %2$@";
 
 /* Description text on manual temp basal action sheet */
-<<<<<<< HEAD
-"Loop will not automatically adjust your insulin delivery until the temporary basal rate finishes or is canceled." = "iAPS vám automaticky neupraví dávkovanie inzulínu, kým sa dočasná bazálna rýchlosť neskončí alebo nezruší.";
-=======
 "Loop will not automatically adjust your insulin delivery until the temporary basal rate finishes or is canceled." = "Trio vám automaticky neupraví dávkovanie inzulínu, kým sa dočasná bazálna rýchlosť neskončí alebo nezruší.";
->>>>>>> 9672da25
 /* Button text for setting manual temporary basal rate*/
 "Set Temporary Basal" = "Nastaviť dočasný bazál";
 
@@ -1767,7 +1678,6 @@
 
 /* */
 "Display Chart Y - Grid lines" = "Zobrazenie grafu Y - Línie mriežky";
-<<<<<<< HEAD
 
 /* */
 "Display Chart Threshold lines for Low and High" = "Zobrazenie prahových čiar grafu pre nízke a vysoké hodnoty";
@@ -1791,31 +1701,6 @@
 "12 hours" = "12 hodiny";
 
 /* */
-=======
-
-/* */
-"Display Chart Threshold lines for Low and High" = "Zobrazenie prahových čiar grafu pre nízke a vysoké hodnoty";
-
-/* */
-"Standing / Laying TIR Chart" = "Tabuľka TIR v stoji / v ľahu";
-
-/* */
-"Hours X-Axis (6 default)" = "Hodiny na osi X (6 predvolených)";
-
-/* */
-"2 hours" = "2 hodiny";
-
-/* */
-"4 hours" = "4 hodiny";
-
-/* */
-"6 hours" = "6 hodiny";
-
-/* */
-"12 hours" = "12 hodiny";
-
-/* */
->>>>>>> 9672da25
 "24 hours" = "24 hodiny";
 
 /* Average BG = */
@@ -1983,11 +1868,7 @@
 "Skip Neutral Temps" = "Vynechanie neutrálnych teplôt";
 
 /* "Skip Neutral Temps" */
-<<<<<<< HEAD
-"Defaults to false, so that iAPS will set temps whenever it can, so it will be easier to see if the system is working, even when you are offline. This means iAPS will set a “neutral” temp (same as your default basal) if no adjustments are needed. This is an old setting for OpenAPS to have the options to minimise sounds and notifications from the 'rig', that may wake you up during the night." = "Predvolené nastavenie je false, takže iAPS nastaví teploty vždy, keď to bude možné, takže bude jednoduchšie zistiť, či systém funguje, aj keď ste offline. To znamená, že iAPS nastaví \"neutrálnu\" teplotu (rovnakú ako vaša predvolená bazálna teplota), ak nie sú potrebné žiadne úpravy. Toto je staré nastavenie systému OpenAPS, aby mal možnosti minimalizovať zvuky a oznámenia z \"platformy\", ktoré vás môžu počas noci zobudiť. ";
-=======
 "Defaults to false, so that Trio will set temps whenever it can, so it will be easier to see if the system is working, even when you are offline. This means Trio will set a “neutral” temp (same as your default basal) if no adjustments are needed. This is an old setting for OpenAPS to have the options to minimise sounds and notifications from the 'rig', that may wake you up during the night." = "Predvolené nastavenie je false, takže Trio nastaví teploty vždy, keď to bude možné, takže bude jednoduchšie zistiť, či systém funguje, aj keď ste offline. To znamená, že Trio nastaví \"neutrálnu\" teplotu (rovnakú ako vaša predvolená bazálna teplota), ak nie sú potrebné žiadne úpravy. Toto je staré nastavenie systému OpenAPS, aby mal možnosti minimalizovať zvuky a oznámenia z \"platformy\", ktoré vás môžu počas noci zobudiť. ";
->>>>>>> 9672da25
 
 /* Headline "Unsuspend If No Temp” */
 "Unsuspend If No Temp" = "Zrušenie pozastavenia Ak nie je dočasné";
@@ -1999,11 +1880,7 @@
 "Enable UAM" = "Povoliť UAM";
 
 /* "Enable UAM" */
-<<<<<<< HEAD
-"With this option enabled, the SMB algorithm can recognize unannounced meals. This is helpful, if you forget to tell iAPS about your carbs or estimate your carbs wrong and the amount of entered carbs is wrong or if a meal with lots of fat and protein has a longer duration than expected. Without any carb entry, UAM can recognize fast glucose increasments caused by carbs, adrenaline, etc, and tries to adjust it with SMBs. This also works the opposite way: if there is a fast glucose decreasement, it can stop SMBs earlier." = "Ak je táto možnosť povolená, algoritmus SMB dokáže rozpoznať neohlásené jedlá. To je užitočné, ak zabudnete iAPS informovať o sacharidoch alebo ich nesprávne odhadnete a množstvo zadaných sacharidov je nesprávne, alebo ak jedlo s veľkým množstvom tukov a bielkovín má dlhšie trvanie, ako sa očakávalo. Bez akéhokoľvek zadávania sacharidov dokáže UAM rozpoznať rýchle zvýšenie glukózy spôsobené sacharidmi, adrenalínom atď. a snaží sa ho upraviť pomocou SMB. Funguje to aj opačne: ak dôjde k rýchlemu poklesu glukózy, môže zastaviť SMB skôr.";
-=======
 "With this option enabled, the SMB algorithm can recognize unannounced meals. This is helpful, if you forget to tell Trio about your carbs or estimate your carbs wrong and the amount of entered carbs is wrong or if a meal with lots of fat and protein has a longer duration than expected. Without any carb entry, UAM can recognize fast glucose increasments caused by carbs, adrenaline, etc, and tries to adjust it with SMBs. This also works the opposite way: if there is a fast glucose decreasement, it can stop SMBs earlier." = "Ak je táto možnosť povolená, algoritmus SMB dokáže rozpoznať neohlásené jedlá. To je užitočné, ak zabudnete Trio informovať o sacharidoch alebo ich nesprávne odhadnete a množstvo zadaných sacharidov je nesprávne, alebo ak jedlo s veľkým množstvom tukov a bielkovín má dlhšie trvanie, ako sa očakávalo. Bez akéhokoľvek zadávania sacharidov dokáže UAM rozpoznať rýchle zvýšenie glukózy spôsobené sacharidmi, adrenalínom atď. a snaží sa ho upraviť pomocou SMB. Funguje to aj opačne: ak dôjde k rýchlemu poklesu glukózy, môže zastaviť SMB skôr.";
->>>>>>> 9672da25
 
 /* Headline "Enable SMB With COB" */
 "Enable SMB With COB" = "Povoliť SMB zo sacharidmi";
@@ -2090,11 +1967,7 @@
 "Max COB" = "Maximálna hodnota COB";
 
 /* "Max COB" */
-<<<<<<< HEAD
-"The default of maxCOB is 120. (If someone enters more carbs in one or multiple entries, iAPS will cap COB to maxCOB and keep it at maxCOB until the carbs entered above maxCOB have shown to be absorbed. Essentially, this just limits UAM as a safety cap against weird COB calculations due to fluky data.)" = "Predvolená hodnota maxCOB je 120. (Ak niekto zadá viac sacharidov v jednom alebo viacerých záznamoch, iAPS obmedzí COB na maxCOB a udrží ho na maxCOB, kým sa nepreukáže, že sacharidy zadané nad maxCOB sa vstrebávajú. V podstate to len obmedzuje UAM ako bezpečnostný limit proti podivným výpočtom COB v dôsledku fluktuačných údajov)";
-=======
 "The default of maxCOB is 120. (If someone enters more carbs in one or multiple entries, Trio will cap COB to maxCOB and keep it at maxCOB until the carbs entered above maxCOB have shown to be absorbed. Essentially, this just limits UAM as a safety cap against weird COB calculations due to fluky data.)" = "Predvolená hodnota maxCOB je 120. (Ak niekto zadá viac sacharidov v jednom alebo viacerých záznamoch, Trio obmedzí COB na maxCOB a udrží ho na maxCOB, kým sa nepreukáže, že sacharidy zadané nad maxCOB sa vstrebávajú. V podstate to len obmedzuje UAM ako bezpečnostný limit proti podivným výpočtom COB v dôsledku fluktuačných údajov)";
->>>>>>> 9672da25
 
 /* Headline "Bolus Snooze DIA Divisor" */
 "Bolus Snooze DIA Divisor" = "Bolus Snooze DIA Deliteľ";
@@ -2154,11 +2027,7 @@
 "Insulin Peak Time" = "Čas inzulínového vrcholu";
 
 /* "Insulin Peak Time" */
-<<<<<<< HEAD
-"Time of maximum blood glucose lowering effect of insulin, in minutes. Beware: Oref assumes for ultra-rapid (Lyumjev) & rapid-acting (Fiasp) curves minimal (35 & 50 min) and maximal (100 & 120 min) applicable insulinPeakTimes. Using a custom insulinPeakTime outside these bounds will result in issues with iAPS, longer loop calculations and possible red loops." = "Čas maximálneho účinku inzulínu na zníženie hladiny glukózy v krvi v minútach. Pozor: Oref predpokladá pre ultra-rýchle (Lyumjev) a rýchlo pôsobiace (Fiasp) krivky minimálny (35 a 50 min) a maximálny (100 a 120 min) použiteľný inzulínPeakTimes. Použitie vlastného insulinPeakTime mimo týchto hraníc bude mať za následok problémy s iAPS, dlhšie výpočty slučiek a možné červené slučky.";
-=======
 "Time of maximum blood glucose lowering effect of insulin, in minutes. Beware: Oref assumes for ultra-rapid (Lyumjev) & rapid-acting (Fiasp) curves minimal (35 & 50 min) and maximal (100 & 120 min) applicable insulinPeakTimes. Using a custom insulinPeakTime outside these bounds will result in issues with Trio, longer loop calculations and possible red loops." = "Čas maximálneho účinku inzulínu na zníženie hladiny glukózy v krvi v minútach. Pozor: Oref predpokladá pre ultra-rýchle (Lyumjev) a rýchlo pôsobiace (Fiasp) krivky minimálny (35 a 50 min) a maximálny (100 a 120 min) použiteľný inzulínPeakTimes. Použitie vlastného insulinPeakTime mimo týchto hraníc bude mať za následok problémy s Trio, dlhšie výpočty slučiek a možné červené slučky.";
->>>>>>> 9672da25
 
 /* Headline "Carbs Req Threshold" */
 "Carbs Req Threshold" = "Požadovaný prah uhľohydrátov";
@@ -2193,11 +2062,7 @@
 "Enable Dynamic ISF" = "Povolenie funkcie Dynamic ISF";
 
 /* Enable Dynamic ISF */
-<<<<<<< HEAD
-"Calculate a new Insulin Sensitivity Setting (ISF) upon every loop cycle. The new ISF will be based on your current Glucose, total daily dose of insulin (TDD, past 24 hours of all delivered insulin) and an individual Adjustment Factor (recommendation to start with is 0.5 if using Sigmoid Function and 0.8 if not).\n\nAll of the Dynamic ISF and CR adjustments will be limited by your autosens.min/max limits." = "Vypočítajte nové nastavenie citlivosti na inzulín (ISF) pri každom cykle slučky. Nové nastavenie ISF bude založené na vašej aktuálnej glykémii, celkovej dennej dávke inzulínu (TDD, posledných 24 hodín všetkého podaného inzulínu) a vašom individuálnom korekčnom faktore (odporúčanie na začiatok je 0,5, ak používate sigmoidnú funkciu, a 0,8, ak nie).\n\\Všetky dynamické úpravy ISF a CR budú obmedzené vašimi limitmi min/max automatického snímania.";
-=======
 "Calculate a new ISF with every loop cycle. New ISF will be based on current BG, TDD of insulin (past 24 hours or a weighted average) and an Adjustment Factor (default is 1).\n\nDynamic ISF and CR ratios will be limited by your autosens.min/max limits.\n\nDynamic ratio replaces the autosens.ratio: New ISF = Static ISF / Dynamic ratio,\nDynamic ratio = profile.sens * adjustmentFactor * tdd * Math.log(BG/insulinFactor+1) / 1800,\ninsulinFactor = 120 - InsulinPeakTimeInMinutes" = "Pri každom cykle slučky vypočítajte novú hodnotu ISF. Nový ISF bude založený na aktuálnom BG, TDD inzulínu (posledných 24 hodín alebo vážený priemer) a korekčnom faktore (predvolená hodnota je 1).\n\nDynamický pomer ISF a CR bude obmedzený limitmi autosens.min/max.\n\nDynamický pomer nahrádza autosens.pomer: Nový ISF = statický ISF / dynamický pomer,\nDynamický pomer = profil.sens * adjustmentFactor * tdd * Math.log(BG/insulinFactor+1) / 1800,\ninsulinFactor = 120 - InsulinPeakTimeInMinutes";
->>>>>>> 9672da25
 
 /* Headline Enable Dynamic CR */
 "Enable Dynamic CR" = "Povolenie funkcie Dynamic CR";
@@ -2206,149 +2071,30 @@
 "Use Dynamic CR. The dynamic ratio will be used for CR as follows:\n\n When ratio > 1:  dynCR = (newRatio - 1) / 2 + 1.\nWhen ratio < 1: dynCR = CR/dynCR.\n\nDon't use toghether with a high Insulin Fraction (> 2)" = "Používajte dynamický CR. Dynamický pomer sa použije pre CR takto:\n\n Keď pomer > 1: dynCR = (newRatio - 1) / 2 + 1.\nKeď pomer < 1: dynCR = CR/dynCR.\n\nNepoužívajte spolu s vysokou inzulínovou frakciou (> 2)";
 
 /* Enable Dyn ISF */
-<<<<<<< HEAD
-"Activate Dynamic Sensitivity (ISF)" = "Aktivácia funkcie Dynamic Sensitivity (ISF)";
-
-/* Enable Dyn CR */
-"Activate Dynamic Carb Ratio (CR)" = "Aktivácia funkcie Dynamic Carb Ratio (CR)";
-=======
 "Activate Dynamic Sensitivity (ISF)" = "Activate Dynamic Sensitivity (ISF)";
 
 /* Enable Dyn CR */
 "Activate Dynamic Carb Ratio (CR)" = "Activate Dynamic Carb Ratio (CR)";
->>>>>>> 9672da25
 
 /* Headline "Adjust Dynamic ISF constant" */
 "Adjust Dynamic ISF constant" = "Nastavenie konštanty Dynamic ISF";
 
 /* Adjust Dynamic ISF constant */
-<<<<<<< HEAD
-"Individual adjustment of the computed dynamic ratios. Default is 0.5. The higher the value, the larger the correction of your ISF/CR will be for a high or a low blood glucose. Maximum/minumum correction is determined by the Autosens min/max settings.\n\nFor Sigmoid function an adjustment factor of 0.4 - 0.5 is recommended to begin with.\n\nFor the logaritmic formula threre is less consensus, but starting around 0.8 is probably appropiate for most adult users. For younger users it's recommended to start even lower when using logaritmic formula, to avoid overly aggressive treatment." = "Individuálne nastavenie vypočítaných dynamických pomerov. Predvolená hodnota je 0,5. Čím vyššia je táto hodnota, tým väčšia bude korekcia vášho ISF/CR pre vysokú alebo nízku hladinu glukózy v krvi. Maximálna/minimálna korekcia je určená nastavením min/max v programe Autosens.\n\nPre sigmoidnú funkciu sa na začiatok odporúča korekčný faktor 0,4 - 0,5.\n\nPre logaritmický vzorec existuje menej konsenzu, ale začiatok okolo 0,8 je pravdepodobne vhodný pre väčšinu dospelých používateľov. U mladších používateľov sa pri používaní logaritmickej formuly odporúča začať ešte nižšie, aby sa zabránilo príliš agresívnej liečbe.";
-=======
 "Adjust Dynamic ratios by a constant. Default is 0.5. The higher the value, the larger the correction of your ISF will be for a high or a low BG. Maximum correction is determined by the Autosens min/max settings. For Sigmoid function an adjustment factor of 0.4 - 0.5 is recommended to begin with. For the logaritmic formula there is less consensus, but starting with 0.5 - 0.8 is more appropiate for most users" = "Upravte dynamické pomery pomocou konštanty. Predvolená hodnota je 0,5. Čím vyššia je táto hodnota, tým väčšia bude korekcia vášho ISF pre vysoký alebo nízky BG. Maximálna korekcia je určená nastavením min/max v položke Autosens. Pre funkciu Sigmoid sa na začiatku odporúča korekčný faktor 0,4 - 0,5. Pre logaritmický vzorec existuje menej konsenzu, ale pre väčšinu používateľov je vhodnejšie začať s 0,5 - 0,8";
->>>>>>> 9672da25
 
 /* Headline Use Sigmoid Function */
 "Use Sigmoid Function" = "Použitie funkcie Sigmoid";
 
 /* Which dyn ISF function to use */
-<<<<<<< HEAD
-"Formula" = "Vzorec";
-
-/* Extra Safety Features when using dyn ISF */
-"Safety" = "Bezpečnosť";
-=======
 "Formula" = "Formula";
 
 /* Extra Safety Features when using dyn ISF */
 "Safety" = "Safety";
->>>>>>> 9672da25
 
 /* Use Sigmoid Function */
 "Use a sigmoid function for ISF (and for CR, when enabled), instead of the default Logarithmic formula. Requires the Dynamic ISF setting to be enabled in settings\n\nThe Adjustment setting adjusts the slope of the curve (Y: Dynamic ratio, X: Blood Glucose). A lower value ==> less steep == less aggressive.\n\nThe autosens.min/max settings determines both the max/min limits for the dynamic ratio AND how much the dynamic ratio is adjusted. If AF is the slope of the curve, the autosens.min/max is the height of the graph, the Y-interval, where Y: dynamic ratio. The curve will always have a sigmoid shape, no matter which autosens.min/max settings are used, meaning these settings have big consequences for the outcome of the computed dynamic ISF. Please be careful setting a too high autosens.max value. With a proper profile ISF setting, you will probably never need it to be higher than 1.5\n\nAn Autosens.max limit > 1.5 is not advisable when using the sigmoid function." = "Použitie sigmoidnej funkcie pre ISF (a pre CR, ak je povolená) namiesto predvoleného logaritmického vzorca. Vyžaduje, aby bolo v nastaveniach povolené nastavenie Dynamická ISF.\n\nNastavenie Adjustment (Úprava) upravuje sklon krivky (Y: dynamický pomer, X: glykémia). Nižšia hodnota ==> menej strmá == menej agresívna.\n\nNastavenie autosens.min/max určuje limity max/min pre dynamický pomer A tiež to, ako veľmi sa dynamický pomer upravuje. Ak AF je sklon krivky, autosens.min/max je výška grafu, interval Y, kde Y: dynamický pomer. Krivka bude mať vždy sigmoidný tvar bez ohľadu na to, aké nastavenia autosens.min/max sa použijú, čo znamená, že tieto nastavenia majú veľké dôsledky na výsledok vypočítaného dynamického ISF. Buďte opatrní pri nastavení príliš vysokej hodnoty autosens.max. Pri správnom nastavení profilu ISF ju pravdepodobne nikdy nebudete potrebovať vyššiu ako 1.5\n\nLimit autosens.max > 1.5 sa pri použití sigmoidnej funkcie neodporúča.";
 
 /* Headline Threshold Setting */
-<<<<<<< HEAD
-"Threshold Setting" = "Nastavenie prahové hodnoty";
-
-/* Dynamic ISF Setting Title */
-"Minimum Threshold Setting" = "Nastavenie minimálneho prahu";
-
-/* Minimum Threshold Setting, Part 1 */
-"This setting lets you choose a level below which no insulin will be given.\n\nThe threshold is using the largest amount of your threshold setting and the computed threshold:\n\nTarget Glucose - (Target Glucose - 40) / 2\n, here using mg/dl as glucose unit.\n\nFor example, if your Target Glucose is " = "Toto nastavenie vám umožňuje zvoliť hladinu, pod ktorou nebude podaný žiadny inzulín.\n\nPrahová hodnota používa najväčšiu hodnotu vášho nastavenia prahovej hodnoty a vypočítanú prahovú hodnotu:\n\nCielová glykémia - (cieľová glykémia - 40) / 2\n, tu s použitím mg/dl ako jednotky glukózy.\n\nNapr. ak je vaša cieľová glykémia ";
-
-/* Minimum Threshold Setting, Part 2 */
-"the threshold will be " = "prahová hodnota bude ";
-
-/* Minimum Threshold Setting, Part 3 */
-"unless your threshold setting is set higher:" = "pokiaľ nie je nastavená vyššia prahová hodnota:";
-
-/* Threshold Table Columns Title */
-"Setting" = "Nastavenia";
-
-/* Threshold Table Columns Title */
-"Threshold" = "Hranica";
-
-/* Header */
-"Calculator settings" = "Nastavenia výpočtu";
-
-/* Bolus Calculator Setting */
-"Use alternate Bolus Calculator" = "Použite alternatívnu kalkulačku Bolus";
-
-/* Bolus Calculator Setting */
-"Fatty Meals" = "Mastné jedlo";
-
-/* Bolus Calculator Setting */
-"Apply factor for fatty meals" = "Použite faktor pre mastné jedlá";
-
-/* Bolus Calculator Footer */
-"The new alternate bolus calculator is another approach to the default bolus calculator in iAPS. If the toggle is on you use this bolus calculator and not the original iAPS calculator. At the end of the calculation a custom factor is applied as it is supposed to be when using smbs (default 0.8).\n\nYou can also add the option in your bolus calculator to apply another (!) customizable factor at the end of the calculation which could be useful for fatty meals, e.g Pizza (default 0.7)." = "Nová alternatívna bolusová kalkulačka je ďalším prístupom k predvolenej bolusovej kalkulačke v systéme iAPS. Ak je prepínač zapnutý, používate túto kalkulačku bolusu a nie pôvodnú kalkulačku iAPS. Na konci výpočtu sa použije vlastný faktor, ako to má byť pri používaní smbs (predvolene 0,8).\n\nV kalkulačke bolusu môžete tiež pridať možnosť použiť na konci výpočtu ďalší (!) prispôsobiteľný faktor, ktorý by mohol byť užitočný pre tučné jedlá, napr. pizzu (predvolene 0,7).";
-
-/* UI/UX option */
-"Display Predictions" = "Zobraziť predpovede";
-
-/* UI/UX option */
-"Smaller iPhone Screens" = "Menšie obrazovky iPhonu";
-
-/* UI/UX option */
-"Display and allow Fat and Protein entries" = "Zobrazenie a povolenie vstupov pre tuky a bielkoviny";
-
-/* UI/UX option */
-"Add Meal View settings " = "Pridanie nastavení zobrazenia jedla ";
-
-/* UI/UX option */
-"Display Temp Targets Button" = "Zobraziť dočasné cieľové tlačidlo";
-
-/* UI/UX option */
-"Home View Button Panel " = "Panel tlačidiel zobrazenia Domov ";
-
-/* UI/UX title */
-"Home Chart settings " = "Domov Nastavenia grafu ";
-
-/* UI/UX title */
-"Statistics settings " = "Nastavenia štatistík ";
-
-/* UI/UX title */
-"Override HbA1c Unit" = "Prepísanie jednotky HbA1c";
-
-/* UI/UX option */
-"In case you're using both profiles and temp targets" = "V prípade, že používate profily aj dočasný cieľ";
-
-/* UI/UX option */
-"Always Color Glucose Value (green, yellow etc)" = "Vždy farebná hodnota glukózy (zelená, žltá atď.)";
-
-/* UI/UX option */
-"Header settings" = "Nastavenia záhlavia";
-/* UI/UX option */
-"Normally glucose is colored red only when over or under your notification limits for high/low" = "Normálne sa glukóza sfarbí na červeno len vtedy, keď je nad alebo pod vašimi limitmi pre vysoké/nízke hodnoty";
-
-/* UI/UX option */
-"Horizontal Scroll View Visible hours" = "Horizontálne rolovacie zobrazenie Viditeľné hodiny";
-
-/* UI/UX option */
-"Display Time Interval Setting Button" = "Tlačidlo nastavenia časového intervalu zobrazenia";
-
-/* Setting title */
-"Bolus Calculator" = "Kalkulátor bolusu";
-
-/* Setting title */
-"Dynamic ISF" = "Dynamická ISF";
-
-/* Notification option */
-"Live Activity" = "Živá aktivita";
-
-/* Notification option */
-"Live activity displays blood glucose live on the lock screen and on the dynamic island (if available)" = "Živá aktivita zobrazuje glukózu v krvi na uzamknutej obrazovke a na dynamickom ostrove (ak je k dispozícii)";
-
-/* Notification option */
-"Show Live activity" = "Zobraziť živú aktivitu";
-
-/* Live Activity Footer */
-"Live activity displays blood glucose live on the lock screen and on the dynamic island (if available)" = "Živá aktivita zobrazuje glukózu v krvi na uzamknutej obrazovke a na dynamickom ostrove (ak je k dispozícii)";
-
-/* Live Activity Footer when off */
-"Live activities are turned OFF in system settings. To enable live activities, go to Settings app -> iAPS -> Turn live Activities ON.\n\n" = "Aktivity v režime Live sú v nastaveniach systému vypnuté. Ak chcete zapnúť živé aktivity, prejdite do Nastavenia -> iAPS -> Zapnúť živé aktivity.\n\n";
-=======
 "Minimum Safety Threshold (mg/dL)" = "Minimum Safety Threshold (mg/dL)";
 
 /* Minimum Safety Threshold */
@@ -2397,7 +2143,6 @@
 
 /* Notification option */
 "Show live activity" = "Show live activity";
->>>>>>> 9672da25
 
 /* Headline "Weighted Average of TDD. Weight of past 24 hours:" */
 "Weighted Average of TDD. Weight of past 24 hours:" = "Vážený priemer TDD. Váha za posledných 24 hodín:";
@@ -2436,11 +2181,4 @@
 "Insulin curve" = "Inzulínová krivka";
 
 /* Headline "Adjustment Factor" */
-<<<<<<< HEAD
-"Adjustment Factor" = "Faktor úpravy";
-
-/* Menu */
-"Menu" = "Menu";
-=======
-"Adjustment Factor" = "Faktor úpravy";
->>>>>>> 9672da25
+"Adjustment Factor" = "Faktor úpravy";