/*
  Localizable.strings
  FreeAPS X
*/
/* -------------------------------- */
/* Bolus screen when adding insulin */
"Add insulin without actually bolusing" = "Legg til insulin uten å gi bolus";

/* Add insulin from source outside of pump */
"Add %@ without bolusing" = "Registrer %@ uten å gi bolus";

"Bolus" = "Bolus";

"Close" = "Lukk";

/* Continue after added carbs without bolus */
"Continue without bolus" = "Fortsett uten å gi bolus";

/* Header */
"Enact Bolus" = "Gi bolus";

/* Button */
"Enact bolus" = "Gi bolus";

/*  */
"Insulin recommended" = "Anbefalt insulindose";

/*  */
"Insulin required" = "insulinReq";

/* Bolus screen */
"Recommendation" = "Anbefaling";

/* Button */
"Clear" = "Fjern";

/* Button */
"Done" = "Ferdig";

/*  */
"Wait please" = "Vennligst vent";

/*  */
"Agree and continue" = "Godta og fortsett";

/* Enacted at a date */
"Enacted at %@" = "Utført kl. %@";

/* Home title */
"Home" = "Hjem";

/* Looping in progress */
"looping" = "looper";

/* min ago since last loop */
"min ago" = "min siden";

/* Status Title */
"No suggestion" = "Ingen forslag";

/* Replace pod text in Header */
"Replace pod" = "Bytt pod";

/* Suggested at a date */
"Suggested at %@" = "Foreslått kl. %@";

/* Add carbs screen */
"Add Carbs" = "Legg til karbo";

/* Add carbs header and button in Watch app. You can skip the last " " space. It's just for differentiation */
"Add Carbs " = "Legg til karbo ";

/*  */
"Amount Carbs" = "Mengde karbo";

/* Grams unit */
"grams" = "gram";

/*  */
"Carbs required" = "Karbo nødvendig";

/* */
"Are you sure?" = "Er du sikker?";

/* Bottom target temp */
"Bottom target" = "Nedre mål";

/* Cancel preset name */
"Cancel" = "Avbryt";

/*  */
"Cancel Temp Target" = "Avbryt midlertidig mål";

/* Custom temp target */
"Custom" = "Egendefinert";

/*  */
"Date" = "Dato";

/*  */
"Delete" = "Slett";

/* Delete preset temp target */
"Delete preset \"%@\"" = "Slett forhåndsinnstilling \"%@\"";

/* Duration of target temp or temp basal */
"Duration" = "Varighet";

/*  */
"Enact Temp Target" = "Start midlertidig mål";

/*  */
"Enter preset name" = "Angi navn på forhåndsinnstilling";

/* Preset name */
"Name" = "Navn";

/* minutes of target temp */
"minutes" = "minutter";

/*  */
"Presets" = "Forhåndsinnstillinger";

/* Save preset name */
"Save" = "Lagre";

/*  */
"Save as preset" = "Lagre som forhåndsinnstilling";

/* Upper temp target limit */
"Top target" = "Øvre mål";

/*  */
"Autotune" = "Autotune";

/*  */
"Basal profile" = "Basalprofil";

/*  */
"Carb ratio" = "Karbohydratforhold";

/*  */
"Delete autotune data" = "Slett autotune data";

/*  */
"Run now" = "Kjør nå";

/*  */
"Last run" = "Siste kjøring";

/*  */
"Sensitivity" = "Insulinfølsomhet";

/*  */
"Use Autotune" = "Bruk Autotune";

/* Add profile basal */
"Add" = "Legg til";

/*  */
"Basal Profile" = "Basalprofil";

/* Rate basal profile */
"Rate" = "Rate";

/*  */
"Save on Pump" = "Lagre på pumpen";

/*  */
"Saving..." = "Lagrer...";

/*  */
"Schedule" = "Tidsplan";

/*  */
"starts at" = "starter kl.";

/* Time basal profile */
"Time" = "Tidspunkt";

/* */
"Calculated Ratio" = "Beregnet karbohydratforhold";

/* Carb Ratios header */
"Carb Ratios" = "Karbohydratforhold";

/*  */
"Ratio" = "Forhold";

/*  */
"Autosens" = "Autosens";

/*  */
"Calculated Sensitivity" = "Beregnet insulinfølsomhet";

/*  */
"Insulin Sensitivities" = "Insulinfølsomhet";

/* */
"Sensitivity Ratio" = "Sensitivitetsratio";

/*  */
"Dismiss" = "Avskjedige";

/*  */
"Important message" = "Viktig melding";

/*  */
"Amount" = "Mengde";

/* */
"Cancel Temp Basal" = "Avbryt midlertidig basal";

/* Enact
Enact a temp Basal or a temp target */
"Enact" = "Start";

/* */
"Manual Temp Basal" = "Manuell basal";

/* Allow uploads tp NS */
"Allow uploads" = "Tillat opplastinger";

/* API secret in NS */
"API secret" = "API nøkkel";

/* Connect to NS */
"Connect" = "Koble til";

/* Connected to NS */
"Connected!" = "Tilkoblet!";

/* Connecting to NS */
"Connecting..." = "Kobler til...";

/*  */
"Invalid URL" = "Ugyldig nettadresse (URL)";

/*  */
"Local glucose source" = "Lokal glukosekilde";

/* Header */
"Nightscout Config" = "Nightscout";

/*  */
"Port" = "Port";

/*  */
"URL" = "Nettadresse";

/**/
"Use local glucose server" = "Bruk lokal glukoseserver";

/*  */
"Edit settings json" = "Rediger \"freeaps_settings.json\"";

/* */
"Glucose units" = "Glukoseenheter";

/*  */
"Preferences" = "Innstillinger";

/* Recommended Insulin Fraction in preferences */
"Recommended Insulin Fraction" = "Anbefalt insulin-fraksjon";

/* Do you want to show bolus screen after added carbs? */
"Skip Bolus screen after carbs" = "Hopp over Bolus-skjerm etter karbo";

/* Allow remote control from NS */
"Remote control" = "Fjernstyring";

/* Add Medtronic pump */
"Add Medtronic" = "Legge til Medtronic";

/* Add Omnipod pump */
"Add Omnipod" = "Legg til Omnipod";

/* Add Simulator pump */
"Add Simulator" = "Legg til Simulator";

/* Insulin model */
"Model" = "Modell";

/*  */
"Pump config" = "Pumpe";

/*  */
"Delivery limits" = "Leveringsgrenser";

/*  */
"Duration of Insulin Action" = "Varighet av insulinaktivitet (DIA)";

/* hours of duration of insulin activity */
"hours" = "timer";

/* Max setting */
"Max Basal" = "Maks basal";

/* Max setting */
"Max Bolus" = "Maks bolus";

/* */
"Pump Settings" = "Pumpeinnstillinger";

/* Insulin unit per hour */
"U/hr" = "E/t";

/* Unit in number of units delivered (keep the space character!) */
" U" = " E";

/* /Insulin unit */
"/U" = "/E";

/* Insulin unit */
"U" = "E";

/* Unit per hour with space */
" U/hr" = " E/t";

/* Number of units per hour*/
"%@ U/hr" = "%@ E/t";

/* Number of units insulin delivered */
"%@ U" = "%@ E";

/*Carb ratio unit */
"g/U" = "g/E";

/* grams */
" g" = " g";

/* The short unit display string for grams */
"g" = "g";

/* when 0 U/hr */
"0 U/hr" = "0 E/t";

/* abbreviation for days */
"d" = "d";

/* abbreviation for hours */
"h" = "t";

/* abbreviation for minutes */
"m" = "min";

/*  */
"Closed loop" = "Lukket loop";

/* */
"Configuration" = "Oppsett";

/* */
"Devices" = "Enheter";

/*  */
"Pump" = "Pumpe";

/*  */
"Services" = "Tjenester";

/*  */
"Settings" = "Innstillinger";

/* 2 log files to share */
"Share logs" = "Del logger";

/* Upper target */
"High target" = "Øvre mål";

/* Lower target */
"Low target" = "Nedre mål";

/*  */
"Target Ranges" = "Målområder";

/* When bolusing */
"Bolusing" = "Leverer bolus";

/* */
"Pump suspended" = "Pumpe satt på pause";

/* */
"Middleware" = "Middelware";

/* Header */
"History" = "Historikk";

/* CGM option */
"Upload glucose to Nightscout" = "Last opp blodsukker til Nightscout";

/* Type of CGM or glucose source */
"Type" = "Type";

/* CGM */
"CGM" = "CGM";

/* CGM Transmitter ID */
"Transmitter ID" = "Sender-ID";

/* Other CGM setting */
"Other" = "Annet";

/* Whatch app alert */
"Set temp targets presets on iPhone first" = "Angi midlertidig mål forhåndsinnstillinger på iPhone først";

/* Updating Watch app */
"Updating..." = "Oppdaterer...";

/* Header for Temp targets in Watch app */
"Temp Targets" = "Midlertidige mål";


/* Calendar and Libre transmitter settings ---------------
 */
/* */
"Configure Libre Transmitter" = "Konfigurer Libre-sender";

/* */
"Calibrations" = "Kalibreringer";

/* */
"Create events in calendar" = "Opprett hendelser i kalenderen";

/* */
"Calendar" = "Kalender";

/* */
"Other" = "Annet";

/* */
"Libre Transmitter" = "Libre-sender";

/* */
"Libre Transmitters" = "Libre-sendere";

/* */
"Bluetooth Transmitters" = "Bluetooth-sendere";

/* */
"Modes" = "Moduser";

/* Libre 2 Direct */
"Libre 2 Direct" = "Libre 2 direkte";

/* */
"Select the third party transmitter you want to connect to" = "Velg tredjeparts-senderen du vil koble til";

/* State was restored */
"State was restored" = "Tilbakestilt";

/* The short unit display string for millimoles of glucose per liter */
"mmol/L" = "mmol/L";

/* The short unit display string for milligrams of glucose per decilter */
"mg/dL" = "mg/dL";

/* */
"Add calibration" = "Legg til kalibrering";

/* When adding capillary glucose meater reading */
"Meter glucose" = "Blodsukkermåling";

/* */
"Info" = "Info";

/*v*/
"Slope" = "Stigningstall";

/* */
"Intercept" = "Skjæringspunkt";

/* */
"Chart" = "Diagram";

/* */
"Remove" = "Fjern";

/* */
"Remove Last" = "Fjern siste";

/* */
"Remove All" = "Fjern alle";

/* */
"About the Process" = "Om prosessen";

/* */
"Please make sure that your Libre 2 sensor is already activated and finished warming up. If you have other apps connecting to the sensor via bluetooth, these need to be shut down or uninstalled. \n\n You can only have one app communicating with the sensor via bluetooth. Then press the \"pariring and connection\" button below to start the process. Please note that the bluetooth connection might take up to a couple of minutes before it starts working." = "Sørg for at Libre 2-sensoren allerede er aktivert og ferdig med oppvarmingen. Hvis du har andre apper som kobler til sensoren via bluetooth, må disse stoppes eller avinstalleres. \n\n Kun én app kan kommunisere med sensoren om gangen. Trykk på \\«Parkobling»\\ knappen nedenfor for å starte prosessen. Vær oppmerksom på at blåtannforbindelsen kan ta opp til et par minutter før den begynner å virke.";

/* */
"Pairinginfo" = "Parings-info";

/* */
"PatchInfo" = "Patch-info";

/* */
"Calibrationinfo" = "Kalibrerings-info";

/* */
"Unknown" = "Ukjent";

/* */
"Not paired yet" = "Ikke paret ennå";

/* */
"Pair Sensor & connect" = "Parkoble sensor";

/* */
"Phone NFC required!" = "Telefon med NFC kreves!";

/* */
"Your phone or app is not enabled for NFC communications, which is needed to pair to libre2 sensors" = "NFC-kommunikasjon er ikke aktivert på telefonen eller i appen. Dette er nødvendig for å koble til libre2-sensorer";

/* Bluetooth Power Off */
"Bluetooth Power Off" = "Strøm til Bluetooth av";

/* Please turn on Bluetooth */
"Please turn on Bluetooth" = "Vennligst slå på Bluetooth";

/* No Libre Transmitter Selected */
"No Libre Transmitter Selected" = "Ingen Libre sender er valgt";

/* Delete Transmitter and start anew. */
"Delete CGMManager and start anew. Your libreoopweb credentials will be preserved" = "Slett CGM-styring og start på nytt. Innloggingsinformasjon for libreoopweb lagres.";

/* Invalid libre checksum */
"Invalid libre checksum" = "Ugyldig sjekksum for Libre";

/* Libre sensor was incorrectly read, CRCs were not valid */
"Libre sensor was incorrectly read, CRCs were not valid" = "Libre-sensoren var feil lest, CRC-er var ugyldige";

/* Glucose */
"Glucose" = "Blodsukker";

/* LOWALERT! */
"LOWALERT!" = "LAV ALARM!";

/* HIGHALERT! */
"HIGHALERT!" = "HØY ALARM!";

/* (Snoozed)*/
"(Snoozed)" = "(Slumret)";

/* Glucose: %@ */
"Glucose: %@" = "Blodsukker: %@";

/* Transmitter: %@%% */
"Transmitter: %@%%" = "Sender: %@";

/* No Sensor Detected */
"No Sensor Detected" = "Ingen sensor oppdaget";

/* This might be an intermittent problem, but please check that your transmitter is tightly secured over your sensor */
"This might be an intermittent problem, but please check that your transmitter is tightly secured over your sensor" = "Dette kan være et forbigående problem, men kontroller at senderen er godt festet over sensoren";

/* New Sensor Detected */
"New Sensor Detected" = "Ny sensor oppdaget";

/* Please wait up to 30 minutes before glucose readings are available! */
"Please wait up to 30 minutes before glucose readings are available!" = "Vennligst vent opptil 30 minutter før blodsukker-avlesningen er tilgjengelig!";

/* Invalid Glucose sample detected, try again later */
"Invalid Glucose sample detected, try again later" = "Ugyldig blodsukkermåling, prøv igjen senere";

/* ensor might have temporarily stopped, fallen off or is too cold or too warm */
"Sensor might have temporarily stopped, fallen off or is too cold or too warm" = "Sensoren kan ha stoppet midlertidig, falt av eller er for kald eller for varm";

/* Invalid Sensor Detected */
"Invalid Sensor Detected" = "Ugyldig sensor funnet";

/* Detected sensor seems not to be a libre 1 sensor! */
"Detected sensor seems not to be a libre 1 sensor!" = "Oppdaget sensor ser ikke ut til å være en Libre 1 sensor!";

/* Detected sensor is invalid: %@ */
"Detected sensor is invalid: %@" = "Oppdaget sensor er ugyldig: %@";

/* Low Battery */
"Low battery" = "Lavt batterinivå";

/* */
"Invalid sensor" = "Ugyldig sensor";

/* */
"Sensor change" = "Endring av sensor";

/* */
"Sensor expires soon" = "Sensor utløper snart";

/* Battery is running low %@, consider charging your %@ device as soon as possible */
"Battery is running low %@, consider charging your %@ device as soon as possible" = "Batterinivået er lavt %@, vurder å lade %@ enheten din så snart som mulig";

/* Extracting calibrationdata from sensor */
"Extracting calibrationdata from sensor" = "Henter ut kalibreringsdata fra sensoren";

/* Sensor Ending Soon */
"Sensor Ending Soon" = "Sensoren utløper snart";

/* Current Sensor is Ending soon! Sensor Life left in %@ */
"Current Sensor is Ending soon! Sensor Life left in %@" = "Gjeldende sensor utløper snart! Sensor-tid gjenstår i %@";

/* */
"Libre Bluetooth" = "Libre Bluetooth";

/* */
"Snooze Alerts" = "Slumre varsler";

/* */
"Last measurement" = "Siste måling";

/* */
"Sensor Footer checksum" = "Sjekk-sum for sensor";

/* */
"Last Blood Sugar prediction" = "Siste blodsukker-prediksjon";

/* */
"CurrentBG" = "Nåværende BS";

/* */
"Sensor Info" = "Sensor-info";

/* */
"Sensor Age" = "Sensoralder";

/* */
"Sensor Age Left" = "Sensoralder gjenstår";

/* */
"Sensor Endtime" = "Utløpstid for sensor";

/* */
"Sensor State" = "Sensortilstand";

/* */
"Sensor Serial" = "Sensor serienummer";

/* */
"Transmitter Info" = "Senderinfo";

/* */
"Hardware" = "Maskinvare";

/* */
"Firmware" = "Fastvare";

/* */
"Connection State" = "Tilkoblingsstatus";

/* */
"Transmitter Type" = "Type sender";

/* */
"Sensor Type" = "Type sensor";

/* */
"Factory Calibration Parameters" = "Fabrikkens kalibreringsparametre";

/* */
"Valid for footer" = "Gyldig i bunntekst";

/* */
"Edit calibrations" = "Rediger kalibreringer";

/* */
"edit calibration clicked" = "rediger valgt kalibrering";

/* */
"Delete CGM" = "Slett CGM";

/* */
"Are you sure you want to remove this cgm from loop?" = "Er du sikker på at du vil fjerne denne CGM-en?";

/* */
"There is no undo" = "Dette kan ikke angres";

/* */
"Advanced" = "Avansert";

/* */
"Alarms" = "Alarmer";

/* */
"Glucose Settings" = "Blodsukker-innstillinger";

/* */
"Notifications" = "Varsler";

/* */
"Export logs" = "Eksporter logger";

/* */
"Export not available" = "Eksport ikke tilgjengelig";

/* */
"Log export requires ios 15" = "Loggeksportering krever ios 15";

/* */
"Got it!" = "Skjønner!";

/* */
"Saved to %@" = "Lagret til %@";

/* */
"No logs available" = "Ingen logger tilgjengelig";

/* */
"Glucose Notification visibility" = "Blodsukker-varsel";

/* */
"Always Notify Glucose" = "Alltid varsle om blodsukker";

/* */
"Notify per reading" = "Varsle per lesing";

/* */
"Value" = "Verdi";

/* */
"Adds Phone Battery" = "Legger til telefonbatteri";

/* */
"Adds Transmitter Battery" = "Legger til senderbatteri";

/* */
"Also vibrate" = "Også vibrasjon";

/* */
"Additional notification types" = "Andre varslingstyper";

/* */
"Misc" = "Diverse";

/* */
"Unit override" = "Overstyr enhet";

/* */
"Low" = "Lav";

/* */
"High" = "Høy";

/* */
"glucose" = "blodsukker";

/* */
"Schedule " = "Tidsplan ";

/* */
"tapped save schedules" = "valgt lagre tidsplaner";

/* */
"Error" = "Feil";

/* */
"Some ui element was incorrectly specified" = "Et ui-element var feil spesifisert";

/* */
"Success" = "Vellykket";

/* */
"Schedules were saved successfully!" = "Tidsplaner ble lagret!";

/* */
"High Glucose Alarm active" = "Høy glukosealarm aktiv";

/* */
"Low Glucose Alarm active" = "Lav glukosealarm aktiv";

/* */
"No Glucose Alarm active" = "Ingen glukosealarm aktiv";

/* */
"snoozing until %@" = "slumrer til %@";

/* */
"not snoozing" = "slumrer ikke";

/* */
"nothing to see here" = "ingenting å se her";

/* */
"snooze from testview clicked" = "trykket på slumre fra testvisning";

/* */
"will snooze for %@ until %@" = "vil slumre i %@ til %@";

/* */
"Click to Snooze Alerts" = "Klikk for å slumre varslinger";

/* */
"Strength" = "Styrke";

/* */
"Hold the top of your iPhone near the sensor to pair" = "Hold den øverste delen av telefonen nær sensoren for å parkoble";

/* */
"Sensor not found" = "Sensor ikke funnet";

/* */
"Also play alert sound" = "Spill også alarmlyd";

/* */
"Notification Settings" = "Varslingsinnstillinger";

/* */
"Found devices: %d" = "Fant enheter: %d";

/* */
"Backfill options" = "Alternativer for etterfylling";

/* */
"Backfilling from trend is currently not well supported by Loop" = "Etterfylling av data fra trenden er for øyeblikket ikke støttet av Loop";

/* */
"Backfill from history" = "Etterfylling fra historikk";

/* */
"Backfill from trend" = "Etterfylling fra trend";

/* */
"Debug options" = "Alternativ for feilsøking";

/* */
"Adds a lot of data to the Issue Report " = "Legger til en rekke data i Hendelsesrapport ";

/* */
"Persist sensordata" = "Vedvarende sensordata";

/* */
"Battery" = "Batteri";

/* */
"Also add source info" = "Legg også til kildeinfo";

/* */
"Carbs Required Threshold" = "Terskel for karbo nødvendig";

/* */
"Carbs required: %d g" = "Karbo nødvendig: %d g";

/* */
"To prevent LOW required %d g of carbs" = "For å forhindre lavt blodsukker: %d g karbo nødvendig";

/* */
"FreeAPS X not active" = "FreeAPS X ikke aktiv";

/* */
"Last loop was more then %d min ago" = "Siste loop var mer enn %d min siden";

/* Glucose badge */
"Show glucose on the app badge" = "Vis blodsukker på app-ikonet";

/* */
"Backfill glucose" = "Tilbakefyll blodsukker";

/* About this source */
<<<<<<< HEAD
"About this source" = "Om denne kilden";
=======
"About this source" = "About this source";
>>>>>>> 885d3fbe


/* Headers for settings ----------------------- */
"OpenAPS main settings" = "OpenAPS hovedinnstillinger";

"OpenAPS SMB settings" = "OpenAPS SMB innstillinger";

"OpenAPS targets settings" = "OpenAPS mål-innstillinger";

"OpenAPS other settings" = "OpenAPS andre innstillinger";

/* Glucose Simulator CGM */
"Glucose Simulator" = "Blodsukker-simulator";

/* Restored state message */
"Bluetooth State restored (APS restarted?). Found %d peripherals, and connected to %@ with identifier %@" = "Bluetooth-status gjenopprettet (APS restartet?). Funnet %d ennheter, og koblet til %@ med identifikator %@";

/* Shared app group */
"Shared app group" = "Delt app-gruppe";

/* Native G6 app */
"Native G6 app" = "Opprinnelig G6-app";

/* Native G5 app */
"Native G5 app" = "Opprinnelig G5-app";

/* Minilink transmitter */
"Minilink transmitter" = "Minilink sender";

/* Simple simulator */
"Simple simulator" = "Enkel simulator";

/* Direct connection with Libre 1 transmitters or Libre 2 */
"Direct connection with Libre 1 transmitters or Libre 2" = "Direkte tilkobling med Libre 1 sendere eller Libre 2";

/* Online or internal server */
"Online or internal server" = "Online eller intern server";

/* Shared app group */
"Shared app group" = "Shared app group";

/* Native G6 app */
"Native G6 app" = "Native G6 app";

/* Native G5 app */
"Native G5 app" = "Native G5 app";

/* Minilink transmitter */
"Minilink transmitter" = "Minilink transmitter";

/* Simple simulator */
"Simple simulator" = "Simple simulator";

/* Direct connection with Libre 1 transmitters or Libre 2 */
"Direct connection with Libre 1 transmitters or Libre 2" = "Direct connection with Libre 1 transmitters or Libre 2";

/* Online or internal server */
"Online or internal server" = "Online or internal server";

/* HealthKit intergration --------------------*/
/* */
"Apple Health" = "Apple Helse";

/* */
"Connect to Apple Health" = "Koble til Apple Helse";

/* Show when have not permissions for writing to Health */
"For write data to Apple Health you must give permissions in Settings > Health > Data Access" = "For å skrive data til Apple Health må du gi rettigheter i Innstillinger > Helse > Datatilgang";
/* --------------------------------------------


  Infotexts from openaps.docs and androidaps.docs
  FreeAPS X
*/
/* ”Rewind Resets Autosens” */

"This feature, enabled by default, resets the autosens ratio to neutral when you rewind your pump, on the assumption that this corresponds to a probable site change. Autosens will begin learning sensitivity anew from the time of the rewind, which may take up to 6 hours. If you usually rewind your pump independently of site changes, you may want to consider disabling this feature." = "This feature, enabled by default, resets the autosens ratio to neutral when you rewind your pump, on the assumption that this corresponds to a probable site change. Autosens will begin learning sensitivity anew from the time of the rewind, which may take up to 6 hours. If you usually rewind your pump independently of site changes, you may want to consider disabling this feature.";

/* ”High Temptarget Raises Sensitivity" */
"Defaults to false. When set to true, raises sensitivity (lower sensitivity ratio) for temp targets set to >= 111. Synonym for exercise_mode. The higher your temp target above 110 will result in more sensitive (lower) ratios, e.g., temp target of 120 results in sensitivity ratio of 0.75, while 140 results in 0.6 (with default halfBasalTarget of 160)." = "Defaults to false. When set to true, raises sensitivity (lower sensitivity ratio) for temp targets set to >= 111. Synonym for exercise_mode. The higher your temp target above 110 will result in more sensitive (lower) ratios, e.g., temp target of 120 results in sensitivity ratio of 0.75, while 140 results in 0.6 (with default halfBasalTarget of 160).";

/* ”Low Temptarget Lowers Sensitivity" */
"Defaults to false. When set to true, can lower sensitivity (higher sensitivity ratio) for temptargets <= 99. The lower your temp target below 100 will result in less sensitive (higher) ratios, e.g., temp target of 95 results in sensitivity ratio of 1.09, while 85 results in 1.33 (with default halfBasalTarget of 160)." = "Defaults to false. When set to true, can lower sensitivity (higher sensitivity ratio) for temptargets <= 99. The lower your temp target below 100 will result in less sensitive (higher) ratios, e.g., temp target of 95 results in sensitivity ratio of 1.09, while 85 results in 1.33 (with default halfBasalTarget of 160).";

/* ”Sensitivity Raises Target" */
"When true, raises BG target when autosens detects sensitivity" = "When true, raises BG target when autosens detects sensitivity";

/* ”Resistance Lowers Target" */
"Defaults to false. When true, will lower BG target when autosens detects resistance" = "Defaults to false. When true, will lower BG target when autosens detects resistance";

/* ”Advanced Target Adjustments" */
"This feature was previously enabled by default but will now default to false (will NOT be enabled automatically) in oref0 0.6.0 and beyond. (There is no need for this with 0.6.0). This feature lowers oref0’s target BG automatically when current BG and eventualBG are high. This helps prevent and mitigate high BG, but automatically switches to low-temping to ensure that BG comes down smoothly toward your actual target. If you find this behavior too aggressive, you can disable this feature. If you do so, please let us know so we can better understand what settings work best for everyone." = "This feature was previously enabled by default but will now default to false (will NOT be enabled automatically) in oref0 0.6.0 and beyond. (There is no need for this with 0.6.0). This feature lowers oref0’s target BG automatically when current BG and eventualBG are high. This helps prevent and mitigate high BG, but automatically switches to low-temping to ensure that BG comes down smoothly toward your actual target. If you find this behavior too aggressive, you can disable this feature. If you do so, please let us know so we can better understand what settings work best for everyone.";

/* "Exercise Mode" */
"Defaults to false. When true, > 105 mg/dL high temp target adjusts sensitivityRatio for exercise_mode. Synonym for high_temptarget_raises_sensitivity" = "Defaults to false. When true, > 105 mg/dL high temp target adjusts sensitivityRatio for exercise_mode. Synonym for high_temptarget_raises_sensitivity";

/* "Wide BG Target Range" */
"Defaults to false, which means by default only the low end of the pump’s BG target range is used as OpenAPS target. This is a safety feature to prevent too-wide targets and less-optimal outcomes. Therefore the higher end of the target range is used only for avoiding bolus wizard overcorrections. Use wide_bg_target_range: true to force neutral temps over a wider range of eventualBGs." = "Defaults to false, which means by default only the low end of the pump’s BG target range is used as OpenAPS target. This is a safety feature to prevent too-wide targets and less-optimal outcomes. Therefore the higher end of the target range is used only for avoiding bolus wizard overcorrections. Use wide_bg_target_range: true to force neutral temps over a wider range of eventualBGs.";

/* "Skip Neutral Temps" */
"Defaults to false, so that FreeAPS X will set temps whenever it can, so it will be easier to see if the system is working, even when you are offline. This means FreeAPS X will set a “neutral” temp (same as your default basal) if no adjustments are needed. This is an old setting for OpenAPS to have the options to minimise sounds and notifications from the 'rig', that may wake you up during the night." = "Defaults to false, so that FreeAPS X will set temps whenever it can, so it will be easier to see if the system is working, even when you are offline. This means OpenAPS will set a “neutral” temp (same as your default basal) if no adjustments are needed. This is an old setting for OpenAPS to have the options to minimise sounds and notifications form the 'rig', that may wake you up during the night. ";

/* "Unsuspend If No Temp” */
"Many people occasionally forget to resume / unsuspend their pump after reconnecting it. If you’re one of them, and you are willing to reliably set a zero temp basal whenever suspending and disconnecting your pump, this feature has your back. If enabled, it will automatically resume / unsuspend the pump if you forget to do so before your zero temp expires. As long as the zero temp is still running, it will leave the pump suspended." = "Many people occasionally forget to resume / unsuspend their pump after reconnecting it. If you’re one of them, and you are willing to reliably set a zero temp basal whenever suspending and disconnecting your pump, this feature has your back. If enabled, it will automatically resume / unsuspend the pump if you forget to do so before your zero temp expires. As long as the zero temp is still running, it will leave the pump suspended.";

/* "Enable UAM" */
"With this option enabled, the SMB algorithm can recognize unannounced meals. This is helpful, if you forget to tell FreeAPS X about your carbs or estimate your carbs wrong and the amount of entered carbs is wrong or if a meal with lots of fat and protein has a longer duration than expected. Without any carb entry, UAM can recognize fast glucose increasments caused by carbs, adrenaline, etc, and tries to adjust it with SMBs. This also works the opposite way: if there is a fast glucose decreasement, it can stop SMBs earlier." = "With this option enabled, the SMB algorithm can recognize unannounced meals. This is helpful, if you forget to tell FreeAPS X about your carbs or estimate your carbs wrong and the amount of entered carbs is wrong or if a meal with lots of fat and protein has a longer duration than expected. Without any carb entry, UAM can recognize fast glucose increasments caused by carbs, adrenaline, etc, and tries to adjust it with SMBs. This also works the opposite way: if there is a fast glucose decreasement, it can stop SMBs earlier.";

/* Enable SMB With COB" */

"This enables supermicrobolus (SMB) while carbs on board (COB) are positive." = "This enables supermicrobolus (SMB) while carbs on board (COB) are positive.";

/* "Enable SMB With Temptarget” */
"This enables supermicrobolus (SMB) with eating soon / low temp targets. With this feature enabled, any temporary target below 100mg/dL, such as a temp target of 99 (or 80, the typical eating soon target) will enable SMB." = "This enables supermicrobolus (SMB) with eating soon / low temp targets. With this feature enabled, any temporary target below 100mg/dL, such as a temp target of 99 (or 80, the typical eating soon target) will enable SMB.";

/* "Enable SMB Always" */
"Defaults to false. When true, always enable supermicrobolus (unless disabled by high temptarget)." = "Defaults to false. When true, always enable supermicrobolus (unless disabled by high temptarget).";

/* "Enable SMB After Carbs" */
"Defaults to false. When true, enables supermicrobolus (SMB) for 6h after carbs, even with 0 carbs on board (COB)." = "Defaults to false. When true, enables supermicrobolus (SMB) for 6h after carbs, even with 0 carbs on board (COB).";

/* "Allow SMB With High Temptarget" */
"Defaults to false. When true, allows supermicrobolus (if otherwise enabled) even with high temp targets." = "Defaults to false. When true, allows supermicrobolus (if otherwise enabled) even with high temp targets.";

/* "Use Custom Peak Time” */
"Defaults to false. Setting to true allows changing insulinPeakTime" = "Defaults to false. Setting to true allows changing insulinPeakTime";

/* "Suspend Zeros IOB” */
"Default is false. Any existing temp basals during times the pump was suspended will be deleted and 0 temp basals to negate the profile basal rates during times pump is suspended will be added." = "Default is false. Any existing temp basals during times the pump was suspended will be deleted and 0 temp basals to negate the profile basal rates during times pump is suspended will be added.";

/* "Max IOB" */
"Max IOB is the maximum amount of insulin on board from all sources – both basal (or SMB correction) and bolus insulin – that your loop is allowed to accumulate to treat higher-than-target BG. Unlike the other two OpenAPS safety settings (max_daily_safety_multiplier and current_basal_safety_multiplier), max_iob is set as a fixed number of units of insulin. As of now manual boluses are NOT limited by this setting. \n\n To test your basal rates during nighttime, you can modify the Max IOB setting to zero while in Closed Loop. This will enable low glucose suspend mode while testing your basal rates settings\n\n(Tip from https://www.loopandlearn.org/freeaps-x/#open-loop)." = "Max IOB is the maximum amount of insulin on board from all sources – both basal (or SMB correction) and bolus insulin – that your loop is allowed to accumulate to treat higher-than-target BG. Unlike the other two OpenAPS safety settings (max_daily_safety_multiplier and current_basal_safety_multiplier), max_iob is set as a fixed number of units of insulin. As of now manual boluses are NOT limited by this setting. \n\n To test your basal rates during nighttime, you can modify the Max IOB setting to zero while in Closed Loop. This will enable low glucose suspend mode while testing your basal rates settings\n\n(Tip from https://www.loopandlearn.org/freeaps-x/#open-loop).";

/* "Max Daily Safety Multiplier" */
"This is an important OpenAPS safety limit. The default setting (which is unlikely to need adjusting) is 3. This means that OpenAPS will never be allowed to set a temporary basal rate that is more than 3x the highest hourly basal rate programmed in a user’s pump, or, if enabled, determined by autotune." = "This is an important OpenAPS safety limit. The default setting (which is unlikely to need adjusting) is 3. This means that OpenAPS will never be allowed to set a temporary basal rate that is more than 3x the highest hourly basal rate programmed in a user’s pump, or, if enabled, determined by autotune.";

/* "Current Basal Safety Multiplier" */
"This is another important OpenAPS safety limit. The default setting (which is also unlikely to need adjusting) is 4. This means that OpenAPS will never be allowed to set a temporary basal rate that is more than 4x the current hourly basal rate programmed in a user’s pump, or, if enabled, determined by autotune." = "This is another important OpenAPS safety limit. The default setting (which is also unlikely to need adjusting) is 4. This means that OpenAPS will never be allowed to set a temporary basal rate that is more than 4x the current hourly basal rate programmed in a user’s pump, or, if enabled, determined by autotune.";

/* "Autosens Max" */
"This is a multiplier cap for autosens (and autotune) to set a 20% max limit on how high the autosens ratio can be, which in turn determines how high autosens can adjust basals, how low it can adjust ISF, and how low it can set the BG target." = "This is a multiplier cap for autosens (and autotune) to set a 20% max limit on how high the autosens ratio can be, which in turn determines how high autosens can adjust basals, how low it can adjust ISF, and how low it can set the BG target.";

/* "Autosens Min" */
"The other side of the autosens safety limits, putting a cap on how low autosens can adjust basals, and how high it can adjust ISF and BG targets." = "The other side of the autosens safety limits, putting a cap on how low autosens can adjust basals, and how high it can adjust ISF and BG targets.";

/* "Half Basal Exercise Target" */
"Set to a number, e.g. 160, which means when temp target is 160 mg/dL and exercise_mode=true, run 50% basal at this level (120 = 75%; 140 = 60%). This can be adjusted, to give you more control over your exercise modes." = "Set to a number, e.g. 160, which means when temp target is 160 mg/dL and exercise_mode=true, run 50% basal at this level (120 = 75%; 140 = 60%). This can be adjusted, to give you more control over your exercise modes.";

/* "Max COB" */
"This defaults maxCOB to 120 because that’s the most a typical body can absorb over 4 hours. (If someone enters more carbs or stacks more; OpenAPS will just truncate dosing based on 120. Essentially, this just limits AMA as a safety cap against weird COB calculations due to fluky data.)" = "This defaults maxCOB to 120 because that’s the most a typical body can absorb over 4 hours. (If someone enters more carbs or stacks more; OpenAPS will just truncate dosing based on 120. Essentially, this just limits AMA as a safety cap against weird COB calculations due to fluky data.)";

/* "Bolus Snooze DIA Divisor" */
"Bolus snooze is enacted after you do a meal bolus, so the loop won’t counteract with low temps when you’ve just eaten. The example here and default is 2; so a 3 hour DIA means that bolus snooze will be gradually phased out over 1.5 hours (3DIA/2)." = "Bolus snooze is enacted after you do a meal bolus, so the loop won’t counteract with low temps when you’ve just eaten. The example here and default is 2; so a 3 hour DIA means that bolus snooze will be gradually phased out over 1.5 hours (3DIA/2).";

/* "Min 5m Carbimpact" */
"This is a setting for default carb absorption impact per 5 minutes. The default is an expected 8 mg/dL/5min. This affects how fast COB is decayed in situations when carb absorption is not visible in BG deviations. The default of 8 mg/dL/5min corresponds to a minimum carb absorption rate of 24g/hr at a CSF of 4 mg/dL/g." = "This is a setting for default carb absorption impact per 5 minutes. The default is an expected 8 mg/dL/5min. This affects how fast COB is decayed in situations when carb absorption is not visible in BG deviations. The default of 8 mg/dL/5min corresponds to a minimum carb absorption rate of 24g/hr at a CSF of 4 mg/dL/g.";

/* "Autotune ISF Adjustment Fraction" */
"The default of 0.5 for this value keeps autotune ISF closer to pump ISF via a weighted average of fullNewISF and pumpISF. 1.0 allows full adjustment, 0 is no adjustment from pump ISF." = "The default of 0.5 for this value keeps autotune ISF closer to pump ISF via a weighted average of fullNewISF and pumpISF. 1.0 allows full adjustment, 0 is no adjustment from pump ISF.";

/* "Remaining Carbs Fraction" */
"This is the fraction of carbs we’ll assume will absorb over 4h if we don’t yet see carb absorption." = "This is the fraction of carbs we’ll assume will absorb over 4h if we don’t yet see carb absorption.";

/* "Remaining Carbs Cap" */
"This is the amount of the maximum number of carbs we’ll assume will absorb over 4h if we don’t yet see carb absorption." = "This is the amount of the maximum number of carbs we’ll assume will absorb over 4h if we don’t yet see carb absorption.";

/* ”Max SMB Basal Minutes" */
"Defaults to start at 30. This is the maximum minutes of basal that can be delivered as a single SMB with uncovered COB. This gives the ability to make SMB more aggressive if you choose. It is recommended that the value is set to start at 30, in line with the default, and if you choose to increase this value, do so in no more than 15 minute increments, keeping a close eye on the effects of the changes. It is not recommended to set this value higher than 90 mins, as this may affect the ability for the algorithm to safely zero temp. It is also recommended that pushover is used when setting the value to be greater than default, so that alerts are generated for any predicted lows or highs." = "Defaults to start at 30. This is the maximum minutes of basal that can be delivered as a single SMB with uncovered COB. This gives the ability to make SMB more aggressive if you choose. It is recommended that the value is set to start at 30, in line with the default, and if you choose to increase this value, do so in no more than 15 minute increments, keeping a close eye on the effects of the changes. It is not recommended to set this value higher than 90 mins, as this may affect the ability for the algorithm to safely zero temp. It is also recommended that pushover is used when setting the value to be greater than default, so that alerts are generated for any predicted lows or highs.";

/* "Max UAM SMB Basal Minutes" */
"Defaults to start at 30. This is the maximum minutes of basal that can be delivered by UAM as a single SMB when IOB exceeds COB. This gives the ability to make UAM more or less aggressive if you choose. It is recommended that the value is set to start at 30, in line with the default, and if you choose to increase this value, do so in no more than 15 minute increments, keeping a close eye on the effects of the changes. Reducing the value will cause UAM to dose less insulin for each SMB. It is not recommended to set this value higher than 60 mins, as this may affect the ability for the algorithm to safely zero temp. It is also recommended that pushover is used when setting the value to be greater than default, so that alerts are generated for any predicted lows or highs." = "Defaults to start at 30. This is the maximum minutes of basal that can be delivered by UAM as a single SMB when IOB exceeds COB. This gives the ability to make UAM more or less aggressive if you choose. It is recommended that the value is set to start at 30, in line with the default, and if you choose to increase this value, do so in no more than 15 minute increments, keeping a close eye on the effects of the changes. Reducing the value will cause UAM to dose less insulin for each SMB. It is not recommended to set this value higher than 60 mins, as this may affect the ability for the algorithm to safely zero temp. It is also recommended that pushover is used when setting the value to be greater than default, so that alerts are generated for any predicted lows or highs.";

/* "SMB Interval" */
"Minimum duration in minutes between two enacted SMBs" = "Minimum duration in minutes between two enacted SMBs";

/* "Bolus Increment" */
"Smallest possible bolus amount" = "Smallest possible bolus amount";

/* "Insulin Peak Time" */
"Time of maximum blood glucose lowering effect of insulin, in minutes. Beware: Oref assumes for ultra-rapid (Lyumjev) & rapid-acting (Fiasp) curves minimal (35 & 50 min) and maximal (100 & 120 min) applicable insulinPeakTimes. Using a custom insulinPeakTime outside these bounds will result in issues with FreeAPS-X, longer loop calculations and possible red loops." = "Time of maximum blood glucose lowering effect of insulin, in minutes. Beware: Oref assumes for ultra-rapid (Lyumjev) & rapid-acting (Fiasp) curves minimal (35 & 50 min) and maximal (100 & 120 min) applicable insulinPeakTimes. Using a custom insulinPeakTime outside these bounds will result in issues with FreeAPS-X, longer loop calculations and possible red loops.";

/* "Carbs Req Threshold" */
"Grams of carbsReq to trigger a pushover. Defaults to 1 (for 1 gram of carbohydrate). Can be increased if you only want to get Pushover for carbsReq at X threshold." = "Grams of carbsReq to trigger a pushover. Defaults to 1 (for 1 gram of carbohydrate). Can be increased if you only want to get Pushover for carbsReq at X threshold.";

/* "Noisy CGM Target Multiplier" */
"Defaults to 1.3. Increase target by this amount when looping off raw/noisy CGM data" = "Defaults to 1.3. Increase target by this amount when looping off raw/noisy CGM data";<|MERGE_RESOLUTION|>--- conflicted
+++ resolved
@@ -855,11 +855,7 @@
 "Backfill glucose" = "Tilbakefyll blodsukker";
 
 /* About this source */
-<<<<<<< HEAD
 "About this source" = "Om denne kilden";
-=======
-"About this source" = "About this source";
->>>>>>> 885d3fbe
 
 
 /* Headers for settings ----------------------- */
