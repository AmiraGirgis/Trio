--- conflicted
+++ resolved
@@ -17,11 +17,7 @@
 "Continue without bolus" = "Continue without bolus";
 
 /* Alert when adding large amount without bolusing */
-<<<<<<< HEAD
-"\nAmount is more than your Max Bolus setting! \nAre you sure you want to add " = "\nMäärä on isompi kuin sinun maksimi Bolus asetus\nOletko varma, että haluat lisätä ";
-=======
 "\nAmount is more than your Max Bolus setting! \nAre you sure you want to add " = "\nAmount is more than your Max Bolus setting! \nAre you sure you want to add ";
->>>>>>> 9672da25
 
 /* Header */
 "Enact Bolus" = "Enact Bolus";
@@ -69,24 +65,6 @@
 "Meal Summary" = "Meal Summary";
 
 /* Bolus View Meal Edit Meal Button */
-<<<<<<< HEAD
-"Edit Meal" = "Muokkaa ateriaa";
-
-/* Bolus View Meal Add Meal Button */
-"Add Meal" = "Lisää ateria";
-
-/* Bolus View Bolus Summary Header */
-"Bolus Summary" = "Bolus yhteenveto";
-
-/* For the  Bolus View pop-up */
-"Calculations" = "Laskenta";
-
-/* For the  Bolus View pop-up */
-"Fatty Meal" = "Rasvainen ruoka";
-
-/* For the  Bolus View pop-up */
-"Full Bolus" = "Täysi bolus";
-=======
 "Edit Meal" = "Edit Meal";
 
 /* Bolus View Meal Add Meal Button */
@@ -103,7 +81,6 @@
 
 /* For the  Bolus View pop-up */
 "Full Bolus" = "Full Bolus";
->>>>>>> 9672da25
 
 /* For the  Bolus View pop-up */
 "Fraction" = "Fraction";
@@ -112,11 +89,7 @@
 "Fatty Meal Factor" = "Fatty Meal Factor";
 
 /* For the  Bolus View pop-up */
-<<<<<<< HEAD
-"Result" = "Tulos";
-=======
 "Result" = "Result";
->>>>>>> 9672da25
 
 /* For the  Bolus View pop-up */
 "Your entered amount was limited by your max Bolus setting of %d%@" = "Your entered amount was limited by your max Bolus setting of %d%@";
@@ -2170,42 +2143,14 @@
 "Use a sigmoid function for ISF (and for CR, when enabled), instead of the default Logarithmic formula. Requires the Dynamic ISF setting to be enabled in settings\n\nThe Adjustment setting adjusts the slope of the curve (Y: Dynamic ratio, X: Blood Glucose). A lower value ==> less steep == less aggressive.\n\nThe autosens.min/max settings determines both the max/min limits for the dynamic ratio AND how much the dynamic ratio is adjusted. If AF is the slope of the curve, the autosens.min/max is the height of the graph, the Y-interval, where Y: dynamic ratio. The curve will always have a sigmoid shape, no matter which autosens.min/max settings are used, meaning these settings have big consequences for the outcome of the computed dynamic ISF. Please be careful setting a too high autosens.max value. With a proper profile ISF setting, you will probably never need it to be higher than 1.5\n\nAn Autosens.max limit > 1.5 is not advisable when using the sigmoid function." = "Use a sigmoid function for ISF (and for CR, when enabled), instead of the default Logarithmic formula. Requires the Dynamic ISF setting to be enabled in settings\n\nThe Adjustment setting adjusts the slope of the curve (Y: Dynamic ratio, X: Blood Glucose). A lower value ==> less steep == less aggressive.\n\nThe autosens.min/max settings determines both the max/min limits for the dynamic ratio AND how much the dynamic ratio is adjusted. If AF is the slope of the curve, the autosens.min/max is the height of the graph, the Y-interval, where Y: dynamic ratio. The curve will always have a sigmoid shape, no matter which autosens.min/max settings are used, meaning these settings have big consequences for the outcome of the computed dynamic ISF. Please be careful setting a too high autosens.max value. With a proper profile ISF setting, you will probably never need it to be higher than 1.5\n\nAn Autosens.max limit > 1.5 is not advisable when using the sigmoid function.";
 
 /* Headline Threshold Setting */
-<<<<<<< HEAD
-"Threshold Setting" = "Threshold Setting";
-
-/* Dynamic ISF Setting Title */
-"Minimum Threshold Setting" = "Minimum Threshold Setting";
-
-/* Minimum Threshold Setting, Part 1 */
-"This setting lets you choose a level below which no insulin will be given.\n\nThe threshold is using the largest amount of your threshold setting and the computed threshold:\n\nTarget Glucose - (Target Glucose - 40) / 2\n, here using mg/dl as glucose unit.\n\nFor example, if your Target Glucose is " = "This setting lets you choose a level below which no insulin will be given.\n\nThe threshold is using the largest amount of your threshold setting and the computed threshold:\n\nTarget Glucose - (Target Glucose - 40) / 2\n, here using mg/dl as glucose unit.\n\nFor example, if your Target Glucose is ";
-
-/* Minimum Threshold Setting, Part 2 */
-"the threshold will be " = "the threshold will be ";
-
-/* Minimum Threshold Setting, Part 3 */
-"unless your threshold setting is set higher:" = "unless your threshold setting is set higher:";
-
-/* Threshold Table Columns Title */
-"Setting" = "Setting";
-
-/* Threshold Table Columns Title */
-"Threshold" = "Threshold";
+"Minimum Safety Threshold (mg/dL)" = "Minimum Safety Threshold (mg/dL)";
+
+/* Minimum Safety Threshold */
+"All insulin will be suspended if your glucose is predicted to drop below the safety threshold.\n\nMust be set between 60-120 mg/dL.\nTo convert from mmol/L, multiply by 18.\n\nNote: Basal may be resumed if there's negative IOB and glucose is rising faster than predicted." = "All insulin will be suspended if your glucose is predicted to drop below the safety threshold.\n\nMust be set between 60-120 mg/dL.\nTo convert from mmol/L, multiply by 18.\n\nNote: Basal may be resumed if there's negative IOB and glucose is rising faster than predicted.";
 
 /* Header */
 "Calculator settings" = "Calculator settings";
 
-/* Bolus Calculator Setting */
-"Use alternate Bolus Calculator" = "Use alternate Bolus Calculator";
-
-/* Bolus Calculator Setting */
-"Fatty Meals" = "Fatty Meals";
-
-/* Bolus Calculator Setting */
-"Apply factor for fatty meals" = "Apply factor for fatty meals";
-
-/* Bolus Calculator Footer */
-"The new alternate bolus calculator is another approach to the default bolus calculator in iAPS. If the toggle is on you use this bolus calculator and not the original iAPS calculator. At the end of the calculation a custom factor is applied as it is supposed to be when using smbs (default 0.8).\n\nYou can also add the option in your bolus calculator to apply another (!) customizable factor at the end of the calculation which could be useful for fatty meals, e.g Pizza (default 0.7)." = "The new alternate bolus calculator is another approach to the default bolus calculator in iAPS. If the toggle is on you use this bolus calculator and not the original iAPS calculator. At the end of the calculation a custom factor is applied as it is supposed to be when using smbs (default 0.8).\n\nYou can also add the option in your bolus calculator to apply another (!) customizable factor at the end of the calculation which could be useful for fatty meals, e.g Pizza (default 0.7).";
-
 /* UI/UX option */
 "Display Predictions" = "Display Predictions";
 
@@ -2223,15 +2168,6 @@
 
 /* UI/UX option */
 "Home View Button Panel " = "Home View Button Panel ";
-
-/* UI/UX title */
-"Home Chart settings " = "Home Chart settings ";
-
-/* UI/UX title */
-"Statistics settings " = "Statistics settings ";
-
-/* UI/UX title */
-"Override HbA1c Unit" = "Override HbA1c Unit";
 
 /* UI/UX option */
 "In case you're using both profiles and temp targets" = "In case you're using both profiles and temp targets";
@@ -2247,15 +2183,6 @@
 /* UI/UX option */
 "Horizontal Scroll View Visible hours" = "Horizontal Scroll View Visible hours";
 
-/* UI/UX option */
-"Display Time Interval Setting Button" = "Display Time Interval Setting Button";
-
-/* Setting title */
-"Bolus Calculator" = "Bolus Calculator";
-
-/* Setting title */
-"Dynamic ISF" = "Dynamic ISF";
-
 /* Notification option */
 "Live Activity" = "Live Activity";
 
@@ -2263,63 +2190,7 @@
 "Live activity displays blood glucose live on the lock screen and on the dynamic island (if available)" = "Live activity displays blood glucose live on the lock screen and on the dynamic island (if available)";
 
 /* Notification option */
-"Show Live activity" = "Show Live activity";
-
-/* Live Activity Footer */
-"Live activity displays blood glucose live on the lock screen and on the dynamic island (if available)" = "Live activity displays blood glucose live on the lock screen and on the dynamic island (if available)";
-
-/* Live Activity Footer when off */
-"Live activities are turned OFF in system settings. To enable live activities, go to Settings app -> iAPS -> Turn live Activities ON.\n\n" = "Live activities are turned OFF in system settings. To enable live activities, go to Settings app -> iAPS -> Turn live Activities ON.\n\n";
-=======
-"Minimum Safety Threshold (mg/dL)" = "Minimum Safety Threshold (mg/dL)";
-
-/* Minimum Safety Threshold */
-"All insulin will be suspended if your glucose is predicted to drop below the safety threshold.\n\nMust be set between 60-120 mg/dL.\nTo convert from mmol/L, multiply by 18.\n\nNote: Basal may be resumed if there's negative IOB and glucose is rising faster than predicted." = "All insulin will be suspended if your glucose is predicted to drop below the safety threshold.\n\nMust be set between 60-120 mg/dL.\nTo convert from mmol/L, multiply by 18.\n\nNote: Basal may be resumed if there's negative IOB and glucose is rising faster than predicted.";
-
-/* Header */
-"Calculator settings" = "Calculator settings";
-
-/* UI/UX option */
-"Display Predictions" = "Display Predictions";
-
-/* UI/UX option */
-"Smaller iPhone Screens" = "Smaller iPhone Screens";
-
-/* UI/UX option */
-"Display and allow Fat and Protein entries" = "Display and allow Fat and Protein entries";
-
-/* UI/UX option */
-"Add Meal View settings " = "Add Meal View settings ";
-
-/* UI/UX option */
-"Display Temp Targets Button" = "Display Temp Targets Button";
-
-/* UI/UX option */
-"Home View Button Panel " = "Home View Button Panel ";
-
-/* UI/UX option */
-"In case you're using both profiles and temp targets" = "In case you're using both profiles and temp targets";
-
-/* UI/UX option */
-"Always Color Glucose Value (green, yellow etc)" = "Always Color Glucose Value (green, yellow etc)";
-
-/* UI/UX option */
-"Header settings" = "Header settings";
-/* UI/UX option */
-"Normally glucose is colored red only when over or under your notification limits for high/low" = "Normally glucose is colored red only when over or under your notification limits for high/low";
-
-/* UI/UX option */
-"Horizontal Scroll View Visible hours" = "Horizontal Scroll View Visible hours";
-
-/* Notification option */
-"Live Activity" = "Live Activity";
-
-/* Notification option */
-"Live activity displays blood glucose live on the lock screen and on the dynamic island (if available)" = "Live activity displays blood glucose live on the lock screen and on the dynamic island (if available)";
-
-/* Notification option */
 "Show live activity" = "Show live activity";
->>>>>>> 9672da25
 
 /* Headline "Weighted Average of TDD. Weight of past 24 hours:" */
 "Weighted Average of TDD. Weight of past 24 hours:" = "Weighted Average of TDD. Weight of past 24 hours:";
