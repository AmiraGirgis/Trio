--- conflicted
+++ resolved
@@ -903,11 +903,7 @@
 " day(s)" = "день(днів)";
 
 /* Option to show HR in Watch app*/
-<<<<<<< HEAD
-"Display HR on Watch" = "Display HR on Watch";
-=======
 "Display HR on Watch" = "Відображати HR на годиннику";
->>>>>>> f678429e
 
 
 /* Headers for settings ----------------------- */
