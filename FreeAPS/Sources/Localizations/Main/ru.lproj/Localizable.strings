--- conflicted
+++ resolved
@@ -649,12 +649,9 @@
 
 /* Delete insulin from pump history and Nightscout */
 "Delete Insulin?" = "Удалить инсулин?";
-<<<<<<< HEAD
-=======
 
 /* */
 "Delete Carbs?" = "Delete Carbs?";
->>>>>>> 9672da25
 
 /* Treatments list */
 "Treatments" = "События";
@@ -2143,42 +2140,14 @@
 "Use a sigmoid function for ISF (and for CR, when enabled), instead of the default Logarithmic formula. Requires the Dynamic ISF setting to be enabled in settings\n\nThe Adjustment setting adjusts the slope of the curve (Y: Dynamic ratio, X: Blood Glucose). A lower value ==> less steep == less aggressive.\n\nThe autosens.min/max settings determines both the max/min limits for the dynamic ratio AND how much the dynamic ratio is adjusted. If AF is the slope of the curve, the autosens.min/max is the height of the graph, the Y-interval, where Y: dynamic ratio. The curve will always have a sigmoid shape, no matter which autosens.min/max settings are used, meaning these settings have big consequences for the outcome of the computed dynamic ISF. Please be careful setting a too high autosens.max value. With a proper profile ISF setting, you will probably never need it to be higher than 1.5\n\nAn Autosens.max limit > 1.5 is not advisable when using the sigmoid function." = "Использовать сигмоидную функцию для ISF (и для CR, если включено), вместо логарифмической функции. Требует включенного в настройках режима Dynamic ISF\n\nКоэффициент регулировки AF регулирует наклон кривой (Y: Динамическое соотношение, X: Глюкоза крови). Ниже значения ==> меньше крутизна == меньше агрессивность.\n\nAutosens минимум и максимум определяют оба - максимальный и минимальный лимиты для динамического соотношения и как сильно динамическое соотношение будет изменять ISF/CR. Коэффициент регулировки AF - это высота кривой, Y - интервал, где Y - динамическое соотношение. Кривая всегда будет иметь сигмовидную форму, не важно какой autosens минимум/максимум указаны. Это означает, что эти настройки имеют большие последствия для результата вычисляемого динамического ISF. Пожалуйста, будьте осторожны с высокими значениями параметра алгоритма максимума для autosens. При правильной настройке профиля ISF, никогда не понадобится значение выше 1,5.\n\nAn Предел Autosens максимум > 1,5 не рекомендуется при использовании сигмовидной функции.";
 
 /* Headline Threshold Setting */
-<<<<<<< HEAD
-"Threshold Setting" = "Настройка порога";
-
-/* Dynamic ISF Setting Title */
-"Minimum Threshold Setting" = "Минимальный порог";
-
-/* Minimum Threshold Setting, Part 1 */
-"This setting lets you choose a level below which no insulin will be given.\n\nThe threshold is using the largest amount of your threshold setting and the computed threshold:\n\nTarget Glucose - (Target Glucose - 40) / 2\n, here using mg/dl as glucose unit.\n\nFor example, if your Target Glucose is " = "Этот параметр позволяет вам выбрать уровень, ниже которого инсулин вводиться не будет.\n\nВ качестве порогового значения используется наибольшее значение вашей настройки порога и вычисленное пороговое значение:\n\nЦелевая глюкоза - (Целевая глюкоза - 40) / 2\n, здесь в качестве единицы измерения глюкозы используется мг/дл.\n\nНапример, если ваш целевой уровень глюкозы равен ";
-
-/* Minimum Threshold Setting, Part 2 */
-"the threshold will be " = "пороговое значение будет равно ";
-
-/* Minimum Threshold Setting, Part 3 */
-"unless your threshold setting is set higher:" = "пока порог не установлен выше:";
-
-/* Threshold Table Columns Title */
-"Setting" = "Параметр";
-
-/* Threshold Table Columns Title */
-"Threshold" = "Порог";
+"Minimum Safety Threshold (mg/dL)" = "Minimum Safety Threshold (mg/dL)";
+
+/* Minimum Safety Threshold */
+"All insulin will be suspended if your glucose is predicted to drop below the safety threshold.\n\nMust be set between 60-120 mg/dL.\nTo convert from mmol/L, multiply by 18.\n\nNote: Basal may be resumed if there's negative IOB and glucose is rising faster than predicted." = "All insulin will be suspended if your glucose is predicted to drop below the safety threshold.\n\nMust be set between 60-120 mg/dL.\nTo convert from mmol/L, multiply by 18.\n\nNote: Basal may be resumed if there's negative IOB and glucose is rising faster than predicted.";
 
 /* Header */
 "Calculator settings" = "Настройки калькулятора";
 
-/* Bolus Calculator Setting */
-"Use alternate Bolus Calculator" = "Альтернативный калькулятор болюса";
-
-/* Bolus Calculator Setting */
-"Fatty Meals" = "Жирная пища";
-
-/* Bolus Calculator Setting */
-"Apply factor for fatty meals" = "Применить фактор для жирной пищи";
-
-/* Bolus Calculator Footer */
-"The new alternate bolus calculator is another approach to the default bolus calculator in iAPS. If the toggle is on you use this bolus calculator and not the original iAPS calculator. At the end of the calculation a custom factor is applied as it is supposed to be when using smbs (default 0.8).\n\nYou can also add the option in your bolus calculator to apply another (!) customizable factor at the end of the calculation which could be useful for fatty meals, e.g Pizza (default 0.7)." = "Альтернативный калькулятор болюса использует другой алгоритм расчета болюса. Для индивидуальной настройки вы можете изменить поправочный коэффициент (значение по умолчанию 0.8) в зависимости от того, хотите ли вы более высокие (выше 1) или меньшие (ниже 1) рекомендации по болюсу.\n\nДля особо жирных блюд, таких как пицца, существует возможность уменьшить рекомендуемый болюс еще на один коэффициент (стандартно 0.7).";
-
 /* UI/UX option */
 "Display Predictions" = "Отображать прогнозы";
 
@@ -2196,15 +2165,6 @@
 
 /* UI/UX option */
 "Home View Button Panel " = "Панель кнопок главного экрана ";
-
-/* UI/UX title */
-"Home Chart settings " = "Схема главного экрана ";
-
-/* UI/UX title */
-"Statistics settings " = "Настройки статистики ";
-
-/* UI/UX title */
-"Override HbA1c Unit" = "HbA1c в процентах";
 
 /* UI/UX option */
 "In case you're using both profiles and temp targets" = "В случае, если вы используете как профили, так и временные цели";
@@ -2220,15 +2180,6 @@
 /* UI/UX option */
 "Horizontal Scroll View Visible hours" = "Интервал при горизонтальной прокрутке";
 
-/* UI/UX option */
-"Display Time Interval Setting Button" = "Отображать кнопку выбора интервала времени";
-
-/* Setting title */
-"Bolus Calculator" = "Калькулятор болюса";
-
-/* Setting title */
-"Dynamic ISF" = "Динамический ISF";
-
 /* Notification option */
 "Live Activity" = "Эфир активности";
 
@@ -2236,63 +2187,7 @@
 "Live activity displays blood glucose live on the lock screen and on the dynamic island (if available)" = "Эфир активности - в реальном времени отображает уровень глюкозы в крови на экране блокировки и на динамическом островке Dynamic Island (если доступно)";
 
 /* Notification option */
-"Show Live activity" = "Отображать эфир активности";
-
-/* Live Activity Footer */
-"Live activity displays blood glucose live on the lock screen and on the dynamic island (if available)" = "Эфир активности - в реальном времени отображает уровень глюкозы в крови на экране блокировки и на динамическом островке Dynamic Island (если доступно)";
-
-/* Live Activity Footer when off */
-"Live activities are turned OFF in system settings. To enable live activities, go to Settings app -> iAPS -> Turn live Activities ON.\n\n" = "\"Эфир активности\" отключен в системных настройках. Чтобы включить \"эфир активности\", перейдите в Настройки -> iAPS -> \"Эфир активности\" -> ВКЛ.\n\n";
-=======
-"Minimum Safety Threshold (mg/dL)" = "Minimum Safety Threshold (mg/dL)";
-
-/* Minimum Safety Threshold */
-"All insulin will be suspended if your glucose is predicted to drop below the safety threshold.\n\nMust be set between 60-120 mg/dL.\nTo convert from mmol/L, multiply by 18.\n\nNote: Basal may be resumed if there's negative IOB and glucose is rising faster than predicted." = "All insulin will be suspended if your glucose is predicted to drop below the safety threshold.\n\nMust be set between 60-120 mg/dL.\nTo convert from mmol/L, multiply by 18.\n\nNote: Basal may be resumed if there's negative IOB and glucose is rising faster than predicted.";
-
-/* Header */
-"Calculator settings" = "Настройки калькулятора";
-
-/* UI/UX option */
-"Display Predictions" = "Отображать прогнозы";
-
-/* UI/UX option */
-"Smaller iPhone Screens" = "Небольшие экраны iPhone";
-
-/* UI/UX option */
-"Display and allow Fat and Protein entries" = "Отображать и разрешать запись жиров и белков";
-
-/* UI/UX option */
-"Add Meal View settings " = "Настройки отображения еды ";
-
-/* UI/UX option */
-"Display Temp Targets Button" = "Отображать кнопку временных целей";
-
-/* UI/UX option */
-"Home View Button Panel " = "Панель кнопок главного экрана ";
-
-/* UI/UX option */
-"In case you're using both profiles and temp targets" = "В случае, если вы используете как профили, так и временные цели";
-
-/* UI/UX option */
-"Always Color Glucose Value (green, yellow etc)" = "Цветовая индикация уровня глюкозы в крови (зеленый, желтый, красный)";
-
-/* UI/UX option */
-"Header settings" = "Верхняя панель";
-/* UI/UX option */
-"Normally glucose is colored red only when over or under your notification limits for high/low" = "Обычно глюкоза окрашивается в красный цвет только в том случае, если значение превышено или выходит за пределы ваших лимитов уведомлений о высоком / низком уровне";
-
-/* UI/UX option */
-"Horizontal Scroll View Visible hours" = "Интервал при горизонтальной прокрутке";
-
-/* Notification option */
-"Live Activity" = "Эфир активности";
-
-/* Notification option */
-"Live activity displays blood glucose live on the lock screen and on the dynamic island (if available)" = "Эфир активности - в реальном времени отображает уровень глюкозы в крови на экране блокировки и на динамическом островке Dynamic Island (если доступно)";
-
-/* Notification option */
 "Show live activity" = "Отображать эфир активности";
->>>>>>> 9672da25
 
 /* Headline "Weighted Average of TDD. Weight of past 24 hours:" */
 "Weighted Average of TDD. Weight of past 24 hours:" = "Взвешенное среднее значение TDD. Вес последних 24 часов:";
