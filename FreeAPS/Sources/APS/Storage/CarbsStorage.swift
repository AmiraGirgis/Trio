--- conflicted
+++ resolved
@@ -4,23 +4,12 @@
 import SwiftDate
 import Swinject
 
-protocol CarbsStoredDelegate: AnyObject {
-    /*
-     Informs the delegate that the Carbs Storage has updated Carbs
-     */
-    func carbsStorageHasUpdatedCarbs(_ carbsStorage: BaseCarbsStorage)
-}
-
 protocol CarbsObserver {
     func carbsDidUpdate(_ carbs: [CarbsEntry])
 }
 
 protocol CarbsStorage {
-<<<<<<< HEAD
-    var delegate: CarbsStoredDelegate? { get set }
-=======
     var updatePublisher: AnyPublisher<Void, Never> { get }
->>>>>>> 6c204076
     func storeCarbs(_ carbs: [CarbsEntry], areFetchedFromRemote: Bool) async
     func deleteCarbs(_ treatmentObjectID: NSManagedObjectID) async
     func syncDate() -> Date
@@ -29,7 +18,6 @@
     func getFPUsNotYetUploadedToNightscout() async -> [NightscoutTreatment]
     func deleteCarbs(at uniqueID: String, fpuID: String, complex: Bool)
     func getCarbsNotYetUploadedToHealth() async -> [CarbsEntry]
-    func deleteCarbs(_ treatmentObjectID: NSManagedObjectID) async
 }
 
 final class BaseCarbsStorage: CarbsStorage, Injectable {
@@ -40,15 +28,11 @@
 
     let coredataContext = CoreDataStack.shared.newTaskContext()
 
-<<<<<<< HEAD
-    public weak var delegate: CarbsStoredDelegate?
-=======
     private let updateSubject = PassthroughSubject<Void, Never>()
 
     var updatePublisher: AnyPublisher<Void, Never> {
         updateSubject.eraseToAnyPublisher()
     }
->>>>>>> 6c204076
 
     init(resolver: Resolver) {
         injectServices(resolver)
@@ -64,10 +48,6 @@
         await saveCarbsToCoreData(entries: entriesToStore, areFetchedFromRemote: areFetchedFromRemote)
 
         await saveCarbEquivalents(entries: entriesToStore, areFetchedFromRemote: areFetchedFromRemote)
-
-        // TODO: - Should we really use a delegate here? If yes, should we also use this for NS/TP?
-
-        delegate?.carbsStorageHasUpdatedCarbs(self)
     }
 
     private func filterRemoteEntries(entries: [CarbsEntry]) async -> [CarbsEntry] {
@@ -353,52 +333,6 @@
                         $0.carbsDidUpdate(allValues)
                     }
                 }
-            }
-        }
-    }
-
-    func deleteCarbs(_ treatmentObjectID: NSManagedObjectID) async {
-        let taskContext = CoreDataStack.shared.newTaskContext()
-        taskContext.name = "deleteContext"
-        taskContext.transactionAuthor = "deleteCarbs"
-
-        var carbEntry: CarbEntryStored?
-
-        await taskContext.perform {
-            do {
-                carbEntry = try taskContext.existingObject(with: treatmentObjectID) as? CarbEntryStored
-                guard let carbEntry = carbEntry else {
-                    debugPrint("Carb entry for batch delete not found. \(DebuggingIdentifiers.failed)")
-                    return
-                }
-
-                if carbEntry.isFPU, let fpuID = carbEntry.fpuID {
-                    // fetch request for all carb entries with the same id
-                    let fetchRequest: NSFetchRequest<NSFetchRequestResult> = CarbEntryStored.fetchRequest()
-                    fetchRequest.predicate = NSPredicate(format: "isFPU == true AND fpuID == %@", fpuID as CVarArg)
-
-                    // NSBatchDeleteRequest
-                    let deleteRequest = NSBatchDeleteRequest(fetchRequest: fetchRequest)
-                    deleteRequest.resultType = .resultTypeCount
-
-                    // execute the batch delete request
-                    let result = try taskContext.execute(deleteRequest) as? NSBatchDeleteResult
-                    debugPrint("\(DebuggingIdentifiers.succeeded) Deleted \(result?.result ?? 0) items with FpuID \(fpuID)")
-
-                    Foundation.NotificationCenter.default.post(name: .didPerformBatchDelete, object: nil)
-                } else {
-                    taskContext.delete(carbEntry)
-
-                    guard taskContext.hasChanges else { return }
-                    try taskContext.save()
-
-                    debugPrint(
-                        "Data Table State: \(#function) \(DebuggingIdentifiers.succeeded) deleted carb entry from core data"
-                    )
-                }
-
-            } catch {
-                debugPrint("\(DebuggingIdentifiers.failed) Error deleting carb entry: \(error.localizedDescription)")
             }
         }
     }
