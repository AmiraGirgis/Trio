import Combine
import Foundation
import LibreTransmitter

struct AppGroupSource: GlucoseSource {
    let from: String

    func fetch() -> AnyPublisher<[BloodGlucose], Never> {
        guard let suiteName = Bundle.main.appGroupSuiteName,
              let sharedDefaults = UserDefaults(suiteName: suiteName)
        else {
            return Just([]).eraseToAnyPublisher()
        }

        return Just(fetchLastBGs(60, sharedDefaults)).eraseToAnyPublisher()
    }

    private func fetchLastBGs(_ count: Int, _ sharedDefaults: UserDefaults) -> [BloodGlucose] {
        guard let sharedData = sharedDefaults.data(forKey: "latestReadings") else {
            return []
        }

<<<<<<< HEAD
        debug(.deviceManager, "in fetchLastBGs")

=======
>>>>>>> 361bfcb5
        HeartBeatManager.shared.checkCGMBluetoothTransmitter(sharedUserDefaults: sharedDefaults)

        let decoded = try? JSONSerialization.jsonObject(with: sharedData, options: [])
        guard let sgvs = decoded as? [AnyObject] else {
            return []
        }

        var results: [BloodGlucose] = []

        for sgv in sgvs.prefix(count) {
            guard
                let glucose = sgv["Value"] as? Int,
                let timestamp = sgv["DT"] as? String,
                let date = parseDate(timestamp)
            else { continue }

            var direction: String?

            // Dexcom changed the format of trend in 2021 so we accept both String/Int types
            if let directionString = sgv["direction"] as? String {
                direction = directionString
            } else if let intTrend = sgv["trend"] as? Int {
                direction = GlucoseTrend(rawValue: intTrend)?.direction
            } else if let intTrend = sgv["Trend"] as? Int {
                direction = GlucoseTrend(rawValue: intTrend)?.direction
            } else if let stringTrend = sgv["trend"] as? String, let intTrend = Int(stringTrend) {
                direction = GlucoseTrend(rawValue: intTrend)?.direction
            }

            guard let direction = direction else { continue }

            if let from = sgv["from"] as? String {
                guard from == self.from else { continue }
            }

            results.append(
                BloodGlucose(
                    sgv: glucose,
                    direction: BloodGlucose.Direction(rawValue: direction),
                    date: Decimal(Int(date.timeIntervalSince1970 * 1000)),
                    dateString: date,
                    unfiltered: nil,
                    filtered: nil,
                    noise: nil,
                    glucose: glucose,
                    type: "sgv"
                )
            )
        }
        return results
    }

    private func parseDate(_ timestamp: String) -> Date? {
        // timestamp looks like "/Date(1462404576000)/"
        guard let re = try? NSRegularExpression(pattern: "\\((.*)\\)"),
              let match = re.firstMatch(in: timestamp, range: NSMakeRange(0, timestamp.count))
        else {
            return nil
        }

        let matchRange = match.range(at: 1)
        let epoch = Double((timestamp as NSString).substring(with: matchRange))! / 1000
        return Date(timeIntervalSince1970: epoch)
    }

    func sourceInfo() -> [String: Any]? {
        [GlucoseSourceKey.description.rawValue: "Group ID: \(Bundle.main.appGroupSuiteName ?? "Not set"))"]
    }
}

public extension Bundle {
    var appGroupSuiteName: String? {
        object(forInfoDictionaryKey: "AppGroupID") as? String
    }
}<|MERGE_RESOLUTION|>--- conflicted
+++ resolved
@@ -20,11 +20,6 @@
             return []
         }
 
-<<<<<<< HEAD
-        debug(.deviceManager, "in fetchLastBGs")
-
-=======
->>>>>>> 361bfcb5
         HeartBeatManager.shared.checkCGMBluetoothTransmitter(sharedUserDefaults: sharedDefaults)
 
         let decoded = try? JSONSerialization.jsonObject(with: sharedData, options: [])
