extension OpenAPS {
    enum Bundle {
        static let iob = "bundle/iob.js"
        static let meal = "bundle/meal.js"
        static let autotunePrep = "bundle/autotune-prep.js"
        static let autotuneCore = "bundle/autotune-core.js"
        static let getLastGlucose = "bundle/glucose-get-last.js"
        static let basalSetTemp = "bundle/basal-set-temp.js"
        static let determineBasal = "bundle/determine-basal.js"
        static let autosens = "bundle/autosens.js"
        static let profile = "bundle/profile.js"
    }

    enum Prepare {
        static let iob = "prepare/iob.js"
        static let meal = "prepare/meal.js"
        static let autotunePrep = "prepare/autotune-prep.js"
        static let autotuneCore = "prepare/autotune-core.js"
        static let determineBasal = "prepare/determine-basal.js"
        static let autosens = "prepare/autosens.js"
        static let profile = "prepare/profile.js"
        static let log = "prepare/log.js"
    }

    enum Middleware {
        static let determineBasal = "middleware/determine_basal.js"
    }

    enum Settings {
        static let preferences = "preferences.json"
        static let autotune = "settings/autotune.json"
        static let autosense = "settings/autosense.json"
        static let profile = "settings/profile.json"
        static let pumpProfile = "settings/pumpprofile.json"
        static let settings = "settings/settings.json"
        static let bgTargets = "settings/bg_targets.json"
        static let insulinSensitivities = "settings/insulin_sensitivities.json"
        static let basalProfile = "settings/basal_profile.json"
        static let carbRatios = "settings/carb_ratios.json"
        static let tempTargets = "settings/temptargets.json"
        static let model = "settings/model.json"
    }

    enum Monitor {
        static let pumpHistory = "monitor/pumphistory-24h-zoned.json"
        static let reservoir = "monitor/reservoir.json"
        static let battery = "monitor/battery.json"
        static let carbHistory = "monitor/carbhistory.json"
        static let clock = "monitor/clock-zoned.json"
        static let status = "monitor/status.json"
        static let tempBasal = "monitor/temp_basal.json"
        static let meal = "monitor/meal.json"
        static let glucose = "monitor/glucose.json"
        static let iob = "monitor/iob.json"
<<<<<<< HEAD
        static let cgmState = "monitor/cgm-state.json"
        static let podAge = "monitor/pod-age.json"
        static let tdd = "monitor/tdd.json"
        static let tdd_averages = "monitor/tdd_averages.json"
=======
        static let podAge = "monitor/pod-age.json"
        static let alertHistory = "monitor/alerthistory.json"
>>>>>>> 361bfcb5
    }

    enum Enact {
        static let suggested = "enact/suggested.json"
        static let enacted = "enact/enacted.json"
    }

    enum Upload {
        static let nsStatus = "upload/ns-status.json"
        static let latestTreatments = "upload/latest-treatments.json"
        static let recentPumphistory = "upload/recent-pumphistory.json"
    }

    enum Function {
        static let freeaps = "freeaps"
        static let generate = "generate"
        static let tempBasalFunctions = "tempBasalFunctions"
        static let exportDefaults = "exportDefaults"
    }

    enum Nightscout {
        static let uploadedPumphistory = "upload/uploaded-pumphistory.json"
        static let uploadedCarbs = "upload/uploaded-carbs.json"
        static let uploadedTempTargets = "upload/uploaded-temptargets.json"
        static let uploadedGlucose = "upload/uploaded-glucose.json"
        static let uploadedCGMState = "upload/uploaded-cgm-state.json"
        static let uploadedPodAge = "upload/uploaded-pod-age.json"
        static let uploadedProfile = "upload/uploaded-profile.json"
        static let uploadedPodAge = "upload/uploaded-pod-age.json"
    }

    enum FreeAPS {
        static let settings = "freeaps/freeaps_settings.json"
        static let announcements = "freeaps/announcements.json"
        static let announcementsEnacted = "freeaps/announcements_enacted.json"
        static let tempTargetsPresets = "freeaps/temptargets_presets.json"
        static let calibrations = "freeaps/calibrations.json"
    }
}<|MERGE_RESOLUTION|>--- conflicted
+++ resolved
@@ -52,15 +52,11 @@
         static let meal = "monitor/meal.json"
         static let glucose = "monitor/glucose.json"
         static let iob = "monitor/iob.json"
-<<<<<<< HEAD
         static let cgmState = "monitor/cgm-state.json"
         static let podAge = "monitor/pod-age.json"
         static let tdd = "monitor/tdd.json"
         static let tdd_averages = "monitor/tdd_averages.json"
-=======
-        static let podAge = "monitor/pod-age.json"
         static let alertHistory = "monitor/alerthistory.json"
->>>>>>> 361bfcb5
     }
 
     enum Enact {
