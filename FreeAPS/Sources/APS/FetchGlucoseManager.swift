--- conflicted
+++ resolved
@@ -126,21 +126,6 @@
             saveConfigManager()
         }
 
-<<<<<<< HEAD
-        switch self.cgmGlucoseSourceType {
-        case .none:
-            glucoseSource = nil
-        case .xdrip:
-            glucoseSource = AppGroupSource(from: "xDrip", cgmType: .xdrip)
-        case .nightscout:
-            glucoseSource = nightscoutManager
-        case .simulator:
-            glucoseSource = simulatorSource
-        case .enlite:
-            glucoseSource = deviceDataManager
-        case .plugin:
-            glucoseSource = PluginSource(glucoseStorage: glucoseStorage, glucoseManager: self)
-=======
         if glucoseSource == nil {
             switch self.cgmGlucoseSourceType {
             case .none:
@@ -151,14 +136,11 @@
                 glucoseSource = nightscoutManager
             case .simulator:
                 glucoseSource = simulatorSource
-            case .glucoseDirect:
-                glucoseSource = AppGroupSource(from: "GlucoseDirect", cgmType: .glucoseDirect)
             case .enlite:
                 glucoseSource = deviceDataManager
             case .plugin:
                 glucoseSource = PluginSource(glucoseStorage: glucoseStorage, glucoseManager: self)
             }
->>>>>>> 3a7f8c98
         }
     }
 
