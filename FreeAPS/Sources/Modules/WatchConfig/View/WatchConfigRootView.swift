--- conflicted
+++ resolved
@@ -19,12 +19,7 @@
                     }
                 ).listRowBackground(Color.chart)
             }
-<<<<<<< HEAD
-            .listSectionSpacing(sectionSpacing)
-            .scrollContentBackground(.hidden).background(color)
-=======
             .scrollContentBackground(.hidden).background(appState.trioBackgroundColor(for: colorScheme))
->>>>>>> 4bd85389
             .onAppear(perform: configureView)
             .navigationTitle("Watch")
             .navigationBarTitleDisplayMode(.automatic)
