--- conflicted
+++ resolved
@@ -358,13 +358,9 @@
                 return
             }
 
-<<<<<<< HEAD
             await MainActor.run {
                 self.amount = min(self.amount, self.maxBolus * 3)
             }
-=======
-            amount = min(amount, maxExternal)
->>>>>>> c71a6655
 
             do {
                 let authenticated = try await unlockmanager.unlock()
@@ -391,18 +387,13 @@
 
         func saveMeal() async {
             guard carbs > 0 || fat > 0 || protein > 0 else { return }
-<<<<<<< HEAD
 
             await MainActor.run {
                    self.carbs = min(self.carbs, self.maxCarbs)
+                    self.fat = min(self.fat, self.maxFat)
+                    self.protein = min(self.protein, self.maxProtein)
                    self.id_ = UUID().uuidString
                }
-=======
-            carbs = min(carbs, maxCarbs)
-            fat = min(fat, maxFat)
-            protein = min(protein, maxProtein)
-            id_ = UUID().uuidString
->>>>>>> c71a6655
 
             let carbsToStore = [CarbsEntry(
                 id: id_,
