import Charts
import CoreData
import LoopKitUI
import SwiftUI
import Swinject

extension Bolus {
    struct RootView: BaseView {
        enum FocusedField {
            case carbs
            case fat
            case protein
        }

        @FocusState private var focusedField: FocusedField?

        let resolver: Resolver

        @StateObject var state = StateModel()

        @State private var showAlert = false
        @State private var autofocus: Bool = true
        @State private var calculatorDetent = PresentationDetent.medium
        @State private var pushed: Bool = false
        @State private var isPromptPresented: Bool = false
        @State private var dish: String = ""
        @State private var saved: Bool = false
        @State private var debounce: DispatchWorkItem?

        @Environment(\.managedObjectContext) var moc

        private enum Config {
            static let dividerHeight: CGFloat = 2
            static let spacing: CGFloat = 3
        }

        @Environment(\.colorScheme) var colorScheme

        @FetchRequest(
            entity: MealPresetStored.entity(),
            sortDescriptors: [NSSortDescriptor(key: "dish", ascending: true)]
        ) var carbPresets: FetchedResults<MealPresetStored>

        private var formatter: NumberFormatter {
            let formatter = NumberFormatter()
            formatter.numberStyle = .decimal
            formatter.maximumFractionDigits = 2
            return formatter
        }

        private var mealFormatter: NumberFormatter {
            let formatter = NumberFormatter()
            formatter.numberStyle = .decimal
            formatter.maximumFractionDigits = 1
            return formatter
        }

        private var gluoseFormatter: NumberFormatter {
            let formatter = NumberFormatter()
            formatter.numberStyle = .decimal
            if state.units == .mmolL {
                formatter.maximumFractionDigits = 1
            } else { formatter.maximumFractionDigits = 0 }
            return formatter
        }

        private var fractionDigits: Int {
            if state.units == .mmolL {
                return 1
            } else { return 0 }
        }

        private var color: LinearGradient {
            colorScheme == .dark ? LinearGradient(
                gradient: Gradient(colors: [
                    Color.bgDarkBlue,
                    Color.bgDarkerDarkBlue
                ]),
                startPoint: .top,
                endPoint: .bottom
            )
                :
                LinearGradient(
                    gradient: Gradient(colors: [Color.gray.opacity(0.1)]),
                    startPoint: .top,
                    endPoint: .bottom
                )
        }

        private var empty: Bool {
            state.useFPUconversion ? (state.carbs <= 0 && state.fat <= 0 && state.protein <= 0) : (state.carbs <= 0)
        }

        /// Handles macro input (carb, fat, protein) in a debounced fashion.
        func handleDebouncedInput() {
            debounce?.cancel()
            debounce = DispatchWorkItem { [self] in
                state.insulinCalculated = state.calculateInsulin()
            }
            if let debounce = debounce {
                DispatchQueue.main.asyncAfter(deadline: .now() + 0.35, execute: debounce)
            }
        }

        private var presetPopover: some View {
            Form {
                Section {
                    TextField("Name Of Dish", text: $dish)
                    Button {
                        saved = true
                        if dish != "", saved {
                            let preset = MealPresetStored(context: moc)
                            preset.dish = dish
                            preset.fat = state.fat as NSDecimalNumber
                            preset.protein = state.protein as NSDecimalNumber
                            preset.carbs = state.carbs as NSDecimalNumber
                            if self.moc.hasChanges {
                                try? moc.save()
                            }
                            state.addNewPresetToWaitersNotepad(dish)
                            saved = false
                            isPromptPresented = false
                        }
                    }
                    label: { Text("Save") }
                    Button {
                        dish = ""
                        saved = false
                        isPromptPresented = false }
                    label: { Text("Cancel") }
                } header: { Text("Enter Meal Preset Name") }
            }
        }

        private var minusButton: some View {
            Button {
                if state.carbs != 0,
                   (state.carbs - (((state.selection?.carbs ?? 0) as NSDecimalNumber) as Decimal) as Decimal) >= 0
                {
                    state.carbs -= (((state.selection?.carbs ?? 0) as NSDecimalNumber) as Decimal)
                } else { state.carbs = 0 }

                if state.fat != 0,
                   (state.fat - (((state.selection?.fat ?? 0) as NSDecimalNumber) as Decimal) as Decimal) >= 0
                {
                    state.fat -= (((state.selection?.fat ?? 0) as NSDecimalNumber) as Decimal)
                } else { state.fat = 0 }

                if state.protein != 0,
                   (state.protein - (((state.selection?.protein ?? 0) as NSDecimalNumber) as Decimal) as Decimal) >= 0
                {
                    state.protein -= (((state.selection?.protein ?? 0) as NSDecimalNumber) as Decimal)
                } else { state.protein = 0 }

                state.removePresetFromNewMeal()
                if state.carbs == 0, state.fat == 0, state.protein == 0 { state.summation = [] }
            }
            label: { Image(systemName: "minus.circle.fill")
                .font(.system(size: 20))
            }
            .disabled(
                state
                    .selection == nil ||
                    (
                        !state.summation
                            .contains(state.selection?.dish ?? "") && (state.selection?.dish ?? "") != ""
                    )
            )
            .buttonStyle(.borderless)
            .tint(.blue)
        }

        private var plusButton: some View {
            Button {
                state.carbs += ((state.selection?.carbs ?? 0) as NSDecimalNumber) as Decimal
                state.fat += ((state.selection?.fat ?? 0) as NSDecimalNumber) as Decimal
                state.protein += ((state.selection?.protein ?? 0) as NSDecimalNumber) as Decimal

                state.addPresetToNewMeal()
            }
            label: { Image(systemName: "plus.circle.fill")
                .font(.system(size: 20))
            }
            .disabled(state.selection == nil)
            .buttonStyle(.borderless)
            .tint(.blue)
        }

        private var mealPresets: some View {
            Section {
                HStack {
                    if state.selection != nil {
                        minusButton
                    }
                    Picker("Preset", selection: $state.selection) {
                        Text("Saved Food").tag(nil as MealPresetStored?)
                        ForEach(carbPresets, id: \.self) { (preset: MealPresetStored) in
                            Text(preset.dish ?? "").tag(preset as MealPresetStored?)
                        }
                    }
                    .labelsHidden()
                    .frame(maxWidth: .infinity, alignment: .center)
                    ._onBindingChange($state.selection) { _ in
                        state.carbs += ((state.selection?.carbs ?? 0) as NSDecimalNumber) as Decimal
                        state.fat += ((state.selection?.fat ?? 0) as NSDecimalNumber) as Decimal
                        state.protein += ((state.selection?.protein ?? 0) as NSDecimalNumber) as Decimal
                        state.addToSummation()
                    }
                    if state.selection != nil {
                        plusButton
                    }
                }

                HStack {
                    Button("Delete Preset") {
                        showAlert.toggle()
                    }
                    .disabled(state.selection == nil)
                    .tint(.orange)
                    .buttonStyle(.borderless)
                    .alert(
                        "Delete preset '\(state.selection?.dish ?? "")'?",
                        isPresented: $showAlert,
                        actions: {
                            Button("No", role: .cancel) {}
                            Button("Yes", role: .destructive) {
                                state.deletePreset()

                                state.carbs += ((state.selection?.carbs ?? 0) as NSDecimalNumber) as Decimal
                                state.fat += ((state.selection?.fat ?? 0) as NSDecimalNumber) as Decimal
                                state.protein += ((state.selection?.protein ?? 0) as NSDecimalNumber) as Decimal

                                state.addPresetToNewMeal()
                            }
                        }
                    )

                    Spacer()

                    Button {
                        isPromptPresented = true
                    }
                    label: { Text("Save as Preset") }
                        .buttonStyle(.borderless)
                        .disabled(
                            empty ||
                                (
                                    (((state.selection?.carbs ?? 0) as NSDecimalNumber) as Decimal) == state
                                        .carbs && (((state.selection?.fat ?? 0) as NSDecimalNumber) as Decimal) == state
                                        .fat && (((state.selection?.protein ?? 0) as NSDecimalNumber) as Decimal) == state
                                        .protein
                                )
                        )
                }
            }
        }

        @ViewBuilder private func proteinAndFat() -> some View {
            HStack {
                Text("Fat").foregroundColor(.orange)
                Spacer()
                TextFieldWithToolBar(text: $state.fat, placeholder: "0", keyboardType: .numberPad, numberFormatter: mealFormatter)
                Text("g").foregroundColor(.secondary)
            }
            HStack {
                Text("Protein").foregroundColor(.red)
                Spacer()
                TextFieldWithToolBar(
                    text: $state.protein,
                    placeholder: "0",
                    keyboardType: .numberPad,
                    numberFormatter: mealFormatter
                )
                Text("g").foregroundColor(.secondary)
            }
        }

        @ViewBuilder private func carbsTextField() -> some View {
            HStack {
                Text("Carbs").fontWeight(.semibold)
                Spacer()
                TextFieldWithToolBar(
                    text: $state.carbs,
                    placeholder: "0",
                    keyboardType: .numberPad,
                    numberFormatter: mealFormatter
                )
                .onChange(of: state.carbs) { _ in
<<<<<<< HEAD
                    if state.carbs > 0 {
                        handleDebouncedInput()
                    }
=======
                    handleDebouncedInput()
>>>>>>> 7fb51849
                }
                Text("g").foregroundColor(.secondary)
            }
        }

        var body: some View {
            ZStack(alignment: .center) {
                VStack {
                    Form {
                        Section {
                            carbsTextField()

                            if state.useFPUconversion {
                                proteinAndFat()
                            }

                            // Summary when combining presets
                            if state.waitersNotepad() != "" {
                                HStack {
                                    Text("Total")
                                    let test = state.waitersNotepad().components(separatedBy: ", ").removeDublicates()
                                    HStack(spacing: 0) {
                                        ForEach(test, id: \.self) {
                                            Text($0).foregroundStyle(Color.blue).font(.footnote)
                                            Text($0 == test[test.count - 1] ? "" : ", ")
                                        }
                                    }.frame(maxWidth: .infinity, alignment: .trailing)
                                }
                            }

                            // Time
                            HStack {
                                Text("Time").foregroundStyle(Color.secondary)
                                Spacer()
                                if !pushed {
                                    Button {
                                        pushed = true
                                    } label: { Text("Now") }.buttonStyle(.borderless).foregroundColor(.secondary)
                                        .padding(.trailing, 5)
                                } else {
                                    Button { state.date = state.date.addingTimeInterval(-15.minutes.timeInterval) }
                                    label: { Image(systemName: "minus.circle") }.tint(.blue).buttonStyle(.borderless)
                                    DatePicker(
                                        "Time",
                                        selection: $state.date,
                                        displayedComponents: [.hourAndMinute]
                                    ).controlSize(.mini)
                                        .labelsHidden()
                                    Button {
                                        state.date = state.date.addingTimeInterval(15.minutes.timeInterval)
                                    }
                                    label: { Image(systemName: "plus.circle") }.tint(.blue).buttonStyle(.borderless)
                                }
                            }

                            .popover(isPresented: $isPromptPresented) {
                                presetPopover
                            }
                        }.listRowBackground(Color.chart)

                        if state.displayPresets {
                            Section {
                                mealPresets
                            }.listRowBackground(Color.chart)
                        }

                        Section {
                            HStack {
                                Button(action: {
                                    state.showInfo.toggle()
                                }, label: {
                                    Image(systemName: "info.circle")
                                    Text("Calculations")
                                })
                                    .foregroundStyle(.blue)
                                    .font(.footnote)
                                    .buttonStyle(PlainButtonStyle())
                                    .frame(maxWidth: .infinity, alignment: .leading)

                                if state.fattyMeals {
                                    Spacer()
                                    Toggle(isOn: $state.useFattyMealCorrectionFactor) {
                                        Text("Fatty Meal")
                                    }
                                    .toggleStyle(CheckboxToggleStyle())
                                    .font(.footnote)
                                    .onChange(of: state.useFattyMealCorrectionFactor) { _ in
                                        state.insulinCalculated = state.calculateInsulin()
                                        if state.useFattyMealCorrectionFactor {
                                            state.useSuperBolus = false
                                        }
                                    }
                                }
                                if state.sweetMeals {
                                    Spacer()
                                    Toggle(isOn: $state.useSuperBolus) {
                                        Text("Super Bolus")
                                    }
                                    .toggleStyle(CheckboxToggleStyle())
                                    .font(.footnote)
                                    .onChange(of: state.useSuperBolus) { _ in
                                        state.insulinCalculated = state.calculateInsulin()
                                        if state.useSuperBolus {
                                            state.useFattyMealCorrectionFactor = false
                                        }
                                    }
                                }
                            }

                            HStack {
                                Text("Recommended Bolus")
                                Spacer()
                                Text(
                                    formatter
                                        .string(from: Double(state.insulinCalculated) as NSNumber) ?? ""
                                )
                                Text(
                                    NSLocalizedString(
                                        " U",
                                        comment: "Unit in number of units delivered (keep the space character!)"
                                    )
                                ).foregroundColor(.secondary)
                            }.contentShape(Rectangle())
                                .onTapGesture { state.amount = state.insulinCalculated }

                            HStack {
                                Text("Bolus")
                                Spacer()
                                TextFieldWithToolBar(
                                    text: $state.amount,
                                    placeholder: "0",
                                    textColor: colorScheme == .dark ? .white : .blue,
                                    maxLength: 5,
                                    numberFormatter: formatter
                                )
                                Text(" U").foregroundColor(.secondary)
                            }

                            if state.amount > 0 {
                                HStack {
                                    Text("External insulin")
                                    Spacer()
                                    Toggle("", isOn: $state.externalInsulin).toggleStyle(Checkbox())
                                }
                            }
                        }.listRowBackground(Color.chart)
                    }
                }
                .safeAreaInset(edge: .bottom, spacing: 0) {
                    stickyButton
                }.blur(radius: state.waitForSuggestion ? 5 : 0)

                if state.waitForSuggestion {
                    CustomProgressView(text: progressText.rawValue)
                }
            }
            .scrollContentBackground(.hidden).background(color)
            .blur(radius: state.showInfo ? 3 : 0)
            .navigationTitle("Treatments")
            .navigationBarTitleDisplayMode(.inline)
            .toolbar(content: {
                ToolbarItem(placement: .topBarLeading) {
                    Button {
                        state.hideModal()
                    } label: {
                        Text("Close")
                    }
                }
            })
            .onAppear {
                configureView {
                    state.insulinCalculated = state.calculateInsulin()
                }
            }
            .onDisappear {
                state.addButtonPressed = false
            }
            .sheet(isPresented: $state.showInfo) {
                PopupView(state: state)
                    .presentationDetents(
                        [.fraction(0.9), .large],
                        selection: $calculatorDetent
                    )
            }
        }

        var progressText: ProgressText {
            switch (state.amount > 0, state.carbs > 0) {
            case (true, true):
                return .updatingIOBandCOB
            case (false, true):
                return .updatingCOB
            case (true, false):
                return .updatingIOB
            default:
                return .updatingTreatments
            }
        }

        var stickyButton: some View {
            ZStack {
                Rectangle()
                    .frame(width: UIScreen.main.bounds.width, height: 120).offset(y: 40)
                    .shadow(
                        color: colorScheme == .dark ? Color(red: 0.02745098039, green: 0.1098039216, blue: 0.1411764706) :
                            Color.black.opacity(0.33),
                        radius: 3
                    )
                    .foregroundStyle(Color.chart)

                Button {
                    state.invokeTreatmentsTask()
                } label: {
                    taskButtonLabel
                        .font(.headline)
                        .foregroundStyle(Color.white)
                        .frame(maxWidth: .infinity, alignment: .center)
                        .frame(minHeight: 50)
                }
                .disabled(disableTaskButton)
                .background(
                    (state.externalInsulin ? externalBolusLimit : pumpBolusLimit) ? Color(.systemRed) :
                        Color(.systemBlue)
                )
                .shadow(radius: 3)
                .clipShape(RoundedRectangle(cornerRadius: 8))
                .padding()
                .offset(y: 20)
            }
        }

        private var taskButtonLabel: some View {
            let hasInsulin = state.amount > 0
            let hasCarbs = state.carbs > 0
            let hasFatOrProtein = state.fat > 0 || state.protein > 0

            switch (hasInsulin, hasCarbs, hasFatOrProtein) {
            case (true, true, true):
                return Text(
                    state
                        .externalInsulin ? (
                            externalBolusLimit ? "Manual bolus exceeds max bolus!" : "Log meal and external insulin"
                        ) :
                        (pumpBolusLimit ? "Pump bolus exceeds max bolus!" : "Log meal and enact bolus")
                )
            case (true, true, false):
                return Text(
                    state
                        .externalInsulin ?
                        (externalBolusLimit ? "Manual bolus exceeds max bolus!" : "Log carbs and external insulin") :
                        (pumpBolusLimit ? "Pump bolus exceeds max bolus!" : "Log carbs and enact bolus")
                )
            case (true, false, true):
                return Text(
                    state
                        .externalInsulin ?
                        (externalBolusLimit ? "Manual bolus exceeds max bolus!" : "Log FPUs and external insulin") :
                        (pumpBolusLimit ? "Pump bolus exceeds max bolus!" : "Log FPUs and enact bolus")
                )
            case (true, false, false):
                return Text(
                    state
                        .externalInsulin ? (externalBolusLimit ? "Manual bolus exceeds max bolus!" : "Log external insulin") :
                        (pumpBolusLimit ? "Pump bolus exceeds max bolus!" : "Enact bolus")
                )
            case (false, true, true):
                return Text("Log meal")
            case (false, true, false):
                return Text("Log carbs")
            case (false, false, true):
                return Text("Log FPUs")
            default:
                return Text("Continue without treatment")
            }
        }

        private var pumpBolusLimit: Bool {
            state.amount > state.maxBolus
        }

        private var externalBolusLimit: Bool {
            state.amount > state.maxBolus * 3
        }

        private var disableTaskButton: Bool {
<<<<<<< HEAD
            state.amount > 0 ? (state.externalInsulin ? externalBolusLimit : pumpBolusLimit) : false
=======
            state.addButtonPressed ||
                (state.amount > 0 ? (state.externalInsulin ? externalBolusLimit : pumpBolusLimit) : false)
>>>>>>> 7fb51849
        }
    }

    struct DividerDouble: View {
        var body: some View {
            VStack(spacing: 2) {
                Rectangle()
                    .frame(height: 1)
                    .foregroundColor(.gray.opacity(0.65))
                Rectangle()
                    .frame(height: 1)
                    .foregroundColor(.gray.opacity(0.65))
            }
            .frame(height: 4)
            .padding(.vertical)
        }
    }

    struct DividerCustom: View {
        var body: some View {
            Rectangle()
                .frame(height: 1)
                .foregroundColor(.gray.opacity(0.65))
                .padding(.vertical)
        }
    }
}

// fix iOS 15 bug
struct ActivityIndicator: UIViewRepresentable {
    @Binding var isAnimating: Bool
    let style: UIActivityIndicatorView.Style

    func makeUIView(context _: UIViewRepresentableContext<ActivityIndicator>) -> UIActivityIndicatorView {
        UIActivityIndicatorView(style: style)
    }

    func updateUIView(_ uiView: UIActivityIndicatorView, context _: UIViewRepresentableContext<ActivityIndicator>) {
        isAnimating ? uiView.startAnimating() : uiView.stopAnimating()
    }
}<|MERGE_RESOLUTION|>--- conflicted
+++ resolved
@@ -286,13 +286,7 @@
                     numberFormatter: mealFormatter
                 )
                 .onChange(of: state.carbs) { _ in
-<<<<<<< HEAD
-                    if state.carbs > 0 {
-                        handleDebouncedInput()
-                    }
-=======
                     handleDebouncedInput()
->>>>>>> 7fb51849
                 }
                 Text("g").foregroundColor(.secondary)
             }
@@ -578,12 +572,8 @@
         }
 
         private var disableTaskButton: Bool {
-<<<<<<< HEAD
-            state.amount > 0 ? (state.externalInsulin ? externalBolusLimit : pumpBolusLimit) : false
-=======
             state.addButtonPressed ||
                 (state.amount > 0 ? (state.externalInsulin ? externalBolusLimit : pumpBolusLimit) : false)
->>>>>>> 7fb51849
         }
     }
 
