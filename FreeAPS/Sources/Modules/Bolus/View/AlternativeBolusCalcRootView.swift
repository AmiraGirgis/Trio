import Charts
import CoreData
import SwiftUI
import Swinject

extension Bolus {
    struct AlternativeBolusCalcRootView: BaseView {
        let resolver: Resolver
<<<<<<< HEAD
        let waitForSuggestion: Bool
=======
>>>>>>> 44508fb9

        @StateObject var state: StateModel

        @State private var showInfo = false
        @State private var showAlert = false
        @State private var exceededMaxBolus = false
        @State private var autofocus: Bool = true
        @State private var calculatorDetent = PresentationDetent.medium
        @State var pushed = false
        @State var isPromptPresented = false
        @State var dish: String = ""
        @State var saved = false

        @Environment(\.managedObjectContext) var moc

        private enum Config {
            static let dividerHeight: CGFloat = 2
            static let spacing: CGFloat = 3
        }

        @Environment(\.colorScheme) var colorScheme

        @FetchRequest(
            entity: Presets.entity(),
            sortDescriptors: [NSSortDescriptor(key: "dish", ascending: true)]
        ) var carbPresets: FetchedResults<Presets>

        private var formatter: NumberFormatter {
            let formatter = NumberFormatter()
            formatter.numberStyle = .decimal
            formatter.maximumFractionDigits = 2
            return formatter
        }

        private var mealFormatter: NumberFormatter {
            let formatter = NumberFormatter()
            formatter.numberStyle = .decimal
            formatter.maximumFractionDigits = 1
            return formatter
        }

        private var gluoseFormatter: NumberFormatter {
            let formatter = NumberFormatter()
            formatter.numberStyle = .decimal
            if state.units == .mmolL {
                formatter.maximumFractionDigits = 1
            } else { formatter.maximumFractionDigits = 0 }
            return formatter
        }

        private var fractionDigits: Int {
            if state.units == .mmolL {
                return 1
            } else { return 0 }
        }

        private var color: LinearGradient {
            colorScheme == .dark ? LinearGradient(
                gradient: Gradient(colors: [
                    Color.bgDarkBlue,
                    Color.bgDarkerDarkBlue
                ]),
                startPoint: .top,
                endPoint: .bottom
            )
                :
                LinearGradient(
                    gradient: Gradient(colors: [Color.gray.opacity(0.1)]),
                    startPoint: .top,
                    endPoint: .bottom
                )
        }

        private var empty: Bool {
            state.carbs <= 0 && state.fat <= 0 && state.protein <= 0
        }

        private var presetPopover: some View {
            Form {
                Section {
                    TextField("Name Of Dish", text: $dish)
                    Button {
                        saved = true
                        if dish != "", saved {
                            let preset = Presets(context: moc)
                            preset.dish = dish
                            preset.fat = state.fat as NSDecimalNumber
                            preset.protein = state.protein as NSDecimalNumber
                            preset.carbs = state.carbs as NSDecimalNumber
                            try? moc.save()
                            state.addNewPresetToWaitersNotepad(dish)
                            saved = false
                            isPromptPresented = false
                        }
                    }
                    label: { Text("Save") }
                    Button {
                        dish = ""
                        saved = false
                        isPromptPresented = false }
                    label: { Text("Cancel") }
                } header: { Text("Enter Meal Preset Name") }
            }
        }

        private var minusButton: some View {
            Button {
                if state.carbs != 0,
                   (state.carbs - (((state.selection?.carbs ?? 0) as NSDecimalNumber) as Decimal) as Decimal) >= 0
                {
                    state.carbs -= (((state.selection?.carbs ?? 0) as NSDecimalNumber) as Decimal)
                } else { state.carbs = 0 }

                if state.fat != 0,
                   (state.fat - (((state.selection?.fat ?? 0) as NSDecimalNumber) as Decimal) as Decimal) >= 0
                {
                    state.fat -= (((state.selection?.fat ?? 0) as NSDecimalNumber) as Decimal)
                } else { state.fat = 0 }

                if state.protein != 0,
                   (state.protein - (((state.selection?.protein ?? 0) as NSDecimalNumber) as Decimal) as Decimal) >= 0
                {
                    state.protein -= (((state.selection?.protein ?? 0) as NSDecimalNumber) as Decimal)
                } else { state.protein = 0 }

                state.removePresetFromNewMeal()
                if state.carbs == 0, state.fat == 0, state.protein == 0 { state.summation = [] }
            }
            label: { Image(systemName: "minus.circle.fill")
                .font(.system(size: 20))
            }
            .disabled(
                state
                    .selection == nil ||
                    (
                        !state.summation
                            .contains(state.selection?.dish ?? "") && (state.selection?.dish ?? "") != ""
                    )
            )
            .buttonStyle(.borderless)
            .tint(.blue)
        }

        private var plusButton: some View {
            Button {
                state.carbs += ((state.selection?.carbs ?? 0) as NSDecimalNumber) as Decimal
                state.fat += ((state.selection?.fat ?? 0) as NSDecimalNumber) as Decimal
                state.protein += ((state.selection?.protein ?? 0) as NSDecimalNumber) as Decimal

                state.addPresetToNewMeal()
            }
            label: { Image(systemName: "plus.circle.fill")
                .font(.system(size: 20))
            }
            .disabled(state.selection == nil)
            .buttonStyle(.borderless)
            .tint(.blue)
        }

        private var mealPresets: some View {
            Section {
                HStack {
                    if state.selection != nil {
                        minusButton
                    }
                    Picker("Preset", selection: $state.selection) {
                        Text("Saved Food").tag(nil as Presets?)
                        ForEach(carbPresets, id: \.self) { (preset: Presets) in
                            Text(preset.dish ?? "").tag(preset as Presets?)
                        }
                    }
                    .labelsHidden()
                    .frame(maxWidth: .infinity, alignment: .center)
                    ._onBindingChange($state.selection) { _ in
                        state.carbs += ((state.selection?.carbs ?? 0) as NSDecimalNumber) as Decimal
                        state.fat += ((state.selection?.fat ?? 0) as NSDecimalNumber) as Decimal
                        state.protein += ((state.selection?.protein ?? 0) as NSDecimalNumber) as Decimal
                        state.addToSummation()
                    }
                    if state.selection != nil {
                        plusButton
                    }
                }

                HStack {
                    Button("Delete Preset") {
                        showAlert.toggle()
                    }
                    .disabled(state.selection == nil)
                    .tint(.orange)
                    .buttonStyle(.borderless)
                    .alert(
                        "Delete preset '\(state.selection?.dish ?? "")'?",
                        isPresented: $showAlert,
                        actions: {
                            Button("No", role: .cancel) {}
                            Button("Yes", role: .destructive) {
                                state.deletePreset()

                                state.carbs += ((state.selection?.carbs ?? 0) as NSDecimalNumber) as Decimal
                                state.fat += ((state.selection?.fat ?? 0) as NSDecimalNumber) as Decimal
                                state.protein += ((state.selection?.protein ?? 0) as NSDecimalNumber) as Decimal

                                state.addPresetToNewMeal()
                            }
                        }
                    )

                    Spacer()

                    Button {
                        isPromptPresented = true
                    }
                    label: { Text("Save as Preset") }
                        .buttonStyle(.borderless)
                        .disabled(
                            empty ||
                                (
                                    (((state.selection?.carbs ?? 0) as NSDecimalNumber) as Decimal) == state
                                        .carbs && (((state.selection?.fat ?? 0) as NSDecimalNumber) as Decimal) == state
                                        .fat && (((state.selection?.protein ?? 0) as NSDecimalNumber) as Decimal) == state
                                        .protein
                                )
                        )
                }
            }
        }

        @ViewBuilder private func proteinAndFat() -> some View {
            HStack {
                Text("Fat").foregroundColor(.orange)
                Spacer()
                DecimalTextField(
                    "0",
                    value: $state.fat,
                    formatter: formatter,
                    autofocus: false,
                    cleanInput: true
                )
                Text("g").foregroundColor(.secondary)
            }
            HStack {
                Text("Protein").foregroundColor(.red)
                Spacer()
                DecimalTextField(
                    "0",
                    value: $state.protein,
                    formatter: formatter,
                    autofocus: false,
                    cleanInput: true
                ).foregroundColor(.loopRed)

                Text("g").foregroundColor(.secondary)
            }
        }

        var body: some View {
            Form {
                // MARK: ADDED

                Section {
                    HStack {
                        Text("Carbs").fontWeight(.semibold)
                        Spacer()
                        DecimalTextField(
                            "0",
                            value: $state.carbs,
                            formatter: formatter,
                            autofocus: true,
                            cleanInput: true
                        )
                        Text("g").foregroundColor(.secondary)
                    }

                    if state.useFPUconversion {
                        proteinAndFat()
                    }

                    // Summary when combining presets
                    if state.waitersNotepad() != "" {
                        HStack {
                            Text("Total")
                            let test = state.waitersNotepad().components(separatedBy: ", ").removeDublicates()
                            HStack(spacing: 0) {
                                ForEach(test, id: \.self) {
                                    Text($0).foregroundStyle(Color.randomGreen()).font(.footnote)
                                    Text($0 == test[test.count - 1] ? "" : ", ")
                                }
                            }.frame(maxWidth: .infinity, alignment: .trailing)
                        }
                    }

                    // Time
                    HStack {
                        Text("Time").foregroundStyle(Color.secondary)
                        Spacer()
                        if !pushed {
                            Button {
                                pushed = true
                            } label: { Text("Now") }.buttonStyle(.borderless).foregroundColor(.secondary).padding(.trailing, 5)
                        } else {
                            Button { state.date = state.date.addingTimeInterval(-15.minutes.timeInterval) }
                            label: { Image(systemName: "minus.circle") }.tint(.blue).buttonStyle(.borderless)
                            DatePicker(
                                "Time",
                                selection: $state.date,
                                displayedComponents: [.hourAndMinute]
                            ).controlSize(.mini)
                                .labelsHidden()
                            Button {
                                state.date = state.date.addingTimeInterval(15.minutes.timeInterval)
                            }
                            label: { Image(systemName: "plus.circle") }.tint(.blue).buttonStyle(.borderless)
                        }
                    }

                    .popover(isPresented: $isPromptPresented) {
                        presetPopover
                    }

                    HStack {
                        Spacer()
                        Button {
                            // to do
                            state.insulinCalculated = state.calculateInsulin()
                        }
                        label: {
                            Text("Calculate")
                        }.disabled(empty)

                        Spacer()
                    }
                } header: { Text("Carbs") }.listRowBackground(Color.chart)

                Section {
                    mealPresets
                }.listRowBackground(Color.chart)

                // MARK: ADDING END

                Section {
                    HStack {
                        Button(action: {
                            showInfo.toggle()
                        }, label: {
                            Image(systemName: "info.circle")
                            Text("Calculations")
                        })
                            .foregroundStyle(.blue)
                            .font(.footnote)
                            .buttonStyle(PlainButtonStyle())
                            .frame(maxWidth: .infinity, alignment: .leading)

                        if state.fattyMeals {
                            Spacer()
                            Toggle(isOn: $state.useFattyMealCorrectionFactor) {
                                Text("Fatty Meal")
                            }
                            .toggleStyle(CheckboxToggleStyle())
                            .font(.footnote)
                            .onChange(of: state.useFattyMealCorrectionFactor) { _ in
                                state.insulinCalculated = state.calculateInsulin()
                                if state.useFattyMealCorrectionFactor {
                                    state.useSuperBolus = false
                                }
                            }
                        }
                        if state.sweetMeals {
                            Spacer()
                            Toggle(isOn: $state.useSuperBolus) {
                                Text("Super Bolus")
                            }
                            .toggleStyle(CheckboxToggleStyle())
                            .font(.footnote)
                            .onChange(of: state.useSuperBolus) { _ in
                                state.insulinCalculated = state.calculateInsulin()
                                if state.useSuperBolus {
                                    state.useFattyMealCorrectionFactor = false
                                }
                            }
                        }
                    }

                    HStack {
                        Text("Recommended Bolus")
                        Spacer()
                        Text(
                            formatter
                                .string(from: Double(state.insulinCalculated) as NSNumber) ?? ""
                        )
                        Text(
                            NSLocalizedString(" U", comment: "Unit in number of units delivered (keep the space character!)")
                        ).foregroundColor(.secondary)
                    }.contentShape(Rectangle())
                        .onTapGesture { state.amount = state.insulinCalculated }

                    HStack {
                        Text("Bolus")
                        Spacer()
                        DecimalTextField(
                            "0",
                            value: $state.amount,
                            formatter: formatter,
                            autofocus: false,
                            cleanInput: true
                        )
                        Text(exceededMaxBolus ? "😵" : " U").foregroundColor(.secondary)
                    }
                    .onChange(of: state.amount) { newValue in
                        if newValue > state.maxBolus {
                            exceededMaxBolus = true
                        } else {
                            exceededMaxBolus = false
                        }
                    }

                } header: { Text("Bolus") }.listRowBackground(Color.chart)

                if state.amount > 0 {
                    Section {
                        Button {
                            state.add()
                            state.hideModal()
                            state.addCarbs()
                        }
                        label: { Text(exceededMaxBolus ? "Max Bolus exceeded!" : "Enact bolus") }
                            .frame(maxWidth: .infinity, alignment: .center)
                            .disabled(disabled)
                            .listRowBackground(!disabled ? Color(.systemBlue) : Color(.systemGray4))
                            .tint(.white)
                    }
                }
                if state.amount <= 0 {
                    Section {
                        Button {
                            state.hideModal()
                            state.addCarbs()
                        }
                        label: { Text("Continue without bolus") }.frame(maxWidth: .infinity, alignment: .center)
                    }.listRowBackground(Color.chart)
                }
            }.scrollContentBackground(.hidden).background(color)
                .blur(radius: showInfo ? 3 : 0)
                .navigationTitle("Treatments")
                .navigationBarTitleDisplayMode(.large)
                .toolbar(content: {
                    ToolbarItem(placement: .topBarLeading) {
                        Button {
                            state.hideModal()
                        } label: {
                            Text("Close")
                        }
                    }
                })
                .onAppear {
                    configureView {
                        state.insulinCalculated = state.calculateInsulin()
                    }
                }

                .sheet(isPresented: $showInfo) {
                    calculationsDetailView
                        .presentationDetents(
                            [.fraction(0.9), .large],
                            selection: $calculatorDetent
                        )
                }
        }

        var predictionChart: some View {
            ZStack {
                PredictionView(
                    predictions: $state.predictions, units: $state.units, eventualBG: $state.evBG, target: $state.target,
                    displayPredictions: $state.displayPredictions
                )
            }
        }

        var calcSettingsFirstRow: some View {
            GridRow {
                Group {
                    Text("Carb Ratio:")
                        .foregroundColor(.secondary)
                }.gridCellAnchor(.leading)

                Group {
                    Text("ISF:")
                        .foregroundColor(.secondary)
                }.gridCellAnchor(.leading)

                VStack {
                    Text("Target:")
                        .foregroundColor(.secondary)
                }.gridCellAnchor(.leading)
            }
        }

        var calcSettingsSecondRow: some View {
            GridRow {
                Text(state.carbRatio.formatted() + " " + NSLocalizedString("g/U", comment: " grams per Unit"))
                    .gridCellAnchor(.leading)

                Text(
                    state.isf.formatted() + " " + state.units
                        .rawValue + NSLocalizedString("/U", comment: "/Insulin unit")
                ).gridCellAnchor(.leading)
                let target = state.units == .mmolL ? state.target.asMmolL : state.target
                Text(
                    target
                        .formatted(.number.grouping(.never).rounded().precision(.fractionLength(fractionDigits))) +
                        " " + state.units.rawValue
                ).gridCellAnchor(.leading)
            }
        }

        var calcGlucoseFirstRow: some View {
            GridRow(alignment: .center) {
                let currentBG = state.units == .mmolL ? state.currentBG.asMmolL : state.currentBG
                let target = state.units == .mmolL ? state.target.asMmolL : state.target

                Text("Glucose:").foregroundColor(.secondary)

                let firstRow = currentBG
                    .formatted(.number.grouping(.never).rounded().precision(.fractionLength(fractionDigits)))

                    + " - " +
                    target
                    .formatted(.number.grouping(.never).rounded().precision(.fractionLength(fractionDigits)))
                    + " = " +
                    state.targetDifference
                    .formatted(.number.grouping(.never).rounded().precision(.fractionLength(fractionDigits)))

                Text(firstRow).frame(minWidth: 0, alignment: .leading).foregroundColor(.secondary)
                    .gridColumnAlignment(.leading)

                HStack {
                    Text(
                        self.insulinRounder(state.targetDifferenceInsulin).formatted()
                    )
                    Text("U").foregroundColor(.secondary)
                }.fontWeight(.bold)
                    .gridColumnAlignment(.trailing)
            }
        }

        var calcGlucoseSecondRow: some View {
            GridRow(alignment: .center) {
                let currentBG = state.units == .mmolL ? state.currentBG.asMmolL : state.currentBG
                Text(
                    currentBG
                        .formatted(.number.grouping(.never).rounded().precision(.fractionLength(fractionDigits))) +
                        " " +
                        state.units.rawValue
                )

                let secondRow = state.targetDifference
                    .formatted(
                        .number.grouping(.never).rounded()
                            .precision(.fractionLength(fractionDigits))
                    )
                    + " / " +
                    state.isf.formatted()
                    + " ≈ " +
                    self.insulinRounder(state.targetDifferenceInsulin).formatted()

                Text(secondRow).foregroundColor(.secondary).gridColumnAlignment(.leading)

                Color.clear.gridCellUnsizedAxes([.horizontal, .vertical])
            }
        }

        var calcGlucoseFormulaRow: some View {
            GridRow(alignment: .top) {
                Color.clear.gridCellUnsizedAxes([.horizontal, .vertical])

                Text("(Current - Target) / ISF").foregroundColor(.secondary.opacity(colorScheme == .dark ? 0.65 : 0.8))
                    .gridColumnAlignment(.leading)
                    .gridCellColumns(2)
            }
            .font(.caption)
        }

        var calcIOBRow: some View {
            GridRow(alignment: .center) {
                HStack {
                    Text("IOB:").foregroundColor(.secondary)
                    Text(
                        self.insulinRounder(state.iob).formatted()
                    )
                }

                Text("Subtract IOB").foregroundColor(.secondary.opacity(colorScheme == .dark ? 0.65 : 0.8)).font(.footnote)

                let iobFormatted = self.insulinRounder(state.iob).formatted()
                HStack {
                    Text((state.iob != 0 ? "-" : "") + (state.iob >= 0 ? iobFormatted : "(" + iobFormatted + ")"))
                    Text("U").foregroundColor(.secondary)
                }.fontWeight(.bold)
                    .gridColumnAlignment(.trailing)
            }
        }

        var calcCOBRow: some View {
            GridRow(alignment: .center) {
                HStack {
                    Text("COB:").foregroundColor(.secondary)
                    Text(
                        state.wholeCob
                            .formatted(.number.grouping(.never).rounded().precision(.fractionLength(fractionDigits))) +
                            NSLocalizedString(" g", comment: "grams")
                    )
                }

                Text(
                    state.cob
                        .formatted(.number.grouping(.never).rounded().precision(.fractionLength(fractionDigits)))
                        + " / " +
                        state.carbRatio.formatted()
                        + " ≈ " +
                        self.insulinRounder(state.wholeCobInsulin).formatted()
                )
                .foregroundColor(.secondary)
                .gridColumnAlignment(.leading)

                HStack {
                    Text(
                        self.insulinRounder(state.wholeCobInsulin).formatted()
                    )
                    Text("U").foregroundColor(.secondary)
                }.fontWeight(.bold)
                    .gridColumnAlignment(.trailing)
            }
        }

        var calcCOBFormulaRow: some View {
            GridRow(alignment: .center) {
                Color.clear.gridCellUnsizedAxes([.horizontal, .vertical])

                Text("COB / Carb Ratio").foregroundColor(.secondary.opacity(colorScheme == .dark ? 0.65 : 0.8))
                    .gridColumnAlignment(.leading)
                    .gridCellColumns(2)
            }
            .font(.caption)
        }

        var calcDeltaRow: some View {
            GridRow(alignment: .center) {
                Text("Delta:").foregroundColor(.secondary)

                let deltaBG = state.units == .mmolL ? state.deltaBG.asMmolL : state.deltaBG
                Text(
                    deltaBG
                        .formatted(
                            .number.grouping(.never).rounded()
                                .precision(.fractionLength(fractionDigits))
                        )
                        + " / " +
                        state.isf.formatted()
                        + " ≈ " +
                        self.insulinRounder(state.fifteenMinInsulin).formatted()
                )
                .foregroundColor(.secondary)
                .gridColumnAlignment(.leading)

                HStack {
                    Text(
                        self.insulinRounder(state.fifteenMinInsulin).formatted()
                    )
                    Text("U").foregroundColor(.secondary)
                }.fontWeight(.bold)
                    .gridColumnAlignment(.trailing)
            }
        }

        var calcDeltaFormulaRow: some View {
            GridRow(alignment: .center) {
                let deltaBG = state.units == .mmolL ? state.deltaBG.asMmolL : state.deltaBG
                Text(
                    deltaBG
                        .formatted(
                            .number.grouping(.never).rounded()
                                .precision(.fractionLength(fractionDigits))
                        ) + " " +
                        state.units.rawValue
                )

                Text("15min Delta / ISF").font(.caption).foregroundColor(.secondary.opacity(colorScheme == .dark ? 0.65 : 0.8))
                    .gridColumnAlignment(.leading)
                    .gridCellColumns(2).padding(.top, 5)
            }
        }

        var calcFullBolusRow: some View {
            GridRow(alignment: .center) {
                Text("Full Bolus")
                    .foregroundColor(.secondary)

                Color.clear.gridCellUnsizedAxes([.horizontal, .vertical])

                HStack {
                    Text(self.insulinRounder(state.wholeCalc).formatted())
                        .foregroundStyle(state.wholeCalc < 0 ? Color.loopRed : Color.primary)
                    Text("U").foregroundColor(.secondary)
                }.gridColumnAlignment(.trailing)
                    .fontWeight(.bold)
            }
        }

        var calcSuperBolusRow: some View {
            GridRow(alignment: .center) {
                Text("Super Bolus")
                    .foregroundColor(.secondary)

                Text("Added to Result").foregroundColor(.secondary.opacity(colorScheme == .dark ? 0.65 : 0.8)).font(.footnote)

                HStack {
                    Text("+" + self.insulinRounder(state.superBolusInsulin).formatted())
                        .foregroundStyle(Color.loopRed)
                    Text("U").foregroundColor(.secondary)
                }.gridColumnAlignment(.trailing)
                    .fontWeight(.bold)
            }
        }

        var calcResultRow: some View {
            GridRow(alignment: .center) {
                Text("Result").fontWeight(.bold)

                HStack {
                    Text(state.useSuperBolus ? "(" : "")
                        .foregroundColor(.loopRed)

                        + Text(state.fraction.formatted())

                        + Text(" x ")
                        .foregroundColor(.secondary)

                        // if fatty meal is chosen
                        + Text(state.useFattyMealCorrectionFactor ? state.fattyMealFactor.formatted() : "")
                        .foregroundColor(.orange)

                        + Text(state.useFattyMealCorrectionFactor ? " x " : "")
                        .foregroundColor(.secondary)
                        // endif fatty meal is chosen

                        + Text(self.insulinRounder(state.wholeCalc).formatted())
                        .foregroundColor(state.wholeCalc < 0 ? Color.loopRed : Color.primary)

                        // if superbolus is chosen
                        + Text(state.useSuperBolus ? ")" : "")
                        .foregroundColor(.loopRed)

                        + Text(state.useSuperBolus ? " + " : "")
                        .foregroundColor(.secondary)

                        + Text(state.useSuperBolus ? state.superBolusInsulin.formatted() : "")
                        .foregroundColor(.loopRed)
                        // endif superbolus is chosen

                        + Text(" ≈ ")
                        .foregroundColor(.secondary)
                }
                .gridColumnAlignment(.leading)

                HStack {
                    Text(self.insulinRounder(state.insulinCalculated).formatted())
                        .fontWeight(.bold)
                        .foregroundColor(.blue)
                    Text("U").foregroundColor(.secondary)
                }
                .gridColumnAlignment(.trailing)
                .fontWeight(.bold)
            }
        }

        var calcResultFormulaRow: some View {
            GridRow(alignment: .bottom) {
                if state.useFattyMealCorrectionFactor {
                    Text("Factor x Fatty Meal Factor x Full Bolus")
                        .foregroundColor(.secondary.opacity(colorScheme == .dark ? 0.65 : 0.8))
                        .font(.caption)
                        .gridCellAnchor(.center)
                        .gridCellColumns(3)
                } else if state.useSuperBolus {
                    Text("(Factor x Full Bolus) + Super Bolus")
                        .foregroundColor(.secondary.opacity(colorScheme == .dark ? 0.65 : 0.8))
                        .font(.caption)
                        .gridCellAnchor(.center)
                        .gridCellColumns(3)
                } else {
                    Color.clear.gridCellUnsizedAxes([.horizontal, .vertical])
                    Text("Factor x Full Bolus")
                        .foregroundColor(.secondary.opacity(colorScheme == .dark ? 0.65 : 0.8))
                        .font(.caption)
                        .padding(.top, 5)
                        .gridCellAnchor(.leading)
                        .gridCellColumns(2)
                }
            }
        }

        var calculationsDetailView: some View {
            NavigationStack {
                ScrollView {
                    Grid(alignment: .topLeading, horizontalSpacing: 3, verticalSpacing: 0) {
                        GridRow {
                            Text("Calculations").fontWeight(.bold).gridCellColumns(3).gridCellAnchor(.center).padding(.vertical)
                        }

                        calcSettingsFirstRow
                        calcSettingsSecondRow

                        DividerCustom()

<<<<<<< HEAD
                        // meal entries as grid rows
                        if state.carbs > 0 {
                            GridRow {
                                Text("Carbs").foregroundColor(.secondary)
                                Color.clear.gridCellUnsizedAxes([.horizontal, .vertical])
                                HStack {
                                    Text(state.carbs.formatted())
                                    Text("g").foregroundColor(.secondary)
                                }.gridCellAnchor(.trailing)
                            }
                        }

                        if state.fat > 0 {
                            GridRow {
                                Text("Fat").foregroundColor(.secondary)
                                Color.clear.gridCellUnsizedAxes([.horizontal, .vertical])
                                HStack {
                                    Text(state.fat.formatted())
                                    Text("g").foregroundColor(.secondary)
                                }.gridCellAnchor(.trailing)
                            }
                        }

                        if state.protein > 0 {
                            GridRow {
                                Text("Protein").foregroundColor(.secondary)
                                Color.clear.gridCellUnsizedAxes([.horizontal, .vertical])
                                HStack {
                                    Text(state.protein.formatted())
                                    Text("g").foregroundColor(.secondary)
                                }.gridCellAnchor(.trailing)
                            }
                        }

                        if state.carbs > 0 || state.protein > 0 || state.fat > 0 {
                            DividerCustom()
                        }

=======
>>>>>>> 44508fb9
                        GridRow {
                            Text("Detailed Calculation Steps").gridCellColumns(3).gridCellAnchor(.center)
                                .padding(.bottom, 10)
                        }
                        calcGlucoseFirstRow
                        calcGlucoseSecondRow.padding(.bottom, 5)
                        calcGlucoseFormulaRow

                        DividerCustom()

                        calcIOBRow

                        DividerCustom()

                        calcCOBRow.padding(.bottom, 5)
                        calcCOBFormulaRow

                        DividerCustom()

                        calcDeltaRow
                        calcDeltaFormulaRow

                        DividerCustom()

                        calcFullBolusRow

                        if state.useSuperBolus {
                            DividerCustom()
                            calcSuperBolusRow
                        }

                        DividerDouble()

                        calcResultRow
                        calcResultFormulaRow
                    }

                    Spacer()

                    Button { showInfo = false }
                    label: { Text("Got it!").frame(maxWidth: .infinity, alignment: .center) }
                        .buttonStyle(.bordered)
                        .padding(.top)
                }
                .padding([.horizontal, .bottom])
                .font(.system(size: 15))
            }
        }

        private func insulinRounder(_ value: Decimal) -> Decimal {
            let toRound = NSDecimalNumber(decimal: value).doubleValue
            return Decimal(floor(100 * toRound) / 100)
        }

        private var disabled: Bool {
            state.amount <= 0 || state.amount > state.maxBolus
        }
    }

    struct DividerDouble: View {
        var body: some View {
            VStack(spacing: 2) {
                Rectangle()
                    .frame(height: 1)
                    .foregroundColor(.gray.opacity(0.65))
                Rectangle()
                    .frame(height: 1)
                    .foregroundColor(.gray.opacity(0.65))
            }
            .frame(height: 4)
            .padding(.vertical)
        }
    }

    struct DividerCustom: View {
        var body: some View {
            Rectangle()
                .frame(height: 1)
                .foregroundColor(.gray.opacity(0.65))
                .padding(.vertical)
        }
    }
}<|MERGE_RESOLUTION|>--- conflicted
+++ resolved
@@ -6,10 +6,7 @@
 extension Bolus {
     struct AlternativeBolusCalcRootView: BaseView {
         let resolver: Resolver
-<<<<<<< HEAD
         let waitForSuggestion: Bool
-=======
->>>>>>> 44508fb9
 
         @StateObject var state: StateModel
 
@@ -824,7 +821,6 @@
 
                         DividerCustom()
 
-<<<<<<< HEAD
                         // meal entries as grid rows
                         if state.carbs > 0 {
                             GridRow {
@@ -863,8 +859,6 @@
                             DividerCustom()
                         }
 
-=======
->>>>>>> 44508fb9
                         GridRow {
                             Text("Detailed Calculation Steps").gridCellColumns(3).gridCellAnchor(.center)
                                 .padding(.bottom, 10)
