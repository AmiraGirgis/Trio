import Foundation

enum ISFEditor {
    enum Config {}

    class Item: Identifiable, Hashable, Equatable {
        let id = UUID()
        var rateIndex = 0
        var timeIndex = 0

        init(rateIndex: Int, timeIndex: Int) {
            self.rateIndex = rateIndex
            self.timeIndex = timeIndex
        }

        static func == (lhs: Item, rhs: Item) -> Bool {
            lhs.timeIndex == rhs.timeIndex && lhs.rateIndex == rhs.rateIndex
        }

        func hash(into hasher: inout Hasher) {
            hasher.combine(timeIndex)
            hasher.combine(rateIndex)
        }
    }
}

protocol ISFEditorProvider: Provider {
    var profile: InsulinSensitivities { get }
    func saveProfile(_ profile: InsulinSensitivities)
<<<<<<< HEAD
    var autosense: Autosens { get }
=======
    var autotune: Autotune? { get }
>>>>>>> f2284160
}<|MERGE_RESOLUTION|>--- conflicted
+++ resolved
@@ -27,9 +27,4 @@
 protocol ISFEditorProvider: Provider {
     var profile: InsulinSensitivities { get }
     func saveProfile(_ profile: InsulinSensitivities)
-<<<<<<< HEAD
-    var autosense: Autosens { get }
-=======
-    var autotune: Autotune? { get }
->>>>>>> f2284160
 }