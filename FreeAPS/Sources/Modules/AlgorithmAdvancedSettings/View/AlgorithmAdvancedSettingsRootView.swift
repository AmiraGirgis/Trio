import SwiftUI
import Swinject

extension AlgorithmAdvancedSettings {
    struct RootView: BaseView {
        let resolver: Resolver
        @State var state = StateModel()
        @State private var shouldDisplayHint: Bool = false
        @State var hintDetent = PresentationDetent.large
        @State var selectedVerboseHint: AnyView?
        @State var hintLabel: String?
        @State private var decimalPlaceholder: Decimal = 0.0
        @State private var booleanPlaceholder: Bool = false

        @Environment(\.colorScheme) var colorScheme
        @EnvironmentObject var appIcons: Icons

        private var color: LinearGradient {
            colorScheme == .dark ? LinearGradient(
                gradient: Gradient(colors: [
                    Color.bgDarkBlue,
                    Color.bgDarkerDarkBlue
                ]),
                startPoint: .top,
                endPoint: .bottom
            )
                :
                LinearGradient(
                    gradient: Gradient(colors: [Color.gray.opacity(0.1)]),
                    startPoint: .top,
                    endPoint: .bottom
                )
        }

        var body: some View {
            List {
                Section(
                    header: Text("DISCLAIMER"),
                    content: {
                        VStack(alignment: .leading) {
                            Text(
                                "The settings in this section typically do not require ANY modifications. Do not alter them without a solid understanding of what you are changing and the full impact it will have on the algorithm."
                            ).bold()
                        }
                    }

                ).listRowBackground(Color.tabBar)

                SettingInputSection(
                    decimalValue: $state.maxDailySafetyMultiplier,
                    booleanValue: $booleanPlaceholder,
                    shouldDisplayHint: $shouldDisplayHint,
                    selectedVerboseHint: Binding(
                        get: { selectedVerboseHint },
                        set: {
                            selectedVerboseHint = $0.map { AnyView($0) }
                            hintLabel = NSLocalizedString("Max Daily Safety Multiplier", comment: "Max Daily Safety Multiplier")
                        }
                    ),
                    units: state.units,
                    type: .decimal("maxDailySafetyMultiplier"),
                    label: NSLocalizedString("Max Daily Safety Multiplier", comment: "Max Daily Safety Multiplier"),
                    miniHint: "Limits temporary basal rates to this percentage of your largest basal rate.",
                    verboseHint:
                    VStack(alignment: .leading, spacing: 10) {
                        Text("Default: 300%").bold()
                        Text(
                            "This setting restricts the maximum temporary basal rate Trio can set. At the default of 300%, it caps it at 3 times your highest programmed basal rate."
                        )
                        Text("It serves as a safety limit, ensuring no temporary basal rates exceed safe levels.")
                        Text("Warning: Increasing this setting is not advised.").bold()
                    }
                )

                SettingInputSection(
                    decimalValue: $state.currentBasalSafetyMultiplier,
                    booleanValue: $booleanPlaceholder,
                    shouldDisplayHint: $shouldDisplayHint,
                    selectedVerboseHint: Binding(
                        get: { selectedVerboseHint },
                        set: {
                            selectedVerboseHint = $0.map { AnyView($0) }
                            hintLabel = NSLocalizedString(
                                "Current Basal Safety Multiplier",
                                comment: "Current Basal Safety Multiplier"
                            )
                        }
                    ),
                    units: state.units,
                    type: .decimal("currentBasalSafetyMultiplier"),
                    label: NSLocalizedString("Current Basal Safety Multiplier", comment: "Current Basal Safety Multiplier"),
                    miniHint: "Limits temporary basal rates to this percentage of the current basal rate.",
                    verboseHint:
                    VStack(alignment: .leading, spacing: 10) {
                        Text("Default: 400%").bold()
                        Text(
                            "This limits the automatic adjustment of the temporary basal rate to this percentage of the current hourly profile basal rate at the time of the loop cycle."
                        )
                        Text(
                            "This prevents excessive dosing, especially during times of variable insulin sensitivity, enhancing safety."
                        )
                        Text("Warning: Increasing this setting is not advised.").bold()
                    }
                )

                SettingInputSection(
                    decimalValue: $state.insulinActionCurve,
                    booleanValue: $booleanPlaceholder,
                    shouldDisplayHint: $shouldDisplayHint,
                    selectedVerboseHint: Binding(
                        get: { selectedVerboseHint },
                        set: {
                            selectedVerboseHint = $0.map { AnyView($0) }
                            hintLabel = "Duration of Insulin Action"
                        }
                    ),
                    units: state.units,
                    type: .decimal("dia"),
                    label: "Duration of Insulin Action",
                    miniHint: "Number of hours insulin is active in your body.",
                    verboseHint:
                    VStack(alignment: .leading, spacing: 10) {
                        Text("Default: 6 hours").bold()
                        Text(
                            "The Duration of Insulin Action (DIA) defines how long your insulin continues to lower glucose readings after a dose."
                        )
                        Text(
                            "This helps the system accurately track Insulin on Board (IOB), avoiding over- or under-corrections by considering the tail end of insulin's effect"
                        )
                        Text(
                            "Tip: It is better to use Custom Peak Time rather than adjust your Duration of Insulin Action (DIA)"
                        )
                        Text("Warning: Decreasing this setting is not advised.").bold()
                    }
                )

                SettingInputSection(
                    decimalValue: $state.insulinPeakTime,
                    booleanValue: $state.useCustomPeakTime,
                    shouldDisplayHint: $shouldDisplayHint,
                    selectedVerboseHint: Binding(
                        get: { selectedVerboseHint },
                        set: {
                            selectedVerboseHint = $0.map { AnyView($0) }
                            hintLabel = NSLocalizedString("Use Custom Peak Time", comment: "Use Custom Peak Time")
                        }
                    ),
                    units: state.units,
                    type: .conditionalDecimal("insulinPeakTime"),
                    label: NSLocalizedString("Use Custom Peak Time", comment: "Use Custom Peak Time"),
                    conditionalLabel: NSLocalizedString("Insulin Peak Time", comment: "Insulin Peak Time"),
                    miniHint: "Sets time of insulin's peak effect.",
                    verboseHint:
                    VStack(alignment: .leading, spacing: 10) {
                        Text("Default: Set by Insulin Type").bold()
                        Text(
                            "Insulin Peak Time defines when insulin is most effective in lowering glucose, set in minutes after dosing."
                        )
                        Text(
                            "This peak informs the system when to expect the most potent glucose-lowering effect, helping it predict glucose trends more accurately."
                        )
                        Text("System-Determined Defaults:").bold()
                        Text("Ultra-Rapid: 55 minutes (permitted range 35-100 minutes)")
                        Text("Rapid-Acting: 75 minutes (permitted range 50-120 minutes)")
                    }
                )

                SettingInputSection(
                    decimalValue: $decimalPlaceholder,
                    booleanValue: $state.skipNeutralTemps,
                    shouldDisplayHint: $shouldDisplayHint,
                    selectedVerboseHint: Binding(
                        get: { selectedVerboseHint },
                        set: {
                            selectedVerboseHint = $0.map { AnyView($0) }
                            hintLabel = NSLocalizedString("Skip Neutral Temps", comment: "Skip Neutral Temps")
                        }
                    ),
                    units: state.units,
                    type: .boolean,
                    label: NSLocalizedString("Skip Neutral Temps", comment: "Skip Neutral Temps"),
                    miniHint: "Skip neutral temporary basal rates to reduce pump alerts.",
                    verboseHint:
                    VStack(alignment: .leading, spacing: 10) {
                        Text("Default: OFF").bold()
                        Text(
                            "When Skip Neutral Temps is enabled, Trio will not set neutral basal rates, minimizing hourly pump alerts. This can help light sleepers avoid alerts but may delay basal adjustments if the pump loses connection."
                        )
                        Text("For most users, leaving this OFF is recommended to ensure consistent basal delivery.")
                    }
                )

                SettingInputSection(
                    decimalValue: $decimalPlaceholder,
                    booleanValue: $state.unsuspendIfNoTemp,
                    shouldDisplayHint: $shouldDisplayHint,
                    selectedVerboseHint: Binding(
                        get: { selectedVerboseHint },
                        set: {
                            selectedVerboseHint = $0.map { AnyView($0) }
                            hintLabel = NSLocalizedString("Unsuspend If No Temp", comment: "Unsuspend If No Temp")
                        }
                    ),
                    units: state.units,
                    type: .boolean,
                    label: NSLocalizedString("Unsuspend If No Temp", comment: "Unsuspend If No Temp"),
                    miniHint: "Automatically resumes pump after suspension.",
                    verboseHint:
                    VStack(alignment: .leading, spacing: 10) {
                        Text("Default: OFF").bold()
                        Text(
                            "Enabling Unsuspend If No Temp allows Trio to resume your pump if you forget, as long as a zero temp basal was set first. This feature ensures insulin delivery restarts if you forget to manually unsuspend, adding a safeguard for pump reconnections."
                        )
                        Text("Note: Applies only to pumps with on-pump suspend options")
                    }
                )

                SettingInputSection(
                    decimalValue: $decimalPlaceholder,
                    booleanValue: $state.suspendZerosIOB,
                    shouldDisplayHint: $shouldDisplayHint,
                    selectedVerboseHint: Binding(
                        get: { selectedVerboseHint },
                        set: {
                            selectedVerboseHint = $0.map { AnyView($0) }
                            hintLabel = NSLocalizedString("Suspend Zeros IOB", comment: "Suspend Zeros IOB")
                        }
                    ),
                    units: state.units,
                    type: .boolean,
                    label: NSLocalizedString("Suspend Zeros IOB", comment: "Suspend Zeros IOB"),
                    miniHint: "Clears temporary basal rates and resets IOB when suspended.",
                    verboseHint:
                    VStack(alignment: .leading, spacing: 10) {
                        Text("Default: OFF").bold()
                        Text(
                            "When Suspend Zeros IOB is enabled, any active temporary basal rates during a pump suspension are reset, with new 0 U/hr temporary basal rates added to counteract those done during suspension."
                        )
                        Text(
                            "This prevents lingering insulin effects when your pump is suspended, ensuring safer management of insulin on board."
                        )
                        Text("Note: Applies to only to pumps with on-pump suspend options.")
                    }
                )

                // Commenting out Autotune from Settings Menu until full removal is complete
                // SettingInputSection(
                // decimalValue: $state.autotuneISFAdjustmentFraction,
                // booleanValue: $booleanPlaceholder,
                // shouldDisplayHint: $shouldDisplayHint,
                // selectedVerboseHint: Binding(
                // get: { selectedVerboseHint },
                // set: {
                // selectedVerboseHint = $0.map { AnyView($0) }
                // hintLabel = NSLocalizedString(
                // "Autotune ISF Adjustment Percent",
                // comment: "Autotune ISF Adjustment Percent"
                // )
                // }
                // ),
                // units: state.units,
                // type: .decimal("autotuneISFAdjustmentFraction"),
                // label: NSLocalizedString("Autotune ISF Adjustment Percent", comment: "Autotune ISF Adjustment Percent"),
                // miniHint: "Using Autotune is not advised",
                // verboseHint: Text(
                // NSLocalizedString(
                // "The default of 50% for this value keeps autotune ISF closer to pump ISF via a weighted average of fullNewISF and pumpISF. 100% allows full adjustment, 0% is no adjustment from pump ISF.",
                // comment: "Autotune ISF Adjustment Percent"
                // )
                // )
                // )

                SettingInputSection(
                    decimalValue: $state.min5mCarbimpact,
                    booleanValue: $booleanPlaceholder,
                    shouldDisplayHint: $shouldDisplayHint,
                    selectedVerboseHint: Binding(
                        get: { selectedVerboseHint },
                        set: {
                            selectedVerboseHint = $0.map { AnyView($0) }
                            hintLabel = NSLocalizedString("Min 5m Carb Impact", comment: "Min 5m Carb Impact")
                        }
                    ),
                    units: state.units,
                    type: .decimal("min5mCarbimpact"),
                    label: NSLocalizedString("Min 5m Carb Impact", comment: "Min 5m Carb Impact"),
                    miniHint: "Estimates the impact of carb absorbtion after 5 minutes.",
                    verboseHint:
                    VStack(alignment: .leading, spacing: 10) {
                        Text(
                            "Min 5m Carb Impact sets the expected glucose rise from carbs over 5 minutes when absorption isn't obvious from glucose data."
                        )
                        Text(
                            "The default value of 8 mg/dL per 5 minutes corresponds to an absorption rate of 24g of carbs per hour."
                        )
                        Text(
                            "This setting helps the system estimate how much glucose your body is absorbing, even when it's not immediately visible in your glucose data, ensuring more accurate insulin dosing during carb absorption."
                        )
                    }
                )

                SettingInputSection(
                    decimalValue: $state.remainingCarbsFraction,
                    booleanValue: $booleanPlaceholder,
                    shouldDisplayHint: $shouldDisplayHint,
                    selectedVerboseHint: Binding(
                        get: { selectedVerboseHint },
                        set: {
                            selectedVerboseHint = $0.map { AnyView($0) }
                            hintLabel = NSLocalizedString("Remaining Carbs Percentage", comment: "Remaining Carbs Percentage")
                        }
                    ),
                    units: state.units,
                    type: .decimal("remainingCarbsFraction"),
                    label: NSLocalizedString("Remaining Carbs Percentage", comment: "Remaining Carbs Percentage"),
                    miniHint: "Percentage of carbs still available if no absorption is detected.",
                    verboseHint:
                    VStack(alignment: .leading, spacing: 10) {
                        Text("Default: 100%").bold()
                        Text(
                            "Remaining Carbs Percentage estimates carbs still absorbing over 4 hours if glucose data doesn't show clear absorption."
                        )
                        Text(
                            "This fallback setting prevents under-dosing by spreading a portion of the entered carbs over time, balancing insulin needs with undetected carb impact."
                        )
                    }
                )

                SettingInputSection(
                    decimalValue: $state.remainingCarbsCap,
                    booleanValue: $booleanPlaceholder,
                    shouldDisplayHint: $shouldDisplayHint,
                    selectedVerboseHint: Binding(
                        get: { selectedVerboseHint },
                        set: {
                            selectedVerboseHint = $0.map { AnyView($0) }
                            hintLabel = NSLocalizedString("Remaining Carbs Cap", comment: "Remaining Carbs Cap")
                        }
                    ),
                    units: state.units,
                    type: .decimal("remainingCarbsCap"),
                    label: NSLocalizedString("Remaining Carbs Cap", comment: "Remaining Carbs Cap"),
                    miniHint: "Maximum amount of carbs still available if no absorption is detected.",
                    verboseHint:
                    VStack(alignment: .leading, spacing: 10) {
                        Text("Default: 90g").bold()
                        Text(
                            "The Remaining Carbs Cap defines the upper limit for how many carbs the system will assume are absorbing over 4 hours, even when there's no clear sign of absorption from your glucose readings."
                        )
                        Text(
                            "This cap prevents the system from overestimating how much insulin is needed when carb absorption isn't visible, offering a safeguard for accurate dosing."
                        )
                    }
                )

                SettingInputSection(
                    decimalValue: $state.noisyCGMTargetMultiplier,
                    booleanValue: $booleanPlaceholder,
                    shouldDisplayHint: $shouldDisplayHint,
                    selectedVerboseHint: Binding(
                        get: { selectedVerboseHint },
                        set: {
                            selectedVerboseHint = $0.map { AnyView($0) }
                            hintLabel = NSLocalizedString("Noisy CGM Target Multiplier", comment: "Noisy CGM Target Multiplier")
                        }
                    ),
                    units: state.units,
                    type: .decimal("noisyCGMTargetMultiplier"),
                    label: NSLocalizedString("Noisy CGM Target Increase", comment: "Noisy CGM Target Increase"),
<<<<<<< HEAD
                    miniHint: "Increase glucose target when noisy CGM data detected.",
=======
                    miniHint: "Increase glucose target when noisy CGM data is detected",
>>>>>>> ce6ade00
                    verboseHint:
                    VStack(alignment: .leading, spacing: 10) {
                        Text("Default: 130%").bold()
                        Text(
                            "The Noisy CGM Target Multiplier increases your glucose target when the system detects noisy or raw CGM data. By default, the target is increased by 130% to account for the less reliable glucose readings."
                        )
                        Text(
                            "This helps reduce the risk of incorrect insulin dosing based on inaccurate sensor data, ensuring safer insulin adjustments during periods of poor CGM accuracy."
                        )
                        Text("Note: A CGM is considered noisy when it provides inconsistent readings.")
                    }
                )
            }
            .sheet(isPresented: $shouldDisplayHint) {
                SettingInputHintView(
                    hintDetent: $hintDetent,
                    shouldDisplayHint: $shouldDisplayHint,
                    hintLabel: hintLabel ?? "",
                    hintText: selectedVerboseHint ?? AnyView(EmptyView()),
                    sheetTitle: "Help"
                )
            }
            .scrollContentBackground(.hidden).background(color)
            .onAppear(perform: configureView)
            .navigationTitle("Additionals")
            .navigationBarTitleDisplayMode(.automatic)
            .onDisappear {
                state.saveIfChanged()
            }
        }
    }
}<|MERGE_RESOLUTION|>--- conflicted
+++ resolved
@@ -367,11 +367,7 @@
                     units: state.units,
                     type: .decimal("noisyCGMTargetMultiplier"),
                     label: NSLocalizedString("Noisy CGM Target Increase", comment: "Noisy CGM Target Increase"),
-<<<<<<< HEAD
                     miniHint: "Increase glucose target when noisy CGM data detected.",
-=======
-                    miniHint: "Increase glucose target when noisy CGM data is detected",
->>>>>>> ce6ade00
                     verboseHint:
                     VStack(alignment: .leading, spacing: 10) {
                         Text("Default: 130%").bold()
