--- conflicted
+++ resolved
@@ -305,11 +305,7 @@
                 )
 
                 await createNewEntries(
-<<<<<<< HEAD
                     originalDate: newDate,
-=======
-                    originalDate: originalEntry.entryValues?.date ?? Date(),
->>>>>>> 90a5365a
                     newCarbs: newCarbs,
                     newFat: newFat,
                     newProtein: newProtein,
