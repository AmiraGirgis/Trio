import Combine
import CoreData
import Foundation
import LoopKitUI
import SwiftDate
import SwiftUI

extension Home {
    final class StateModel: BaseStateModel<Provider> {
        @Injected() var broadcaster: Broadcaster!
        @Injected() var apsManager: APSManager!
        @Injected() var fetchGlucoseManager: FetchGlucoseManager!
        @Injected() var nightscoutManager: NightscoutManager!
        @Injected() var determinationStorage: DeterminationStorage!
        @Injected() var glucoseStorage: GlucoseStorage!
        private let timer = DispatchTimer(timeInterval: 5)
        private(set) var filteredHours = 24
        @Published var manualGlucose: [BloodGlucose] = []
        @Published var announcement: [Announcement] = []
        @Published var uploadStats = false
        @Published var recentGlucose: BloodGlucose?
        @Published var maxBasal: Decimal = 2
        @Published var autotunedBasalProfile: [BasalProfileEntry] = []
        @Published var basalProfile: [BasalProfileEntry] = []
        @Published var tempTargets: [TempTarget] = []
        @Published var timerDate = Date()
        @Published var closedLoop = false
        @Published var pumpSuspended = false
        @Published var isLooping = false
        @Published var statusTitle = ""
        @Published var lastLoopDate: Date = .distantPast
        @Published var battery: Battery?
        @Published var reservoir: Decimal?
        @Published var pumpName = ""
        @Published var pumpExpiresAtDate: Date?
        @Published var tempTarget: TempTarget?
        @Published var setupPump = false
        @Published var errorMessage: String? = nil
        @Published var errorDate: Date? = nil
        @Published var bolusProgress: Decimal?
        @Published var eventualBG: Int?
        @Published var allowManualTemp = false
        @Published var units: GlucoseUnits = .mgdL
        @Published var pumpDisplayState: PumpDisplayState?
        @Published var alarm: GlucoseAlarm?
        @Published var manualTempBasal = false
        @Published var smooth = false
        @Published var maxValue: Decimal = 1.2
        @Published var lowGlucose: Decimal = 70
        @Published var highGlucose: Decimal = 180
        @Published var overrideUnit: Bool = false
        @Published var displayXgridLines: Bool = false
        @Published var displayYgridLines: Bool = false
        @Published var thresholdLines: Bool = false
        @Published var timeZone: TimeZone?
        @Published var hours: Int16 = 6
        @Published var totalBolus: Decimal = 0
        @Published var isStatusPopupPresented: Bool = false
        @Published var isLegendPresented: Bool = false
        @Published var legendSheetDetent = PresentationDetent.large
        @Published var totalInsulinDisplayType: TotalInsulinDisplayType = .totalDailyDose
        @Published var isTempTargetActive: Bool = false
        @Published var roundedTotalBolus: String = ""
        @Published var selectedTab: Int = 0
        @Published var waitForSuggestion: Bool = false
        @Published var glucoseFromPersistence: [GlucoseStored] = []
        @Published var manualGlucoseFromPersistence: [GlucoseStored] = []
        @Published var carbsFromPersistence: [CarbEntryStored] = []
        @Published var fpusFromPersistence: [CarbEntryStored] = []
        @Published var determinationsFromPersistence: [OrefDetermination] = []
        @Published var enactedAndNonEnactedDeterminations: [OrefDetermination] = []
        @Published var insulinFromPersistence: [PumpEventStored] = []
        @Published var tempBasals: [PumpEventStored] = []
        @Published var suspensions: [PumpEventStored] = []
        @Published var batteryFromPersistence: [OpenAPS_Battery] = []
        @Published var lastPumpBolus: PumpEventStored?
        @Published var overrides: [OverrideStored] = []
        @Published var overrideRunStored: [OverrideRunStored] = []
        @Published var isOverrideCancelled: Bool = false
        @Published var preprocessedData: [(id: UUID, forecast: Forecast, forecastValue: ForecastValue)] = []
        @Published var pumpStatusHighlightMessage: String? = nil
        @Published var cgmAvailable: Bool = false
        @Published var showCarbsRequiredBadge: Bool = true
        private(set) var setupPumpType: PumpConfig.PumpType = .minimed

        @Published var minForecast: [Int] = []
        @Published var maxForecast: [Int] = []
        @Published var minCount: Int = 12 // count of Forecasts drawn in 5 min distances, i.e. 12 means a min of 1 hour
        @Published var displayForecastsAsLines: Bool = false

        let context = CoreDataStack.shared.newTaskContext()
        let viewContext = CoreDataStack.shared.persistentContainer.viewContext

        private var coreDataObserver: CoreDataObserver?

        typealias PumpEvent = PumpEventStored.EventType

        override func subscribe() {
            setupNotification()
            coreDataObserver = CoreDataObserver()
            registerHandlers()
            setupGlucoseArray()
            setupManualGlucoseArray()
            setupCarbsArray()
            setupFPUsArray()
            setupDeterminationsArray()
            setupInsulinArray()
            setupLastBolus()
            setupBatteryArray()
            setupPumpSettings()
            setupBasalProfile()
            setupTempTargets()
            setupReservoir()
            setupAnnouncements()
            setupCurrentPumpTimezone()
            setupOverrides()
            setupOverrideRunStored()

            // TODO: isUploadEnabled the right var here??
            uploadStats = settingsManager.settings.isUploadEnabled
            units = settingsManager.settings.units
            allowManualTemp = !settingsManager.settings.closedLoop
            closedLoop = settingsManager.settings.closedLoop
            lastLoopDate = apsManager.lastLoopDate
            alarm = provider.glucoseStorage.alarm
            manualTempBasal = apsManager.isManualTempBasal
            setupCurrentTempTarget()
            smooth = settingsManager.settings.smoothGlucose
            maxValue = settingsManager.preferences.autosensMax
            lowGlucose = units == .mgdL ? settingsManager.settings.low : settingsManager.settings.low.asMmolL
            highGlucose = units == .mgdL ? settingsManager.settings.high : settingsManager.settings.high.asMmolL
            overrideUnit = settingsManager.settings.overrideHbA1cUnit
            displayXgridLines = settingsManager.settings.xGridLines
            displayYgridLines = settingsManager.settings.yGridLines
            thresholdLines = settingsManager.settings.rulerMarks
            totalInsulinDisplayType = settingsManager.settings.totalInsulinDisplayType
            cgmAvailable = fetchGlucoseManager.cgmGlucoseSourceType != CGMType.none
            showCarbsRequiredBadge = settingsManager.settings.showCarbsRequiredBadge

            displayForecastsAsLines = settingsManager.settings.displayForecastsAsLines

            broadcaster.register(GlucoseObserver.self, observer: self)
            broadcaster.register(DeterminationObserver.self, observer: self)
            broadcaster.register(SettingsObserver.self, observer: self)
            broadcaster.register(PumpSettingsObserver.self, observer: self)
            broadcaster.register(BasalProfileObserver.self, observer: self)
            broadcaster.register(TempTargetsObserver.self, observer: self)
            broadcaster.register(PumpReservoirObserver.self, observer: self)
            broadcaster.register(PumpDeactivatedObserver.self, observer: self)

            timer.eventHandler = {
                DispatchQueue.main.async { [weak self] in
                    self?.timerDate = Date()
                    self?.setupCurrentTempTarget()
                }
            }
            timer.resume()

            apsManager.isLooping
                .receive(on: DispatchQueue.main)
                .weakAssign(to: \.isLooping, on: self)
                .store(in: &lifetime)

            apsManager.lastLoopDateSubject
                .receive(on: DispatchQueue.main)
                .weakAssign(to: \.lastLoopDate, on: self)
                .store(in: &lifetime)

            apsManager.pumpName
                .receive(on: DispatchQueue.main)
                .weakAssign(to: \.pumpName, on: self)
                .store(in: &lifetime)

            apsManager.pumpExpiresAtDate
                .receive(on: DispatchQueue.main)
                .weakAssign(to: \.pumpExpiresAtDate, on: self)
                .store(in: &lifetime)

            apsManager.lastError
                .receive(on: DispatchQueue.main)
                .map { [weak self] error in
                    self?.errorDate = error == nil ? nil : Date()
                    if let error = error {
                        info(.default, error.localizedDescription)
                    }
                    return error?.localizedDescription
                }
                .weakAssign(to: \.errorMessage, on: self)
                .store(in: &lifetime)

            apsManager.bolusProgress
                .receive(on: DispatchQueue.main)
                .weakAssign(to: \.bolusProgress, on: self)
                .store(in: &lifetime)

            apsManager.pumpDisplayState
                .receive(on: DispatchQueue.main)
                .sink { [weak self] state in
                    guard let self = self else { return }
                    self.pumpDisplayState = state
                    if state == nil {
                        self.reservoir = nil
                        self.battery = nil
                        self.pumpName = ""
                        self.pumpExpiresAtDate = nil
                        self.setupPump = false
                    } else {
                        self.setupReservoir()
                        self.displayPumpStatusHighlightMessage()
                        self.setupBatteryArray()
                    }
                }
                .store(in: &lifetime)
        }

        private func registerHandlers() {
            coreDataObserver?.registerHandler(for: "OrefDetermination") { [weak self] in
                guard let self = self else { return }
                self.setupDeterminationsArray()
            }

            coreDataObserver?.registerHandler(for: "GlucoseStored") { [weak self] in
                guard let self = self else { return }
                self.setupGlucoseArray()
                self.setupManualGlucoseArray()
            }

            coreDataObserver?.registerHandler(for: "CarbEntryStored") { [weak self] in
                guard let self = self else { return }
                self.setupCarbsArray()
            }

            coreDataObserver?.registerHandler(for: "PumpEventStored") { [weak self] in
                guard let self = self else { return }
                self.setupInsulinArray()
                self.setupLastBolus()
                self.displayPumpStatusHighlightMessage()
            }

            coreDataObserver?.registerHandler(for: "OpenAPS_Battery") { [weak self] in
                guard let self = self else { return }
                self.setupBatteryArray()
            }

            coreDataObserver?.registerHandler(for: "OverrideStored") { [weak self] in
                guard let self = self else { return }
                self.setupOverrides()
            }

            coreDataObserver?.registerHandler(for: "OverrideRunStored") { [weak self] in
                guard let self = self else { return }
                self.setupOverrideRunStored()
            }
        }

        func addPump(_ type: PumpConfig.PumpType) {
            setupPumpType = type
            setupPump = true
        }

        /// Display the eventual status message provided by the manager of the pump
        /// Only display if state is warning or critical message else return nil
        private func displayPumpStatusHighlightMessage(_ didDeactivate: Bool = false) {
            DispatchQueue.main.async { [weak self] in
                guard let self = self else { return }
                if let statusHighlight = self.provider.deviceManager.pumpManager?.pumpStatusHighlight,
                   statusHighlight.state == .warning || statusHighlight.state == .critical, !didDeactivate
                {
                    pumpStatusHighlightMessage = (statusHighlight.state == .warning ? "⚠️\n" : "‼️\n") + statusHighlight
                        .localizedMessage
                } else {
                    pumpStatusHighlightMessage = nil
                }
            }
        }

        func runLoop() {
            provider.heartbeatNow()
        }

        func showProgressView() {
            glucoseStorage
                .isGlucoseDataFresh(glucoseFromPersistence.first?.date) ? (waitForSuggestion = true) : (waitForSuggestion = false)
        }

        func cancelBolus() {
            Task {
                await apsManager.cancelBolus()

                // perform determine basal sync, otherwise you have could end up with too much iob when opening the calculator again
                await apsManager.determineBasalSync()
            }
        }

        @MainActor func cancelOverride(withID id: NSManagedObjectID) async {
            do {
                let profileToCancel = try viewContext.existingObject(with: id) as? OverrideStored
                profileToCancel?.enabled = false

                await saveToOverrideRunStored(withID: id)

                guard viewContext.hasChanges else { return }
                try viewContext.save()

                Foundation.NotificationCenter.default.post(name: .didUpdateOverrideConfiguration, object: nil)
            } catch {
                debugPrint("\(DebuggingIdentifiers.failed) \(#file) \(#function) Failed to cancel Profile")
            }
        }

        func calculateTINS() -> String {
            let startTime = calculateStartTime(hours: Int(hours))

            let totalBolus = calculateTotalBolus(from: insulinFromPersistence, since: startTime)
            let totalBasal = calculateTotalBasal(from: insulinFromPersistence, since: startTime)

            let totalInsulin = totalBolus + totalBasal

            return formatInsulinAmount(totalInsulin)
        }

        private func calculateStartTime(hours: Int) -> Date {
            let date = Date()
            let calendar = Calendar.current
            var offsetComponents = DateComponents()
            offsetComponents.hour = -hours
            return calendar.date(byAdding: offsetComponents, to: date)!
        }

        private func calculateTotalBolus(from events: [PumpEventStored], since startTime: Date) -> Double {
            let bolusEvents = events.filter { $0.timestamp ?? .distantPast >= startTime && $0.type == PumpEvent.bolus.rawValue }
            return bolusEvents.compactMap { $0.bolus?.amount?.doubleValue }.reduce(0, +)
        }

        private func calculateTotalBasal(from events: [PumpEventStored], since startTime: Date) -> Double {
            let basalEvents = events
                .filter { $0.timestamp ?? .distantPast >= startTime && $0.type == PumpEvent.tempBasal.rawValue }
                .sorted { $0.timestamp ?? .distantPast < $1.timestamp ?? .distantPast }

            var basalDurations: [Double] = []
            for (index, basalEntry) in basalEvents.enumerated() {
                if index + 1 < basalEvents.count {
                    let nextEntry = basalEvents[index + 1]
                    let durationInSeconds = nextEntry.timestamp?.timeIntervalSince(basalEntry.timestamp ?? Date()) ?? 0
                    basalDurations.append(durationInSeconds / 3600) // Conversion to hours
                }
            }

            return zip(basalEvents, basalDurations).map { entry, duration in
                guard let rate = entry.tempBasal?.rate?.doubleValue else { return 0 }
                return rate * duration
            }.reduce(0, +)
        }

        private func formatInsulinAmount(_ amount: Double) -> String {
            let roundedAmount = Decimal(round(100 * amount) / 100)
            return roundedAmount.formatted()
        }

        private func setupPumpSettings() {
            DispatchQueue.main.async { [weak self] in
                guard let self = self else { return }
                self.maxBasal = self.provider.pumpSettings().maxBasal
            }
        }

        private func setupBasalProfile() {
            DispatchQueue.main.async { [weak self] in
                guard let self = self else { return }
                self.autotunedBasalProfile = self.provider.autotunedBasalProfile()
                self.basalProfile = self.provider.basalProfile()
            }
        }

        private func setupTempTargets() {
            DispatchQueue.main.async { [weak self] in
                guard let self = self else { return }
                self.manualTempBasal = self.apsManager.isManualTempBasal
                self.tempTargets = self.provider.tempTargets(hours: self.filteredHours)
            }
        }

        private func setupAnnouncements() {
            DispatchQueue.main.async { [weak self] in
                guard let self = self else { return }
                self.announcement = self.provider.announcement(self.filteredHours)
            }
        }

        private func setupReservoir() {
            DispatchQueue.main.async { [weak self] in
                guard let self = self else { return }
                self.reservoir = self.provider.pumpReservoir()
            }
        }

        private func setupCurrentTempTarget() {
            tempTarget = provider.tempTarget()
        }

        private func setupCurrentPumpTimezone() {
            DispatchQueue.main.async { [weak self] in
                guard let self = self else { return }
                self.timeZone = self.provider.pumpTimeZone()
            }
        }

        func openCGM() {
            router.mainSecondaryModalView.send(router.view(for: .cgmDirect))
        }

        func infoPanelTTPercentage(_ hbt_: Double, _ target: Decimal) -> Decimal {
            guard hbt_ != 0 || target != 0 else {
                return 0
            }
            let c = Decimal(hbt_ - 100)
            let ratio = min(c / (target + c - 100), maxValue)
            return (ratio * 100)
        }
    }
}

extension Home.StateModel:
    GlucoseObserver,
    DeterminationObserver,
    SettingsObserver,
    PumpSettingsObserver,
    BasalProfileObserver,
    TempTargetsObserver,
    PumpReservoirObserver,
    PumpTimeZoneObserver,
    PumpDeactivatedObserver
{
    // TODO: still needed?
    func glucoseDidUpdate(_: [BloodGlucose]) {
//        setupGlucose()
    }

    func determinationDidUpdate(_: Determination) {
        waitForSuggestion = false
    }

    func settingsDidChange(_ settings: FreeAPSSettings) {
        allowManualTemp = !settings.closedLoop
        closedLoop = settingsManager.settings.closedLoop
        units = settingsManager.settings.units
        manualTempBasal = apsManager.isManualTempBasal
        smooth = settingsManager.settings.smoothGlucose
        lowGlucose = units == .mgdL ? settingsManager.settings.low : settingsManager.settings.low.asMmolL
        highGlucose = units == .mgdL ? settingsManager.settings.high : settingsManager.settings.high.asMmolL
        overrideUnit = settingsManager.settings.overrideHbA1cUnit
        displayXgridLines = settingsManager.settings.xGridLines
        displayYgridLines = settingsManager.settings.yGridLines
        thresholdLines = settingsManager.settings.rulerMarks
<<<<<<< HEAD
        totalInsulinDisplayType = settingsManager.settings.totalInsulinDisplayType
        showCarbsRequiredBadge = settingsManager.settings.showCarbsRequiredBadge
=======
        displayForecastsAsLines = settingsManager.settings.displayForecastsAsLines
        tins = settingsManager.settings.tins
>>>>>>> 3246be15
        cgmAvailable = (fetchGlucoseManager.cgmGlucoseSourceType != CGMType.none)
        displayPumpStatusHighlightMessage()
        setupBatteryArray()
    }

    // TODO: is this ever really triggered? react to MOC changes?
    func pumpHistoryDidUpdate(_: [PumpHistoryEvent]) {
        displayPumpStatusHighlightMessage()
    }

    func pumpSettingsDidChange(_: PumpSettings) {
        setupPumpSettings()
        setupBatteryArray()
    }

    func basalProfileDidChange(_: [BasalProfileEntry]) {
        setupBasalProfile()
    }

    func tempTargetsDidUpdate(_: [TempTarget]) {
        setupTempTargets()
    }

    func pumpReservoirDidChange(_: Decimal) {
        setupReservoir()
        displayPumpStatusHighlightMessage()
    }

    func pumpDeactivatedDidChange() {
        displayPumpStatusHighlightMessage(true)
        batteryFromPersistence = []
    }

    func pumpTimeZoneDidChange(_: TimeZone) {
        setupCurrentPumpTimezone()
    }
}

extension Home.StateModel: CompletionDelegate {
    func completionNotifyingDidComplete(_: CompletionNotifying) {
        setupPump = false
    }
}

extension Home.StateModel: PumpManagerOnboardingDelegate {
    func pumpManagerOnboarding(didCreatePumpManager pumpManager: PumpManagerUI) {
        provider.apsManager.pumpManager = pumpManager
        if let insulinType = pumpManager.status.insulinType {
            settingsManager.updateInsulinCurve(insulinType)
        }
    }

    func pumpManagerOnboarding(didOnboardPumpManager _: PumpManagerUI) {
        // nothing to do
    }

    func pumpManagerOnboarding(didPauseOnboarding _: PumpManagerUI) {
        // TODO:
    }
}

// MARK: - Setup Core Data observation

extension Home.StateModel {
    /// listens for the notifications sent when the managedObjectContext has saved!
    func setupNotification() {
        /// custom notification that is sent when a batch insert of glucose objects is done
        Foundation.NotificationCenter.default.addObserver(
            self,
            selector: #selector(handleBatchInsert),
            name: .didPerformBatchInsert,
            object: nil
        )

        /// custom notification that is sent when a batch delete of fpus is done
        Foundation.NotificationCenter.default.addObserver(
            self,
            selector: #selector(handleBatchDelete),
            name: .didPerformBatchDelete,
            object: nil
        )
    }

    @objc private func handleBatchInsert() {
        setupFPUsArray()
        setupGlucoseArray()
    }

    @objc private func handleBatchDelete() {
        setupFPUsArray()
    }
}

// MARK: - Handle Core Data changes and update Arrays to display them in the UI

extension Home.StateModel {
    // Setup Glucose
    private func setupGlucoseArray() {
        Task {
            let ids = await self.fetchGlucose()
            let glucoseObjects: [GlucoseStored] = await CoreDataStack.shared.getNSManagedObject(with: ids, context: viewContext)
            await updateGlucoseArray(with: glucoseObjects)
        }
    }

    private func fetchGlucose() async -> [NSManagedObjectID] {
        let results = await CoreDataStack.shared.fetchEntitiesAsync(
            ofType: GlucoseStored.self,
            onContext: context,
            predicate: NSPredicate.glucose,
            key: "date",
            ascending: false,
            fetchLimit: 288
        )

        guard let fetchedResults = results as? [GlucoseStored] else { return [] }

        return await context.perform {
            return fetchedResults.map(\.objectID)
        }
    }

    @MainActor private func updateGlucoseArray(with objects: [GlucoseStored]) {
        glucoseFromPersistence = objects
    }

    // Setup Manual Glucose
    private func setupManualGlucoseArray() {
        Task {
            let ids = await self.fetchManualGlucose()
            let manualGlucoseObjects: [GlucoseStored] = await CoreDataStack.shared
                .getNSManagedObject(with: ids, context: viewContext)
            await updateManualGlucoseArray(with: manualGlucoseObjects)
        }
    }

    private func fetchManualGlucose() async -> [NSManagedObjectID] {
        let results = await CoreDataStack.shared.fetchEntitiesAsync(
            ofType: GlucoseStored.self,
            onContext: context,
            predicate: NSPredicate.manualGlucose,
            key: "date",
            ascending: false,
            fetchLimit: 288
        )

        guard let fetchedResults = results as? [GlucoseStored] else { return [] }

        return await context.perform {
            return fetchedResults.map(\.objectID)
        }
    }

    @MainActor private func updateManualGlucoseArray(with objects: [GlucoseStored]) {
        manualGlucoseFromPersistence = objects
    }

    // Setup Carbs
    private func setupCarbsArray() {
        Task {
            let ids = await self.fetchCarbs()
            let carbObjects: [CarbEntryStored] = await CoreDataStack.shared.getNSManagedObject(with: ids, context: viewContext)
            await updateCarbsArray(with: carbObjects)
        }
    }

    private func fetchCarbs() async -> [NSManagedObjectID] {
        let results = await CoreDataStack.shared.fetchEntitiesAsync(
            ofType: CarbEntryStored.self,
            onContext: context,
            predicate: NSPredicate.carbsForChart,
            key: "date",
            ascending: false
        )

        guard let fetchedResults = results as? [CarbEntryStored] else { return [] }

        return await context.perform {
            return fetchedResults.map(\.objectID)
        }
    }

    @MainActor private func updateCarbsArray(with objects: [CarbEntryStored]) {
        carbsFromPersistence = objects
    }

    // Setup FPUs
    private func setupFPUsArray() {
        Task {
            let ids = await self.fetchFPUs()
            let fpuObjects: [CarbEntryStored] = await CoreDataStack.shared.getNSManagedObject(with: ids, context: viewContext)
            await updateFPUsArray(with: fpuObjects)
        }
    }

    private func fetchFPUs() async -> [NSManagedObjectID] {
        let results = await CoreDataStack.shared.fetchEntitiesAsync(
            ofType: CarbEntryStored.self,
            onContext: context,
            predicate: NSPredicate.fpusForChart,
            key: "date",
            ascending: false
        )

        guard let fetchedResults = results as? [CarbEntryStored] else { return [] }

        return await context.perform {
            return fetchedResults.map(\.objectID)
        }
    }

    @MainActor private func updateFPUsArray(with objects: [CarbEntryStored]) {
        fpusFromPersistence = objects
    }

    // Custom fetch to more efficiently filter only for cob and iob
    private func fetchCobAndIob() async -> [NSManagedObjectID] {
        let results = await CoreDataStack.shared.fetchEntitiesAsync(
            ofType: OrefDetermination.self,
            onContext: context,
            predicate: NSPredicate.determinationsForCobIobCharts,
            key: "deliverAt",
            ascending: false,
            batchSize: 50,
            propertiesToFetch: ["cob", "iob", "objectID"]
        )

        guard let fetchedResults = results as? [[String: Any]] else {
            return []
        }

        return await context.perform {
            return fetchedResults.compactMap { $0["objectID"] as? NSManagedObjectID }
        }
    }

    // Setup Determinations
    private func setupDeterminationsArray() {
        Task {
            // Get the NSManagedObjectIDs
            async let enactedObjectIDs = determinationStorage
                .fetchLastDeterminationObjectID(predicate: NSPredicate.enactedDetermination)
            async let enactedAndNonEnactedObjectIDs = fetchCobAndIob()

            let enactedIDs = await enactedObjectIDs
            let enactedAndNonEnactedIDs = await enactedAndNonEnactedObjectIDs

            // Get the NSManagedObjects and return them on the Main Thread
            await updateDeterminationsArray(with: enactedIDs, keyPath: \.determinationsFromPersistence)
            await updateDeterminationsArray(with: enactedAndNonEnactedIDs, keyPath: \.enactedAndNonEnactedDeterminations)

            await updateForecastData()
        }
    }

    @MainActor private func updateDeterminationsArray(
        with IDs: [NSManagedObjectID],
        keyPath: ReferenceWritableKeyPath<Home.StateModel, [OrefDetermination]>
    ) async {
        // Fetch the objects off the main thread
        let determinationObjects: [OrefDetermination] = await CoreDataStack.shared
            .getNSManagedObject(with: IDs, context: viewContext)

        // Update the array on the main thread
        self[keyPath: keyPath] = determinationObjects
    }

    // Setup Insulin
    private func setupInsulinArray() {
        Task {
            let ids = await self.fetchInsulin()
            let insulinObjects: [PumpEventStored] = await CoreDataStack.shared.getNSManagedObject(with: ids, context: viewContext)
            await updateInsulinArray(with: insulinObjects)
        }
    }

    private func fetchInsulin() async -> [NSManagedObjectID] {
        let results = await CoreDataStack.shared.fetchEntitiesAsync(
            ofType: PumpEventStored.self,
            onContext: context,
            predicate: NSPredicate.pumpHistoryLast24h,
            key: "timestamp",
            ascending: true
        )

        guard let pumpEvents = results as? [PumpEventStored] else {
            return []
        }

        return await context.perform {
            return pumpEvents.map(\.objectID)
        }
    }

    @MainActor private func updateInsulinArray(with insulinObjects: [PumpEventStored]) {
        insulinFromPersistence = insulinObjects

        // Filter tempbasals
        manualTempBasal = apsManager.isManualTempBasal
        tempBasals = insulinFromPersistence.filter({ $0.tempBasal != nil })

        // Suspension and resume events
        suspensions = insulinFromPersistence.filter {
            $0.type == EventType.pumpSuspend.rawValue || $0.type == EventType.pumpResume.rawValue
        }
        let lastSuspension = suspensions.last

        pumpSuspended = tempBasals.last?.timestamp ?? Date() > lastSuspension?.timestamp ?? .distantPast && lastSuspension?
            .type == EventType.pumpSuspend.rawValue
    }

    // Setup Last Bolus to display the bolus progress bar
    // The predicate filters out all external boluses to prevent the progress bar from displaying the amount of an external bolus when an external bolus is added after a pump bolus
    private func setupLastBolus() {
        Task {
            guard let id = await self.fetchLastBolus() else { return }
            await updateLastBolus(with: id)
        }
    }

    private func fetchLastBolus() async -> NSManagedObjectID? {
        let results = await CoreDataStack.shared.fetchEntitiesAsync(
            ofType: PumpEventStored.self,
            onContext: context,
            predicate: NSPredicate.lastPumpBolus,
            key: "timestamp",
            ascending: false,
            fetchLimit: 1
        )

        guard let fetchedResults = results as? [PumpEventStored] else { return [].first }

        return await context.perform {
            return fetchedResults.map(\.objectID).first
        }
    }

    @MainActor private func updateLastBolus(with ID: NSManagedObjectID) {
        do {
            lastPumpBolus = try viewContext.existingObject(with: ID) as? PumpEventStored
        } catch {
            debugPrint(
                "Home State: \(#function) \(DebuggingIdentifiers.failed) error while updating the insulin array: \(error.localizedDescription)"
            )
        }
    }

    // Setup Battery
    private func setupBatteryArray() {
        Task {
            let ids = await self.fetchBattery()
            let batteryObjects: [OpenAPS_Battery] = await CoreDataStack.shared.getNSManagedObject(with: ids, context: viewContext)
            await updateBatteryArray(with: batteryObjects)
        }
    }

    private func fetchBattery() async -> [NSManagedObjectID] {
        let results = await CoreDataStack.shared.fetchEntitiesAsync(
            ofType: OpenAPS_Battery.self,
            onContext: context,
            predicate: NSPredicate.predicateFor30MinAgo,
            key: "date",
            ascending: false
        )

        guard let fetchedResults = results as? [OpenAPS_Battery] else { return [] }

        return await context.perform {
            return fetchedResults.map(\.objectID)
        }
    }

    @MainActor private func updateBatteryArray(with objects: [OpenAPS_Battery]) {
        batteryFromPersistence = objects
    }
}

extension Home.StateModel {
    // Setup Overrides
    private func setupOverrides() {
        Task {
            let ids = await self.fetchOverrides()
            let overrideObjects: [OverrideStored] = await CoreDataStack.shared.getNSManagedObject(with: ids, context: viewContext)
            await updateOverrideArray(with: overrideObjects)
        }
    }

    private func fetchOverrides() async -> [NSManagedObjectID] {
        let results = await CoreDataStack.shared.fetchEntitiesAsync(
            ofType: OverrideStored.self,
            onContext: context,
            predicate: NSPredicate.lastActiveOverride, // this predicate filters for all Overrides within the last 24h
            key: "date",
            ascending: false
        )

        guard let fetchedResults = results as? [OverrideStored] else { return [] }

        return await context.perform {
            return fetchedResults.map(\.objectID)
        }
    }

    @MainActor private func updateOverrideArray(with objects: [OverrideStored]) {
        overrides = objects
    }

    @MainActor func calculateDuration(override: OverrideStored) -> TimeInterval {
        guard let overrideDuration = override.duration as? Double, overrideDuration != 0 else {
            return TimeInterval(60 * 60 * 24) // one day
        }
        return TimeInterval(overrideDuration * 60) // return seconds
    }

    @MainActor func calculateTarget(override: OverrideStored) -> Decimal {
        guard let overrideTarget = override.target, overrideTarget != 0 else {
            return 100 // default
        }
        return overrideTarget.decimalValue
    }

    // Setup expired Overrides
    private func setupOverrideRunStored() {
        Task {
            let ids = await self.fetchOverrideRunStored()
            let overrideRunObjects: [OverrideRunStored] = await CoreDataStack.shared
                .getNSManagedObject(with: ids, context: viewContext)
            await updateOverrideRunStoredArray(with: overrideRunObjects)
        }
    }

    private func fetchOverrideRunStored() async -> [NSManagedObjectID] {
        let predicate = NSPredicate(format: "startDate >= %@", Date.oneDayAgo as NSDate)
        let results = await CoreDataStack.shared.fetchEntitiesAsync(
            ofType: OverrideRunStored.self,
            onContext: context,
            predicate: predicate,
            key: "startDate",
            ascending: false
        )

        guard let fetchedResults = results as? [OverrideRunStored] else { return [] }

        return await context.perform {
            return fetchedResults.map(\.objectID)
        }
    }

    @MainActor private func updateOverrideRunStoredArray(with objects: [OverrideRunStored]) {
        overrideRunStored = objects
    }

    @MainActor func saveToOverrideRunStored(withID id: NSManagedObjectID) async {
        await viewContext.perform {
            do {
                guard let object = try self.viewContext.existingObject(with: id) as? OverrideStored else { return }

                let newOverrideRunStored = OverrideRunStored(context: self.viewContext)
                newOverrideRunStored.id = UUID()
                newOverrideRunStored.name = object.name
                newOverrideRunStored.startDate = object.date ?? .distantPast
                newOverrideRunStored.endDate = Date()
                newOverrideRunStored.target = NSDecimalNumber(decimal: self.calculateTarget(override: object))
                newOverrideRunStored.override = object
                newOverrideRunStored.isUploadedToNS = false

            } catch {
                debugPrint("\(DebuggingIdentifiers.failed) \(#file) \(#function) Failed to initialize a new Override Run Object")
            }
        }
    }
}

extension Home.StateModel {
    // Asynchronously preprocess forecast data in a background thread
    func preprocessForecastData() async -> [(id: UUID, forecastID: NSManagedObjectID, forecastValueIDs: [NSManagedObjectID])] {
        await Task.detached { [self] () -> [(id: UUID, forecastID: NSManagedObjectID, forecastValueIDs: [NSManagedObjectID])] in
            // Get the first determination ID from persistence
            guard let id = enactedAndNonEnactedDeterminations.first?.objectID else {
                return []
            }

            // Get the forecast IDs for the determination ID
            let forecastIDs = await determinationStorage.getForecastIDs(for: id, in: context)
            var result: [(id: UUID, forecastID: NSManagedObjectID, forecastValueIDs: [NSManagedObjectID])] = []

            // Use a task group to fetch forecast value IDs concurrently
            await withTaskGroup(of: (UUID, NSManagedObjectID, [NSManagedObjectID]).self) { group in
                for forecastID in forecastIDs {
                    group.addTask {
                        let forecastValueIDs = await self.determinationStorage.getForecastValueIDs(
                            for: forecastID,
                            in: self.context
                        )
                        return (UUID(), forecastID, forecastValueIDs)
                    }
                }

                // Collect the results from the task group
                for await (uuid, forecastID, forecastValueIDs) in group {
                    result.append((id: uuid, forecastID: forecastID, forecastValueIDs: forecastValueIDs))
                }
            }

            return result
        }.value
    }

    // Fetch forecast values for a given data set
    func fetchForecastValues(
        for data: (id: UUID, forecastID: NSManagedObjectID, forecastValueIDs: [NSManagedObjectID]),
        in context: NSManagedObjectContext
    ) async -> (UUID, Forecast?, [ForecastValue]) {
        var forecast: Forecast?
        var forecastValues: [ForecastValue] = []

        do {
            try await context.perform {
                // Fetch the forecast object
                forecast = try context.existingObject(with: data.forecastID) as? Forecast

                // Fetch the first 3h of forecast values
                for forecastValueID in data.forecastValueIDs.prefix(36) {
                    if let forecastValue = try context.existingObject(with: forecastValueID) as? ForecastValue {
                        forecastValues.append(forecastValue)
                    }
                }
            }
        } catch {
            debugPrint(
                "\(DebuggingIdentifiers.failed) \(#file) \(#function) Failed to fetch forecast Values with error: \(error.localizedDescription)"
            )
        }

        return (data.id, forecast, forecastValues)
    }

    // Update forecast data and UI on the main thread
    @MainActor func updateForecastData() async {
        // Preprocess forecast data on a background thread
        let forecastData = await preprocessForecastData()

        var allForecastValues = [[ForecastValue]]()
        var preprocessedData = [(id: UUID, forecast: Forecast, forecastValue: ForecastValue)]()

        // Use a task group to fetch forecast values concurrently
        await withTaskGroup(of: (UUID, Forecast?, [ForecastValue]).self) { group in
            for data in forecastData {
                group.addTask {
                    await self.fetchForecastValues(for: data, in: self.viewContext)
                }
            }

            // Collect the results from the task group
            for await (id, forecast, forecastValues) in group {
                guard let forecast = forecast, !forecastValues.isEmpty else { continue }

                allForecastValues.append(forecastValues)
                preprocessedData.append(contentsOf: forecastValues.map { (id: id, forecast: forecast, forecastValue: $0) })
            }
        }

        self.preprocessedData = preprocessedData

        // Ensure there are forecast values to process
        guard !allForecastValues.isEmpty else {
            minForecast = []
            maxForecast = []
            return
        }

        minCount = max(12, allForecastValues.map(\.count).min() ?? 0)
        guard minCount > 0 else { return }

        // Copy allForecastValues to a local constant for thread safety
        let localAllForecastValues = allForecastValues

        // Calculate min and max forecast values in a background task
        let (minResult, maxResult) = await Task.detached {
            let minForecast = (0 ..< self.minCount).map { index in
                localAllForecastValues.compactMap { $0.indices.contains(index) ? Int($0[index].value) : nil }.min() ?? 0
            }

            let maxForecast = (0 ..< self.minCount).map { index in
                localAllForecastValues.compactMap { $0.indices.contains(index) ? Int($0[index].value) : nil }.max() ?? 0
            }

            return (minForecast, maxForecast)
        }.value

        // Update the properties on the main thread
        minForecast = minResult
        maxForecast = maxResult
    }
}<|MERGE_RESOLUTION|>--- conflicted
+++ resolved
@@ -452,13 +452,9 @@
         displayXgridLines = settingsManager.settings.xGridLines
         displayYgridLines = settingsManager.settings.yGridLines
         thresholdLines = settingsManager.settings.rulerMarks
-<<<<<<< HEAD
         totalInsulinDisplayType = settingsManager.settings.totalInsulinDisplayType
         showCarbsRequiredBadge = settingsManager.settings.showCarbsRequiredBadge
-=======
         displayForecastsAsLines = settingsManager.settings.displayForecastsAsLines
-        tins = settingsManager.settings.tins
->>>>>>> 3246be15
         cgmAvailable = (fetchGlucoseManager.cgmGlucoseSourceType != CGMType.none)
         displayPumpStatusHighlightMessage()
         setupBatteryArray()
