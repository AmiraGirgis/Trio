--- conflicted
+++ resolved
@@ -10,8 +10,6 @@
         @StateObject var state = StateModel()
         @State var isStatusPopupPresented = false
         @State var selectedState: durationState
-<<<<<<< HEAD
-=======
 
         @State var hba1c_all: String
         @State var average_: String
@@ -22,7 +20,6 @@
         @State var hba1c_: String
         @State var sd_: String
         @State var cv_: String
->>>>>>> 7dd0cda8
 
         private var numberFormatter: NumberFormatter {
             let formatter = NumberFormatter()
@@ -239,7 +236,6 @@
         }
 
         @ViewBuilder private func statPanel() -> some View {
-<<<<<<< HEAD
             if state.displayStatistics {
                 VStack(alignment: .center, spacing: 5) {
                     HStack {
@@ -484,109 +480,6 @@
                         ).font(.system(size: 12))
                     }
                 }
-=======
-            if state.settingsManager.settings.displayStatistics {
-                VStack(alignment: .center, spacing: 6) {
-                    HStack {
-                        Group {
-                            durationButton(states: durationState.allCases, selectedState: $selectedState)
-                            updateStats()
-                            Text("Updated").font(.caption2)
-                                .foregroundColor(.secondary)
-                            Text(dateFormatter.string(from: state.statistics?.created_at ?? Date())).font(.system(size: 12))
-                        }
-                    }
-                    HStack {
-                        Group {
-                            Text(NSLocalizedString("Average", comment: "")).font(.caption2).foregroundColor(.secondary)
-
-                            Text(average_).font(.system(size: 12))
-
-                            Text("Median")
-                                .font(.caption2).foregroundColor(.secondary)
-
-                            Text(median_).font(.system(size: 12))
-                        }
-                    }
-                    HStack {
-                        Group {
-                            Text(
-                                NSLocalizedString("Low (<", comment: " ") +
-                                    getString(state.settingsManager.preferences.low, false) + ")"
-                            ).font(.caption2).foregroundColor(.secondary)
-
-                            Text(tir_low + " %").font(.system(size: 12)).foregroundColor(.loopRed)
-
-                            Text("Normal").font(.caption2).foregroundColor(.secondary)
-
-                            Text(tir_ + " %").font(.system(size: 12)).foregroundColor(.loopGreen)
-
-                            Text(
-                                NSLocalizedString("High (>", comment: " ") +
-                                    getString(state.settingsManager.preferences.high, false) +
-                                    ")"
-                            ).font(.caption2).foregroundColor(.secondary)
-
-                            Text(tir_high + " %").font(.system(size: 12)).foregroundColor(.loopYellow)
-                        }
-                    }
-                    HStack {
-                        Group {
-                            Text("HbA1c").font(.caption2).foregroundColor(.secondary)
-                            Text(hba1c_).font(.system(size: 12))
-
-                            if !state.settingsManager.preferences.displaySD {
-                                Text(
-                                    NSLocalizedString("CV", comment: "CV")
-                                ).font(.caption2).foregroundColor(.secondary)
-
-                                Text(cv_).font(.system(size: 12))
-                            } else {
-                                Text(
-                                    NSLocalizedString("SD", comment: "SD")
-                                ).font(.caption2).foregroundColor(.secondary)
-                                Text(sd_).font(.system(size: 12))
-                            }
-
-                            Text(
-                                NSLocalizedString("All ", comment: "") + getString(state.statistics?.GlucoseStorage_Days, false) +
-                                    NSLocalizedString(" days", comment: "")
-                            ).font(.caption2).foregroundColor(.secondary)
-
-                            Text(hba1c_all).font(.system(size: 12))
-                        }
-                    }
-
-                    if state.settingsManager.preferences.displayLoops {
-                        HStack {
-                            Group {
-                                Text("Loops").font(.caption2)
-                                    .foregroundColor(.secondary)
-                                Text(
-                                    tirFormatter
-                                        .string(from: (state.statistics?.Statistics.LoopCycles.loops ?? 0) as NSNumber) ?? ""
-                                )
-                                Text("Average Interval").font(.caption2)
-                                    .foregroundColor(.secondary)
-                                Text(
-                                    targetFormatter
-                                        .string(from: (state.statistics?.Statistics.LoopCycles.avg_interval ?? 0) as NSNumber) ??
-                                        ""
-                                )
-                                Text("Median Duration").font(.caption2)
-                                    .foregroundColor(.secondary)
-                                Text(
-                                    numberFormatter
-                                        .string(
-                                            from: (state.statistics?.Statistics.LoopCycles.median_duration ?? 0) as NSNumber
-                                        ) ?? ""
-                                )
-                            }
-                        }
-                    }
-                }
-                .frame(maxWidth: .infinity, maxHeight: 120, alignment: .center)
->>>>>>> 7dd0cda8
             }
         }
 
