--- conflicted
+++ resolved
@@ -690,11 +690,7 @@
 
                     Spacer()
 
-<<<<<<< HEAD
-                    legendPanel
-=======
 //                    legendPanel
->>>>>>> e831f308
 
                     Spacer()
 
