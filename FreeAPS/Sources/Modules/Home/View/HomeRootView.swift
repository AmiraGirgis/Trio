--- conflicted
+++ resolved
@@ -976,11 +976,7 @@
         }
 
         // TODO: Consolidate all mmol parsing methods (in TagCloudView, NightscoutManager and HomeRootView) to one central func
-<<<<<<< HEAD
-        private func parseReasonConclusion(_ reasonConclusion: String, isMmolL _: Bool) -> String {
-=======
         private func parseReasonConclusion(_ reasonConclusion: String, isMmolL: Bool) -> String {
->>>>>>> 653ab2ae
             let patterns = [
                 "minGuardBG\\s*-?\\d+\\.?\\d*<-?\\d+\\.?\\d*", // minGuardBG x<y
                 "Eventual BG\\s*-?\\d+\\.?\\d*\\s*>=\\s*-?\\d+\\.?\\d*", // Eventual BG x >= target
