--- conflicted
+++ resolved
@@ -864,17 +864,11 @@
                 timeInterval.padding(.top, UIDevice.adjustPadding(min: 0, max: 12))
                     .padding(.bottom, UIDevice.adjustPadding(min: 0, max: 12))
 
-<<<<<<< HEAD
-                    if let progress = state.bolusProgress {
-                        bolusView(geo: geo, progress).padding(.bottom, UIDevice.adjustPadding(min: nil, max: 40))
-                    } else {
-                        adjustmentView(geo: geo).padding(.bottom, UIDevice.adjustPadding(min: nil, max: 40))
-=======
                 if let progress = state.bolusProgress {
                     bolusView(geo: geo, progress)
                         .padding(.bottom, UIDevice.adjustPadding(min: nil, max: 40))
                 } else {
-                    profileView(geo: geo).padding(.bottom, UIDevice.adjustPadding(min: nil, max: 40))
+                    adjustmentView(geo: geo).padding(.bottom, UIDevice.adjustPadding(min: nil, max: 40))
                 }
             }
             .background(color)
@@ -900,7 +894,6 @@
                 } else {
                     GeometryReader { geo in
                         mainViewViews(geo)
->>>>>>> 04a9930a
                     }
                 }
             }
@@ -1018,6 +1011,133 @@
             }
         }
 
+//        @ViewBuilder func mainView() -> some View {
+//            GeometryReader { geo in
+//                if notificationsDisabled {
+//                    ScrollView(.vertical, showsIndicators: false) {
+//                        mainViewViews(geo)
+//                    }
+//                } else {
+//                    GeometryReader { geo in
+//                        mainViewViews(geo)
+        // >>>>>>> 04a9930af6fb5a25c8ee00e1e9fd788663eb4f7c
+//                    }
+//                }
+//            }
+//            .onChange(of: state.hours) {
+//                highlightButtons()
+//            }
+//            .onAppear {
+//                configureView {
+//                    highlightButtons()
+//                }
+//            }
+//            .navigationTitle("Home")
+//            .navigationBarHidden(true)
+//            .ignoresSafeArea(.keyboard)
+//            .popup(isPresented: state.isStatusPopupPresented, alignment: .top, direction: .top) {
+//                popup
+//                    .padding()
+//                    .background(
+//                        RoundedRectangle(cornerRadius: 8, style: .continuous)
+//                            .fill(colorScheme == .dark ? Color(
+//                                "Chart"
+//                            ) : Color(UIColor.darkGray))
+//                    )
+//                    .onTapGesture {
+//                        state.isStatusPopupPresented = false
+//                    }
+//                    .gesture(
+//                        DragGesture(minimumDistance: 10, coordinateSpace: .local)
+//                            .onEnded { value in
+//                                if value.translation.height < 0 {
+//                                    state.isStatusPopupPresented = false
+//                                }
+//                            }
+//                    )
+//            }
+//            .confirmationDialog("Pump Model", isPresented: $showPumpSelection) {
+//                Button("Medtronic") { state.addPump(.minimed) }
+//                Button("Omnipod Eros") { state.addPump(.omnipod) }
+//                Button("Omnipod Dash") { state.addPump(.omnipodBLE) }
+//                Button("Pump Simulator") { state.addPump(.simulator) }
+//            } message: { Text("Select Pump Model") }
+//            .sheet(isPresented: $state.setupPump) {
+//                if let pumpManager = state.provider.apsManager.pumpManager {
+//                    PumpConfig.PumpSettingsView(
+//                        pumpManager: pumpManager,
+//                        bluetoothManager: state.provider.apsManager.bluetoothManager!,
+//                        completionDelegate: state,
+//                        setupDelegate: state
+//                    )
+//                } else {
+//                    PumpConfig.PumpSetupView(
+//                        pumpType: state.setupPumpType,
+//                        pumpInitialSettings: PumpConfig.PumpInitialSettings.default,
+//                        bluetoothManager: state.provider.apsManager.bluetoothManager!,
+//                        completionDelegate: state,
+//                        setupDelegate: state
+//                    )
+//                }
+//            }
+//            .sheet(isPresented: $state.isLegendPresented) {
+//                NavigationStack {
+//                    Text(
+//                        "The oref algorithm determines insulin dosing based on a number of scenarios that it estimates with different types of forecasts."
+//                    )
+//                    .font(.subheadline)
+//                    .foregroundColor(.secondary)
+//
+//                    if state.forecastDisplayType == .lines {
+//                        List {
+//                            DefinitionRow(
+//                                term: "IOB (Insulin on Board)",
+//                                definition: "Forecasts BG based on the amount of insulin still active in the body.",
+//                                color: .insulin
+//                            )
+//                            DefinitionRow(
+//                                term: "ZT (Zero-Temp)",
+//                                definition: "Forecasts the worst-case blood glucose (BG) scenario if no carbs are absorbed and insulin delivery is stopped until BG starts rising.",
+//                                color: .zt
+//                            )
+//                            DefinitionRow(
+//                                term: "COB (Carbs on Board)",
+//                                definition: "Forecasts BG changes by considering the amount of carbohydrates still being absorbed in the body.",
+//                                color: .loopYellow
+//                            )
+//                            DefinitionRow(
+//                                term: "UAM (Unannounced Meal)",
+//                                definition: "Forecasts BG levels and insulin dosing needs for unexpected meals or other causes of BG rises without prior notice.",
+//                                color: .uam
+//                            )
+//                        }
+//                        .padding(.trailing, 10)
+//                        .navigationBarTitle("Legend", displayMode: .inline)
+//                    } else {
+//                        List {
+//                            DefinitionRow(
+//                                term: "Cone of Uncertainty",
+//                                definition: "For simplicity reasons, oref's various forecast curves are displayed as a \"Cone of Uncertainty\" that depicts a possible, forecasted range of future glucose fluctuation based on the current data and the algothim's result.\n\nTo modify the forecast display type, go to Trio Settings > Features > User Interface > Forecast Display Type.",
+//                                color: Color.blue.opacity(0.5)
+//                            )
+//                        }
+//                        .padding(.trailing, 10)
+//                        .navigationBarTitle("Legend", displayMode: .inline)
+//                    }
+//
+//                    Button { state.isLegendPresented.toggle() }
+//                    label: { Text("Got it!").frame(maxWidth: .infinity, alignment: .center) }
+//                        .buttonStyle(.bordered)
+//                        .padding(.top)
+//                }
+//                .padding()
+//                .presentationDetents(
+//                    [.fraction(0.9), .large],
+//                    selection: $state.legendSheetDetent
+//                )
+//            }
+//        }
+
         @State var settingsPath = NavigationPath()
 
         @ViewBuilder func tabBar() -> some View {
