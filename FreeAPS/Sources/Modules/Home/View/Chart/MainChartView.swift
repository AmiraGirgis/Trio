import Charts
import CoreData
import SwiftUI

let screenSize: CGRect = UIScreen.main.bounds
let calendar = Calendar.current

private struct BasalProfile: Hashable {
    let amount: Double
    var isOverwritten: Bool
    let startDate: Date
    let endDate: Date?
    init(amount: Double, isOverwritten: Bool, startDate: Date, endDate: Date? = nil) {
        self.amount = amount
        self.isOverwritten = isOverwritten
        self.startDate = startDate
        self.endDate = endDate
    }
}

private struct ChartTempTarget: Hashable {
    let amount: Decimal
    let start: Date
    let end: Date
}

struct MainChartView: View {
    private enum Config {
        static let bolusSize: CGFloat = 5
        static let bolusScale: CGFloat = 1
        static let carbsSize: CGFloat = 5
        static let carbsScale: CGFloat = 0.3
        static let fpuSize: CGFloat = 10
        static let maxGlucose = 270
        static let minGlucose = 45
    }

    var geo: GeometryProxy
    @Binding var units: GlucoseUnits
    @Binding var announcement: [Announcement]
    @Binding var hours: Int
    @Binding var maxBasal: Decimal
    @Binding var autotunedBasalProfile: [BasalProfileEntry]
    @Binding var basalProfile: [BasalProfileEntry]
    @Binding var tempTargets: [TempTarget]
    @Binding var smooth: Bool
    @Binding var highGlucose: Decimal
    @Binding var lowGlucose: Decimal
    @Binding var screenHours: Int16
    @Binding var displayXgridLines: Bool
    @Binding var displayYgridLines: Bool
    @Binding var thresholdLines: Bool
    @Binding var isTempTargetActive: Bool

    @StateObject var state: Home.StateModel

    @State var didAppearTrigger = false
    @State private var basalProfiles: [BasalProfile] = []
    @State private var chartTempTargets: [ChartTempTarget] = []
    @State private var count: Decimal = 1
    @State private var startMarker = Date(timeIntervalSince1970: TimeInterval(NSDate().timeIntervalSince1970 - 86400))
    @State private var endMarker = Date(timeIntervalSince1970: TimeInterval(NSDate().timeIntervalSince1970 + 10800))
    @State private var minValue: Decimal = 45
    @State private var maxValue: Decimal = 270
    @State private var selection: Date? = nil
    @State private var minValueCobChart: Decimal = 0
    @State private var maxValueCobChart: Decimal = 20
    @State private var minValueIobChart: Decimal = 0
    @State private var maxValueIobChart: Decimal = 5

    private let now = Date.now

    private let context = CoreDataStack.shared.persistentContainer.viewContext

    @Environment(\.colorScheme) var colorScheme
    @Environment(\.calendar) var calendar

    private var bolusFormatter: NumberFormatter {
        let formatter = NumberFormatter()
        formatter.numberStyle = .decimal
        formatter.minimumIntegerDigits = 0
        formatter.maximumFractionDigits = 2
        formatter.decimalSeparator = "."
        return formatter
    }

    private var carbsFormatter: NumberFormatter {
        let formatter = NumberFormatter()
        formatter.numberStyle = .decimal
        formatter.maximumFractionDigits = 0
        return formatter
    }

    private var conversionFactor: Decimal {
        units == .mmolL ? 0.0555 : 1
    }

    private var upperLimit: Decimal {
        units == .mgdL ? 400 : 22.2
    }

    private var defaultBolusPosition: Int {
        units == .mgdL ? 120 : 7
    }

    private var bolusOffset: Decimal {
        units == .mgdL ? 30 : 1.66
    }

    private var interpolationFactor: Double {
        Double(state.enactedAndNonEnactedDeterminations.first?.cob ?? 1) * 10
    }

    private var selectedGlucose: GlucoseStored? {
        if let selection = selection {
            let lowerBound = selection.addingTimeInterval(-120)
            let upperBound = selection.addingTimeInterval(120)
            return state.glucoseFromPersistence.first { $0.date ?? now >= lowerBound && $0.date ?? now <= upperBound }
        } else {
            return nil
        }
    }

    var body: some View {
        VStack {
            ZStack {
                VStack(spacing: 5) {
                    dummyBasalChart
                    staticYAxisChart
                    Spacer()
                    dummyCobChart
                }

                ScrollViewReader { scroller in
                    ScrollView(.horizontal, showsIndicators: false) {
                        VStack(spacing: 5) {
                            basalChart
                            mainChart
                            Spacer()
                            ZStack {
                                cobChart
                                iobChart
                            }

                        }.onChange(of: screenHours) { _ in
                            updateStartEndMarkers()
                            yAxisChartData()
                            yAxisChartDataCobChart()
                            yAxisChartDataIobChart()
                            scroller.scrollTo("MainChart", anchor: .trailing)
                        }
                        .onChange(of: state.glucoseFromPersistence.last?.glucose) { _ in
                            updateStartEndMarkers()
                            yAxisChartData()
                            scroller.scrollTo("MainChart", anchor: .trailing)
                        }
                        .onChange(of: state.enactedAndNonEnactedDeterminations.first?.deliverAt) { _ in
                            updateStartEndMarkers()
                            yAxisChartDataCobChart()
                            yAxisChartDataIobChart()
                            scroller.scrollTo("MainChart", anchor: .trailing)
                        }
                        .onChange(of: state.tempBasals) { _ in
                            updateStartEndMarkers()
                            scroller.scrollTo("MainChart", anchor: .trailing)
                        }
                        .onChange(of: units) { _ in
                            yAxisChartData()
                        }
                        .onAppear {
                            updateStartEndMarkers()
                            yAxisChartData()
                            yAxisChartDataCobChart()
                            yAxisChartDataIobChart()
                            scroller.scrollTo("MainChart", anchor: .trailing)
                        }
                    }
                }
            }
        }
    }
}

// MARK: - Components

struct Backport<Content: View> {
    let content: Content
}

extension View {
    var backport: Backport<Self> { Backport(content: self) }
}

extension Backport {
    @ViewBuilder func chartXSelection(value: Binding<Date?>) -> some View {
        if #available(iOS 17, *) {
            content.chartXSelection(value: value)
        } else {
            content
        }
    }
}

extension MainChartView {
    /// empty chart that just shows the Y axis and Y grid lines. Created separately from `mainChart` to allow main chart to scroll horizontally while having a fixed Y axis
    private var staticYAxisChart: some View {
        Chart {
            /// high and low threshold lines
            if thresholdLines {
                RuleMark(y: .value("High", highGlucose * conversionFactor)).foregroundStyle(Color.loopYellow)
                    .lineStyle(.init(lineWidth: 1, dash: [5]))
                RuleMark(y: .value("Low", lowGlucose * conversionFactor)).foregroundStyle(Color.loopRed)
                    .lineStyle(.init(lineWidth: 1, dash: [5]))
            }
        }
        .id("DummyMainChart")
        .frame(minHeight: geo.size.height * 0.28)
        .frame(width: screenSize.width - 10)
        .chartXAxis { mainChartXAxis }
        .chartXScale(domain: startMarker ... endMarker)
        .chartXAxis(.hidden)
        .chartYAxis { mainChartYAxis }
        .chartYScale(domain: minValue ... maxValue)
        .chartLegend(.hidden)
    }

    private var dummyBasalChart: some View {
        Chart {}
            .id("DummyBasalChart")
            .frame(minHeight: geo.size.height * 0.05)
            .frame(width: screenSize.width - 10)
            .chartXAxis { basalChartXAxis }
            .chartXAxis(.hidden)
            .chartYAxis(.hidden)
            .chartLegend(.hidden)
    }

    private var dummyCobChart: some View {
        Chart {
            drawCOB(dummy: true)
        }
        .id("DummyCobChart")
        .frame(minHeight: geo.size.height * 0.12)
        .frame(width: screenSize.width - 10)
        .chartXScale(domain: startMarker ... endMarker)
        .chartXAxis { basalChartXAxis }
        .chartXAxis(.hidden)
        .chartYAxis { cobChartYAxis }
        .chartYAxis(.hidden)
        .chartYScale(domain: minValueCobChart ... maxValueCobChart)
        .chartLegend(.hidden)
    }

    private var mainChart: some View {
        VStack {
            Chart {
                drawStartRuleMark()
                drawEndRuleMark()
                drawCurrentTimeMarker()
                drawFpus()
                drawBoluses()
                drawTempTargets()
                drawActiveOverrides()
                drawOverrideRunStored()
                drawForecasts()
                drawGlucose(dummy: false)
                drawManualGlucose()
                drawCarbs()

                /// show glucose value when hovering over it
                if let selectedGlucose {
                    RuleMark(x: .value("Selection", selectedGlucose.date ?? now, unit: .minute))
                        .foregroundStyle(Color.tabBar)
                        .offset(yStart: 70)
                        .lineStyle(.init(lineWidth: 2, dash: [5]))
                        .annotation(position: .top) {
                            selectionPopover
                        }
                }
            }
            .id("MainChart")
            .onChange(of: state.insulinFromPersistence) { _ in
                state.roundedTotalBolus = state.calculateTINS()
            }
            .onChange(of: tempTargets) { _ in
                calculateTTs()
            }
            .onChange(of: didAppearTrigger) { _ in
                calculateTTs()
            }
            .frame(minHeight: geo.size.height * 0.28)
            .frame(width: fullWidth(viewWidth: screenSize.width))
            .chartXScale(domain: startMarker ... endMarker)
            .chartXAxis { mainChartXAxis }
            .chartYAxis { mainChartYAxis }
            .chartYAxis(.hidden)
            .backport.chartXSelection(value: $selection)
            .chartYScale(domain: minValue ... maxValue)
            .chartForegroundStyleScale([
                "zt": Color.zt,
                "uam": Color.uam,
                "cob": .orange,
                "iob": .blue
            ])
            .chartLegend(.hidden)
        }
    }

    @ViewBuilder var selectionPopover: some View {
        if let sgv = selectedGlucose?.glucose {
            let glucoseToShow = Decimal(sgv) * conversionFactor
            VStack {
                Text(selectedGlucose?.date?.formatted(.dateTime.hour().minute(.twoDigits)) ?? "")
                HStack {
                    Text(glucoseToShow.formatted(.number.precision(units == .mmolL ? .fractionLength(1) : .fractionLength(0))))
                        .fontWeight(.bold)
                        .foregroundStyle(
                            Decimal(sgv) < lowGlucose ? Color
                                .red : (Decimal(sgv) > highGlucose ? Color.orange : Color.primary)
                        )
                    Text(units.rawValue).foregroundColor(.secondary)
                }
            }
            .padding(6)
            .background {
                RoundedRectangle(cornerRadius: 4)
                    .fill(Color.gray.opacity(0.1))
                    .shadow(color: .blue, radius: 2)
            }
        }
    }

    private var basalChart: some View {
        VStack {
            Chart {
                drawStartRuleMark()
                drawEndRuleMark()
                drawCurrentTimeMarker()
                drawTempBasals(dummy: false)
                drawBasalProfile()
                drawSuspensions()
            }.onChange(of: state.tempBasals) { _ in
                calculateBasals()
            }
            .onChange(of: maxBasal) { _ in
                calculateBasals()
            }
            .onChange(of: autotunedBasalProfile) { _ in
                calculateBasals()
            }
            .onChange(of: didAppearTrigger) { _ in
                calculateBasals()
            }.onChange(of: basalProfile) { _ in
                calculateBasals()
            }
            .frame(minHeight: geo.size.height * 0.05)
            .frame(width: fullWidth(viewWidth: screenSize.width))
            .chartXScale(domain: startMarker ... endMarker)
            .chartXAxis { basalChartXAxis }
            .chartXAxis(.hidden)
            .chartYAxis(.hidden)
            .rotationEffect(.degrees(180))
            .scaleEffect(x: -1, y: 1, anchor: .center)
        }
    }

    private var iobChart: some View {
        VStack {
            Chart {
                drawIOB()
            }
            .frame(minHeight: geo.size.height * 0.12)
            .frame(width: fullWidth(viewWidth: screenSize.width))
            .chartXScale(domain: startMarker ... endMarker)
            .chartXAxis { basalChartXAxis }
            .chartYAxis { cobChartYAxis }
            .chartYScale(domain: minValueIobChart ... maxValueIobChart)
            .chartYAxis(.hidden)
        }
    }

    private var cobChart: some View {
        Chart {
            drawCurrentTimeMarker()
            drawCOB(dummy: false)
        }
        .frame(minHeight: geo.size.height * 0.12)
        .frame(width: fullWidth(viewWidth: screenSize.width))
        .chartXScale(domain: startMarker ... endMarker)
        .chartXAxis { basalChartXAxis }
        .chartYAxis { cobChartYAxis }
        .chartYScale(domain: minValueCobChart ... maxValueCobChart)
    }
}

// MARK: - Calculations

extension MainChartView {
    private func drawBoluses() -> some ChartContent {
        ForEach(state.insulinFromPersistence) { insulin in
            let amount = insulin.bolus?.amount ?? 0 as NSDecimalNumber
            let bolusDate = insulin.timestamp ?? Date()

            if amount != 0, let glucose = timeToNearestGlucose(time: bolusDate.timeIntervalSince1970)?.glucose {
                let yPosition = (Decimal(glucose) * conversionFactor) + bolusOffset
                let size = (Config.bolusSize + CGFloat(truncating: amount) * Config.bolusScale) * 1.8

                PointMark(
                    x: .value("Time", bolusDate, unit: .second),
                    y: .value("Value", yPosition)
                )
                .symbol {
                    Image(systemName: "arrowtriangle.down.fill").font(.system(size: size)).foregroundStyle(Color.insulin)
                }
                .annotation(position: .top) {
                    Text(bolusFormatter.string(from: amount) ?? "")
                        .font(.caption2)
                        .foregroundStyle(Color.insulin)
                }
            }
        }
    }

    private func drawCarbs() -> some ChartContent {
        /// carbs
        ForEach(state.carbsFromPersistence) { carb in
            let carbAmount = carb.carbs
            let carbDate = carb.date ?? Date()

            if let glucose = timeToNearestGlucose(time: carbDate.timeIntervalSince1970)?.glucose {
                let yPosition = (Decimal(glucose) * conversionFactor) - bolusOffset
                let size = (Config.carbsSize + CGFloat(carbAmount) * Config.carbsScale)

                PointMark(
                    x: .value("Time", carbDate, unit: .second),
                    y: .value("Value", yPosition)
                )
                .symbol {
                    Image(systemName: "arrowtriangle.down.fill").font(.system(size: size)).foregroundStyle(Color.orange)
                        .rotationEffect(.degrees(180))
                }
                .annotation(position: .bottom) {
                    Text(carbsFormatter.string(from: carbAmount as NSNumber)!).font(.caption2)
                        .foregroundStyle(Color.orange)
                }
            }
        }
    }

    private func drawFpus() -> some ChartContent {
        /// fpus
        ForEach(state.fpusFromPersistence, id: \.id) { fpu in
            let fpuAmount = fpu.carbs
            let size = (Config.fpuSize + CGFloat(fpuAmount) * Config.carbsScale) * 1.8
            let yPosition = minValue

            PointMark(
                x: .value("Time", fpu.date ?? Date(), unit: .second),
                y: .value("Value", yPosition)
            )
            .symbolSize(size)
            .foregroundStyle(Color.brown)
        }
    }

    private func drawGlucose(dummy _: Bool) -> some ChartContent {
        /// glucose point mark
        /// filtering for high and low bounds in settings
        ForEach(state.glucoseFromPersistence) { item in
            if smooth {
                if item.glucose > Int(highGlucose) {
                    PointMark(
                        x: .value("Time", item.date ?? Date(), unit: .second),
                        y: .value("Value", Decimal(item.glucose) * conversionFactor)
                    ).foregroundStyle(Color.orange.gradient).symbolSize(20).interpolationMethod(.cardinal)
                } else if item.glucose < Int(lowGlucose) {
                    PointMark(
                        x: .value("Time", item.date ?? Date(), unit: .second),
                        y: .value("Value", Decimal(item.glucose) * conversionFactor)
                    ).foregroundStyle(Color.red.gradient).symbolSize(20).interpolationMethod(.cardinal)
                } else {
                    PointMark(
                        x: .value("Time", item.date ?? Date(), unit: .second),
                        y: .value("Value", Decimal(item.glucose) * conversionFactor)
                    ).foregroundStyle(Color.green.gradient).symbolSize(20).interpolationMethod(.cardinal)
                }
            } else {
                if item.glucose > Int(highGlucose) {
                    PointMark(
                        x: .value("Time", item.date ?? Date(), unit: .second),
                        y: .value("Value", Decimal(item.glucose) * conversionFactor)
                    ).foregroundStyle(Color.orange.gradient).symbolSize(20)
                } else if item.glucose < Int(lowGlucose) {
                    PointMark(
                        x: .value("Time", item.date ?? Date(), unit: .second),
                        y: .value("Value", Decimal(item.glucose) * conversionFactor)
                    ).foregroundStyle(Color.red.gradient).symbolSize(20)
                } else {
                    PointMark(
                        x: .value("Time", item.date ?? Date(), unit: .second),
                        y: .value("Value", Decimal(item.glucose) * conversionFactor)
                    ).foregroundStyle(Color.green.gradient).symbolSize(20)
                }
            }
        }
    }

    private func timeForIndex(_ index: Int32) -> Date {
        let currentTime = Date()
        let timeInterval = TimeInterval(index * 300)
        return currentTime.addingTimeInterval(timeInterval)
    }

    private func drawForecasts() -> some ChartContent {
        ForEach(state.preprocessedData, id: \.id) { tuple in
            let forecastValue = tuple.forecastValue
            let forecast = tuple.forecast
            let valueAsDecimal = Decimal(forecastValue.value)
            let displayValue = units == .mmolL ? valueAsDecimal.asMmolL : valueAsDecimal

            LineMark(
                x: .value("Time", timeForIndex(forecastValue.index)),
                y: .value("Value", displayValue)
            )
            .foregroundStyle(by: .value("Predictions", forecast.type ?? ""))
        }
    }

    private func drawCurrentTimeMarker() -> some ChartContent {
        RuleMark(
            x: .value(
                "",
                Date(timeIntervalSince1970: TimeInterval(NSDate().timeIntervalSince1970)),
                unit: .second
            )
        ).lineStyle(.init(lineWidth: 2, dash: [3])).foregroundStyle(Color(.systemGray2))
    }

    private func drawStartRuleMark() -> some ChartContent {
        RuleMark(
            x: .value(
                "",
                startMarker,
                unit: .second
            )
        ).foregroundStyle(Color.clear)
    }

    private func drawEndRuleMark() -> some ChartContent {
        RuleMark(
            x: .value(
                "",
                endMarker,
                unit: .second
            )
        ).foregroundStyle(Color.clear)
    }

    private func drawTempTargets() -> some ChartContent {
        /// temp targets
        ForEach(chartTempTargets, id: \.self) { target in
            let targetLimited = min(max(target.amount, 0), upperLimit)

            RuleMark(
                xStart: .value("Start", target.start),
                xEnd: .value("End", target.end),
                y: .value("Value", targetLimited)
            )
            .foregroundStyle(Color.purple.opacity(0.5)).lineStyle(.init(lineWidth: 8))
        }
    }

    private func drawActiveOverrides() -> some ChartContent {
        ForEach(state.overrides) { override in
            let start: Date = override.date ?? .distantPast
            let duration = state.calculateDuration(override: override)
            let end: Date = start.addingTimeInterval(duration)
            let target = state.calculateTarget(override: override)

            RuleMark(
                xStart: .value("Start", start, unit: .second),
                xEnd: .value("End", end, unit: .second),
                y: .value("Value", target)
            )
            .foregroundStyle(Color.purple.opacity(0.6))
            .lineStyle(.init(lineWidth: 8))
//            .annotation(position: .overlay, spacing: 0) {
//                if let name = override.name {
//                    Text("\(name)").foregroundStyle(.secondary).font(.footnote)
//                }
//            }
        }
    }

    private func drawOverrideRunStored() -> some ChartContent {
        ForEach(state.overrideRunStored) { overrideRunStored in
            let start: Date = overrideRunStored.startDate ?? .distantPast
            let end: Date = overrideRunStored.endDate ?? Date()
            let target = overrideRunStored.target?.decimalValue ?? 100
            RuleMark(
                xStart: .value("Start", start, unit: .second),
                xEnd: .value("End", end, unit: .second),
                y: .value("Value", target)
            )
            .foregroundStyle(Color.purple.opacity(0.4))
            .lineStyle(.init(lineWidth: 8))
//            .annotation(position: .bottom, spacing: 0) {
//                if let name = overrideRunStored.override?.name {
//                    Text("\(name)").foregroundStyle(.secondary).font(.footnote)
//                }
//            }
        }
    }

    private func drawManualGlucose() -> some ChartContent {
        /// manual glucose mark
        ForEach(state.manualGlucoseFromPersistence) { item in
            let manualGlucose = item.glucose
            PointMark(
                x: .value("Time", item.date ?? Date(), unit: .second),
                y: .value("Value", Decimal(manualGlucose) * conversionFactor)
            )
            .symbol {
                Image(systemName: "drop.fill").font(.system(size: 10)).symbolRenderingMode(.monochrome)
                    .foregroundStyle(.red)
            }
        }
    }

    private func drawSuspensions() -> some ChartContent {
        let suspensions = state.suspensions
        return ForEach(suspensions) { suspension in
            let now = Date()

            if let type = suspension.type, type == EventType.pumpSuspend.rawValue, let suspensionStart = suspension.timestamp {
                let suspensionEnd = min(
                    (
                        suspensions
                            .first(where: {
                                $0.timestamp ?? now > suspensionStart && $0.type == EventType.pumpResume.rawValue })?
                            .timestamp
                    ) ?? now,
                    now
                )

                let basalProfileDuringSuspension = basalProfiles.first(where: { $0.startDate <= suspensionStart })
                let suspensionMarkHeight = basalProfileDuringSuspension?.amount ?? 1

                RectangleMark(
                    xStart: .value("start", suspensionStart),
                    xEnd: .value("end", suspensionEnd),
                    yStart: .value("suspend-start", 0),
                    yEnd: .value("suspend-end", suspensionMarkHeight)
                )
                .foregroundStyle(Color.loopGray.opacity(colorScheme == .dark ? 0.3 : 0.8))
            }
        }
    }

    private func drawIOB() -> some ChartContent {
        ForEach(state.enactedAndNonEnactedDeterminations) { iob in
            let amount: Double = (iob.iob?.doubleValue ?? 0 / interpolationFactor)
            let date: Date = iob.deliverAt ?? Date()

            LineMark(x: .value("Time", date), y: .value("Amount", amount))
                .foregroundStyle(Color.darkerBlue)
            AreaMark(x: .value("Time", date), y: .value("Amount", amount))
                .foregroundStyle(
                    LinearGradient(
                        gradient: Gradient(
                            colors: [
                                Color.darkerBlue.opacity(0.8),
                                Color.darkerBlue.opacity(0.01)
                            ]
                        ),
                        startPoint: .top,
                        endPoint: .bottom
                    )
                )
        }
    }

    private func drawCOB(dummy: Bool) -> some ChartContent {
        ForEach(state.enactedAndNonEnactedDeterminations) { cob in
            let amount = Int(cob.cob)
            let date: Date = cob.deliverAt ?? Date()

            if dummy {
                LineMark(x: .value("Time", date), y: .value("Value", amount))
                    .foregroundStyle(Color.clear)
                AreaMark(x: .value("Time", date), y: .value("Value", amount)).foregroundStyle(
                    Color.clear
                )
            } else {
                LineMark(x: .value("Time", date), y: .value("Value", amount))
                    .foregroundStyle(Color.orange.gradient)
                AreaMark(x: .value("Time", date), y: .value("Value", amount)).foregroundStyle(
                    LinearGradient(
                        gradient: Gradient(
                            colors: [
                                Color.orange.opacity(0.8),
                                Color.orange.opacity(0.01)
                            ]
                        ),
                        startPoint: .top,
                        endPoint: .bottom
                    )
                )
            }
        }
    }

    private func prepareTempBasals() -> [(start: Date, end: Date, rate: Double)] {
        let now = Date()
        let tempBasals = state.tempBasals

        return tempBasals.compactMap { temp -> (start: Date, end: Date, rate: Double)? in
            let duration = temp.tempBasal?.duration ?? 0
            let timestamp = temp.timestamp ?? Date()
            let end = min(timestamp + duration.minutes, now)
            let isInsulinSuspended = state.suspensions.contains { $0.timestamp ?? now >= timestamp && $0.timestamp ?? now <= end }

            let rate = Double(truncating: temp.tempBasal?.rate ?? Decimal.zero as NSDecimalNumber) * (isInsulinSuspended ? 0 : 1)

            // Check if there's a subsequent temp basal to determine the end time
            guard let nextTemp = state.tempBasals.first(where: { $0.timestamp ?? .distantPast > timestamp }) else {
                return (timestamp, end, rate)
            }
            return (timestamp, nextTemp.timestamp ?? Date(), rate) // end defaults to current time
        }
    }

    private func drawTempBasals(dummy: Bool) -> some ChartContent {
        ForEach(prepareTempBasals(), id: \.rate) { basal in
            if dummy {
                RectangleMark(
                    xStart: .value("start", basal.start),
                    xEnd: .value("end", basal.end),
                    yStart: .value("rate-start", 0),
                    yEnd: .value("rate-end", basal.rate)
                ).foregroundStyle(Color.clear)

                LineMark(x: .value("Start Date", basal.start), y: .value("Amount", basal.rate))
                    .lineStyle(.init(lineWidth: 1)).foregroundStyle(Color.clear)

                LineMark(x: .value("End Date", basal.end), y: .value("Amount", basal.rate))
                    .lineStyle(.init(lineWidth: 1)).foregroundStyle(Color.clear)
            } else {
                RectangleMark(
                    xStart: .value("start", basal.start),
                    xEnd: .value("end", basal.end),
                    yStart: .value("rate-start", 0),
                    yEnd: .value("rate-end", basal.rate)
                ).foregroundStyle(
                    LinearGradient(
                        gradient: Gradient(
                            colors: [
                                Color.insulin.opacity(0.6),
                                Color.insulin.opacity(0.1)
                            ]
                        ),
                        startPoint: .top,
                        endPoint: .bottom
                    )
                )

                LineMark(x: .value("Start Date", basal.start), y: .value("Amount", basal.rate))
                    .lineStyle(.init(lineWidth: 1)).foregroundStyle(Color.insulin)

                LineMark(x: .value("End Date", basal.end), y: .value("Amount", basal.rate))
                    .lineStyle(.init(lineWidth: 1)).foregroundStyle(Color.insulin)
            }
        }
    }

    private func drawBasalProfile() -> some ChartContent {
        /// dashed profile line
        ForEach(basalProfiles, id: \.self) { profile in
            LineMark(
                x: .value("Start Date", profile.startDate),
                y: .value("Amount", profile.amount),
                series: .value("profile", "profile")
            ).lineStyle(.init(lineWidth: 2, dash: [2, 4])).foregroundStyle(Color.insulin)
            LineMark(
                x: .value("End Date", profile.endDate ?? endMarker),
                y: .value("Amount", profile.amount),
                series: .value("profile", "profile")
            ).lineStyle(.init(lineWidth: 2.5, dash: [2, 4])).foregroundStyle(Color.insulin)
        }
    }

    /// calculates the glucose value thats the nearest to parameter 'time'
    private func timeToNearestGlucose(time: TimeInterval) -> GlucoseStored? {
        guard !state.glucoseFromPersistence.isEmpty else {
            return nil
        }

        // sort by date
        let sortedGlucose = state.glucoseFromPersistence
            .sorted { $0.date?.timeIntervalSince1970 ?? 0 < $1.date?.timeIntervalSince1970 ?? 0 }

        var low = 0
        var high = sortedGlucose.count - 1
        var closestGlucose: GlucoseStored?

        // binary search to find next glucose
        while low <= high {
            let mid = low + (high - low) / 2
            let midTime = sortedGlucose[mid].date?.timeIntervalSince1970 ?? 0

            if midTime == time {
                return sortedGlucose[mid]
            } else if midTime < time {
                low = mid + 1
            } else {
                high = mid - 1
            }

            // update if necessary
            if closestGlucose == nil || abs(midTime - time) < abs(closestGlucose!.date?.timeIntervalSince1970 ?? 0 - time) {
                closestGlucose = sortedGlucose[mid]
            }
        }

        return closestGlucose
    }

    private func fullWidth(viewWidth: CGFloat) -> CGFloat {
        viewWidth * CGFloat(hours) / CGFloat(min(max(screenHours, 2), 24))
    }

    /// calculations for temp target bar mark
    private func calculateTTs() {
        var groupedPackages: [[TempTarget]] = []
        var currentPackage: [TempTarget] = []
        var calculatedTTs: [ChartTempTarget] = []

        for target in tempTargets {
            if target.duration > 0 {
                if !currentPackage.isEmpty {
                    groupedPackages.append(currentPackage)
                    currentPackage = []
                }
                currentPackage.append(target)
            } else {
                if let lastNonZeroTempTarget = currentPackage.last(where: { $0.duration > 0 }) {
                    if target.createdAt >= lastNonZeroTempTarget.createdAt,
                       target.createdAt <= lastNonZeroTempTarget.createdAt
                       .addingTimeInterval(TimeInterval(lastNonZeroTempTarget.duration * 60))
                    {
                        currentPackage.append(target)
                    }
                }
            }
        }

        // appends last package, if exists
        if !currentPackage.isEmpty {
            groupedPackages.append(currentPackage)
        }

        for package in groupedPackages {
            guard let firstNonZeroTarget = package.first(where: { $0.duration > 0 }) else {
                continue
            }

            var end = firstNonZeroTarget.createdAt.addingTimeInterval(TimeInterval(firstNonZeroTarget.duration * 60))

            let earliestCancelTarget = package.filter({ $0.duration == 0 }).min(by: { $0.createdAt < $1.createdAt })

            if let earliestCancelTarget = earliestCancelTarget {
                end = min(earliestCancelTarget.createdAt, end)
            }

            let now = Date()
            isTempTargetActive = firstNonZeroTarget.createdAt <= now && now <= end

            if firstNonZeroTarget.targetTop != nil {
                calculatedTTs
                    .append(ChartTempTarget(
                        amount: (firstNonZeroTarget.targetTop ?? 0) * conversionFactor,
                        start: firstNonZeroTarget.createdAt,
                        end: end
                    ))
            }
        }

        chartTempTargets = calculatedTTs
    }

    private func findRegularBasalPoints(
        timeBegin: TimeInterval,
        timeEnd: TimeInterval,
        autotuned: Bool
    ) -> [BasalProfile] {
        guard timeBegin < timeEnd else {
            return []
        }
        let beginDate = Date(timeIntervalSince1970: timeBegin)
        let calendar = Calendar.current
        let startOfDay = calendar.startOfDay(for: beginDate)

        let profile = autotuned ? autotunedBasalProfile : basalProfile

        let basalNormalized = profile.map {
            (
                time: startOfDay.addingTimeInterval($0.minutes.minutes.timeInterval).timeIntervalSince1970,
                rate: $0.rate
            )
        } + profile.map {
            (
                time: startOfDay.addingTimeInterval($0.minutes.minutes.timeInterval + 1.days.timeInterval)
                    .timeIntervalSince1970,
                rate: $0.rate
            )
        } + profile.map {
            (
                time: startOfDay.addingTimeInterval($0.minutes.minutes.timeInterval + 2.days.timeInterval)
                    .timeIntervalSince1970,
                rate: $0.rate
            )
        }

        let basalTruncatedPoints = basalNormalized.windows(ofCount: 2)
            .compactMap { window -> BasalProfile? in
                let window = Array(window)
                if window[0].time < timeBegin, window[1].time < timeBegin {
                    return nil
                }

                if window[0].time < timeBegin, window[1].time >= timeBegin {
                    let startDate = Date(timeIntervalSince1970: timeBegin)
                    let rate = window[0].rate
                    return BasalProfile(amount: Double(rate), isOverwritten: false, startDate: startDate)
                }

                if window[0].time >= timeBegin, window[0].time < timeEnd {
                    let startDate = Date(timeIntervalSince1970: window[0].time)
                    let rate = window[0].rate
                    return BasalProfile(amount: Double(rate), isOverwritten: false, startDate: startDate)
                }

                return nil
            }

        return basalTruncatedPoints
    }

    /// update start and  end marker to fix scroll update problem with x axis
    private func updateStartEndMarkers() {
        startMarker = Date(timeIntervalSince1970: TimeInterval(NSDate().timeIntervalSince1970 - 86400))
        endMarker = Date(timeIntervalSince1970: TimeInterval(NSDate().timeIntervalSince1970 + 10800))
    }

    private func calculateBasals() {
        let dayAgoTime = Date().addingTimeInterval(-1.days.timeInterval).timeIntervalSince1970
        let regularPoints = findRegularBasalPoints(
            timeBegin: dayAgoTime,
            timeEnd: endMarker.timeIntervalSince1970,
            autotuned: false
        )

        let autotunedBasalPoints = findRegularBasalPoints(
            timeBegin: dayAgoTime,
            timeEnd: endMarker.timeIntervalSince1970,
            autotuned: true
        )
        var totalBasal = regularPoints + autotunedBasalPoints
        totalBasal.sort {
            $0.startDate.timeIntervalSince1970 < $1.startDate.timeIntervalSince1970
        }
        var basals: [BasalProfile] = []
        totalBasal.indices.forEach { index in
            basals.append(BasalProfile(
                amount: totalBasal[index].amount,
                isOverwritten: totalBasal[index].isOverwritten,
                startDate: totalBasal[index].startDate,
                endDate: totalBasal.count > index + 1 ? totalBasal[index + 1].startDate : endMarker
            ))
        }
        basalProfiles = basals
    }

    // MARK: - Chart formatting

    private func yAxisChartData() {
        let glucoseMapped = state.glucoseFromPersistence.map { Decimal($0.glucose) }
        let forecastValues = state.preprocessedData.map { Decimal($0.forecastValue.value) }

        guard let minGlucose = glucoseMapped.min(), let maxGlucose = glucoseMapped.max(),
              let minForecast = forecastValues.min(), let maxForecast = forecastValues.max()
        else {
            // default values
            minValue = 45 * conversionFactor - 20 * conversionFactor
            maxValue = 270 * conversionFactor + 50 * conversionFactor
            return
        }

        let minOverall = min(minGlucose, minForecast)
        let maxOverall = max(maxGlucose, maxForecast)

        minValue = minOverall * conversionFactor - 50 * conversionFactor
        maxValue = maxOverall * conversionFactor + 80 * conversionFactor

        debug(.default, "min \(minValue)")
        debug(.default, "max \(maxValue)")
    }

    private func yAxisChartDataCobChart() {
        let cobMapped = state.enactedAndNonEnactedDeterminations.map { Decimal($0.cob) }
        guard let maxCob = cobMapped.max() else {
            // default values
            minValueCobChart = 0
            maxValueCobChart = 20
            return
        }
        maxValueCobChart = maxCob == 0 ? 20 : maxCob +
            20 // 2 is added to the max of iob and to keep the 1:10 ratio we add 20 here
    }

    private func yAxisChartDataIobChart() {
        let iobMapped = state.enactedAndNonEnactedDeterminations.compactMap { $0.iob?.decimalValue }
        guard let minIob = iobMapped.min(), let maxIob = iobMapped.max() else {
            // default values
            minValueIobChart = 0
            maxValueIobChart = 5
            return
        }
        minValueIobChart = minIob // we need to set this here because IOB can also be negative
        minValueCobChart = minIob < 0 ? minIob - 2 :
            0 // if there is negative IOB the COB-X-Axis should still align with the IOB-X-Axis; 2 is only subtracted to make the charts align
        maxValueIobChart = maxIob + 2
    }

    private func basalChartPlotStyle(_ plotContent: ChartPlotContent) -> some View {
        plotContent
            .rotationEffect(.degrees(180))
            .scaleEffect(x: -1, y: 1)
            .chartXAxis(.hidden)
    }

    private var mainChartXAxis: some AxisContent {
<<<<<<< HEAD
        AxisMarks(values: .stride(by: .hour, count: screenHours == 24 ? 4 : 2)) { _ in
=======
        AxisMarks(values: .stride(by: .hour, count: screenHours > 6 ? (screenHours > 12 ? 4 : 2) : 1)) { _ in
>>>>>>> 7fb51849
            if displayXgridLines {
                AxisGridLine(stroke: .init(lineWidth: 0.5, dash: [2, 3]))
            } else {
                AxisGridLine(stroke: .init(lineWidth: 0, dash: [2, 3]))
            }
        }
    }

    private var basalChartXAxis: some AxisContent {
<<<<<<< HEAD
        AxisMarks(values: .stride(by: .hour, count: screenHours == 24 ? 4 : 2)) { _ in
=======
        AxisMarks(values: .stride(by: .hour, count: screenHours > 6 ? (screenHours > 12 ? 4 : 2) : 1)) { _ in
>>>>>>> 7fb51849
            if displayXgridLines {
                AxisGridLine(stroke: .init(lineWidth: 0.5, dash: [2, 3]))
            } else {
                AxisGridLine(stroke: .init(lineWidth: 0, dash: [2, 3]))
            }
            AxisValueLabel(format: .dateTime.hour(.defaultDigits(amPM: .narrow)), anchor: .top)
                .font(.footnote).foregroundStyle(Color.primary)
        }
    }

    private var mainChartYAxis: some AxisContent {
        AxisMarks(position: .trailing) { value in

            if displayXgridLines {
                AxisGridLine(stroke: .init(lineWidth: 0.5, dash: [2, 3]))
            } else {
                AxisGridLine(stroke: .init(lineWidth: 0, dash: [2, 3]))
            }

            if let glucoseValue = value.as(Double.self), glucoseValue > 0 {
                /// fix offset between the two charts...
                if units == .mmolL {
                    AxisTick(length: 7, stroke: .init(lineWidth: 7)).foregroundStyle(Color.clear)
                }
                AxisValueLabel().font(.footnote).foregroundStyle(Color.primary)
            }
        }
    }

    private var cobChartYAxis: some AxisContent {
        AxisMarks(position: .trailing) { _ in
            if displayXgridLines {
                AxisGridLine(stroke: .init(lineWidth: 0.5, dash: [2, 3]))
            } else {
                AxisGridLine(stroke: .init(lineWidth: 0, dash: [2, 3]))
            }
        }
    }
}

struct LegendItem: View {
    var color: Color
    var label: String

    var body: some View {
        Group {
            Circle().fill(color).frame(width: 8, height: 8)
            Text(label)
                .font(.system(size: 10, weight: .bold))
                .foregroundColor(color)
        }
    }
}

extension Int16 {
    var minutes: TimeInterval {
        TimeInterval(self) * 60
    }
}<|MERGE_RESOLUTION|>--- conflicted
+++ resolved
@@ -1040,11 +1040,7 @@
     }
 
     private var mainChartXAxis: some AxisContent {
-<<<<<<< HEAD
-        AxisMarks(values: .stride(by: .hour, count: screenHours == 24 ? 4 : 2)) { _ in
-=======
         AxisMarks(values: .stride(by: .hour, count: screenHours > 6 ? (screenHours > 12 ? 4 : 2) : 1)) { _ in
->>>>>>> 7fb51849
             if displayXgridLines {
                 AxisGridLine(stroke: .init(lineWidth: 0.5, dash: [2, 3]))
             } else {
@@ -1054,11 +1050,7 @@
     }
 
     private var basalChartXAxis: some AxisContent {
-<<<<<<< HEAD
-        AxisMarks(values: .stride(by: .hour, count: screenHours == 24 ? 4 : 2)) { _ in
-=======
         AxisMarks(values: .stride(by: .hour, count: screenHours > 6 ? (screenHours > 12 ? 4 : 2) : 1)) { _ in
->>>>>>> 7fb51849
             if displayXgridLines {
                 AxisGridLine(stroke: .init(lineWidth: 0.5, dash: [2, 3]))
             } else {
