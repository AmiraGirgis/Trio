import Charts
import CoreData
import SwiftUI

let screenSize: CGRect = UIScreen.main.bounds
let calendar = Calendar.current

struct MainChartView: View {
    var geo: GeometryProxy
<<<<<<< HEAD
    var units: GlucoseUnits
    var hours: Int
    var tempTargets: [TempTarget]
    var highGlucose: Decimal
    var lowGlucose: Decimal
    var screenHours: Int16
    var displayXgridLines: Bool
    var displayYgridLines: Bool
    var thresholdLines: Bool

    var state: Home.StateModel
=======
    @Binding var units: GlucoseUnits
    @Binding var hours: Int
    @Binding var tempTargets: [TempTarget]
    @Binding var highGlucose: Decimal
    @Binding var lowGlucose: Decimal
    @Binding var currentGlucoseTarget: Decimal
    @Binding var screenHours: Int16
    @Binding var glucoseColorScheme: GlucoseColorScheme
    @Binding var displayXgridLines: Bool
    @Binding var displayYgridLines: Bool
    @Binding var thresholdLines: Bool

    @StateObject var state: Home.StateModel
>>>>>>> d733543c

    @State var basalProfiles: [BasalProfile] = []
    @State var preparedTempBasals: [(start: Date, end: Date, rate: Double)] = []
    @State var chartTempTargets: [ChartTempTarget] = []
    @State var startMarker =
        Date(timeIntervalSinceNow: TimeInterval(hours: -24))
    @State var endMarker = Date(timeIntervalSinceNow: TimeInterval(hours: 3))

    @State var selection: Date? = nil

    @State var mainChartHasInitialized = false

    let now = Date.now

    private let context = CoreDataStack.shared.persistentContainer.viewContext

    @Environment(\.colorScheme) var colorScheme
    @Environment(\.calendar) var calendar

    var upperLimit: Decimal {
        units == .mgdL ? 400 : 22.2
    }

    private var selectedGlucose: GlucoseStored? {
        if let selection = selection {
            let lowerBound = selection.addingTimeInterval(-150)
            let upperBound = selection.addingTimeInterval(150)
            return state.glucoseFromPersistence.first { $0.date ?? now >= lowerBound && $0.date ?? now <= upperBound }
        } else {
            return nil
        }
    }

    var selectedCOBValue: OrefDetermination? {
        if let selection = selection {
            let lowerBound = selection.addingTimeInterval(-120)
            let upperBound = selection.addingTimeInterval(120)
            return state.enactedAndNonEnactedDeterminations.first {
                $0.deliverAt ?? now >= lowerBound && $0.deliverAt ?? now <= upperBound
            }
        } else {
            return nil
        }
    }

    var selectedIOBValue: OrefDetermination? {
        if let selection = selection {
            let lowerBound = selection.addingTimeInterval(-120)
            let upperBound = selection.addingTimeInterval(120)
            return state.enactedAndNonEnactedDeterminations.first {
                $0.deliverAt ?? now >= lowerBound && $0.deliverAt ?? now <= upperBound
            }
        } else {
            return nil
        }
    }

    var body: some View {
        VStack {
            ZStack {
                VStack(spacing: 5) {
                    dummyBasalChart
                    staticYAxisChart
                    Spacer()
                    dummyCobChart
                }

                ScrollViewReader { scroller in
                    ScrollView(.horizontal, showsIndicators: false) {
                        VStack(spacing: 5) {
                            basalChart
                            mainChart
                            Spacer()
                            ZStack {
                                cobChart
                                iobChart
                            }

                        }.onChange(of: screenHours) { _ in
                            scroller.scrollTo("MainChart", anchor: .trailing)
                        }
                        .onChange(of: state.glucoseFromPersistence.last?.glucose) { _ in
                            scroller.scrollTo("MainChart", anchor: .trailing)
                            updateStartEndMarkers()
                        }
                        .onChange(of: state.enactedAndNonEnactedDeterminations.first?.deliverAt) { _ in
                            scroller.scrollTo("MainChart", anchor: .trailing)
                        }
                        .onChange(of: units) { _ in
                            // TODO: - Refactor this to only update the Y Axis Scale
                            state.setupGlucoseArray()
                        }
                        .onAppear {
                            if !mainChartHasInitialized {
                                scroller.scrollTo("MainChart", anchor: .trailing)
                                updateStartEndMarkers()
                                calculateTempBasalsInBackground()
                                mainChartHasInitialized = true
                            }
                        }
                    }
                }
            }
        }
    }
}

// MARK: - Main Chart with selection Popover

extension MainChartView {
    private var mainChart: some View {
        VStack {
            Chart {
                drawStartRuleMark()
                drawEndRuleMark()
                drawCurrentTimeMarker()
                drawTempTargets()

                GlucoseChartView(
                    glucoseData: state.glucoseFromPersistence,
                    units: state.units,
                    highGlucose: state.highGlucose,
                    lowGlucose: state.lowGlucose,
                    currentGlucoseTarget: state.currentGlucoseTarget,
                    isSmoothingEnabled: state.isSmoothingEnabled,
                    glucoseColorScheme: state.glucoseColorScheme
                )

                InsulinView(
                    glucoseData: state.glucoseFromPersistence,
                    insulinData: state.insulinFromPersistence,
                    units: state.units
                )

                CarbView(
                    glucoseData: state.glucoseFromPersistence,
                    units: state.units,
                    carbData: state.carbsFromPersistence,
                    fpuData: state.fpusFromPersistence,
                    minValue: state.minYAxisValue
                )

                OverrideView(
                    overrides: state.overrides,
                    overrideRunStored: state.overrideRunStored,
                    units: state.units,
                    viewContext: context
                )

                ForecastView(
                    preprocessedData: state.preprocessedData,
                    minForecast: state.minForecast,
                    maxForecast: state.maxForecast,
                    units: state.units,
                    maxValue: state.maxYAxisValue,
                    forecastDisplayType: state.forecastDisplayType
                )

                /// show glucose value when hovering over it
                if #available(iOS 17, *) {
                    if let selectedGlucose {
                        RuleMark(x: .value("Selection", selectedGlucose.date ?? now, unit: .minute))
                            .foregroundStyle(Color.tabBar)
                            .offset(yStart: 70)
                            .lineStyle(.init(lineWidth: 2))
                            .annotation(
                                position: .top,
                                alignment: .center,
                                overflowResolution: .init(x: .fit(to: .chart), y: .fit(to: .chart))
                            ) {
                                selectionPopover
                            }

                        PointMark(
                            x: .value("Time", selectedGlucose.date ?? now, unit: .minute),
                            y: .value("Value", selectedGlucose.glucose)
                        )
                        .zIndex(-1)
                        .symbolSize(CGSize(width: 15, height: 15))
                        .foregroundStyle(
                            Decimal(selectedGlucose.glucose) > highGlucose ? Color.orange
                                .opacity(0.8) :
                                (
                                    Decimal(selectedGlucose.glucose) < lowGlucose ? Color.red.opacity(0.8) : Color.green
                                        .opacity(0.8)
                                )
                        )

                        PointMark(
                            x: .value("Time", selectedGlucose.date ?? now, unit: .minute),
                            y: .value("Value", selectedGlucose.glucose)
                        )
                        .zIndex(-1)
                        .symbolSize(CGSize(width: 6, height: 6))
                        .foregroundStyle(Color.primary)
                    }
                }
            }
            .id("MainChart")
            .onChange(of: state.insulinFromPersistence) { _ in
                state.roundedTotalBolus = state.calculateTINS()
            }
            .onChange(of: tempTargets) { _ in
                Task {
                    await calculateTempTargets()
                }
            }
            .frame(minHeight: geo.size.height * 0.28)
            .frame(width: fullWidth(viewWidth: screenSize.width))
            .chartXScale(domain: startMarker ... endMarker)
            .chartXAxis { mainChartXAxis }
            .chartYAxis { mainChartYAxis }
            .chartYAxis(.hidden)
            .backport.chartXSelection(value: $selection)
            .chartYScale(
                domain: units == .mgdL ? state.minYAxisValue ... state.maxYAxisValue : state.minYAxisValue
                    .asMmolL ... state.maxYAxisValue.asMmolL
            )
            .backport.chartForegroundStyleScale(state: state)
        }
    }

    @ViewBuilder var selectionPopover: some View {
        if let sgv = selectedGlucose?.glucose {
            let glucoseToShow = units == .mgdL ? Decimal(sgv) : Decimal(sgv).asMmolL
            VStack(alignment: .leading) {
                HStack {
                    Image(systemName: "clock")
                    Text(selectedGlucose?.date?.formatted(.dateTime.hour().minute(.twoDigits)) ?? "")
                        .font(.body).bold()
                }.font(.body).padding(.bottom, 5)

                let glucoseColor = FreeAPS.getDynamicGlucoseColor(
                    glucoseValue: glucoseToShow,
                    highGlucoseColorValue: highGlucose,
                    lowGlucoseColorValue: lowGlucose,
                    targetGlucose: currentGlucoseTarget,
                    glucoseColorScheme: glucoseColorScheme,
                    offset: units == .mgdL ? 20 : 20.asMmolL
                )
                HStack {
                    Text(units == .mgdL ? glucoseToShow.description : Decimal(sgv).formattedAsMmolL)
                        .bold()
                        + Text(" \(units.rawValue)")
                }.foregroundStyle(
                    Color(glucoseColor)
                ).font(.body)

                if let selectedIOBValue, let iob = selectedIOBValue.iob {
                    HStack {
                        Image(systemName: "syringe.fill").frame(width: 15)
                        Text(MainChartHelper.bolusFormatter.string(from: iob) ?? "")
                            .bold()
                            + Text(NSLocalizedString(" U", comment: "Insulin unit"))
                    }.foregroundStyle(Color.insulin).font(.body)
                }

                if let selectedCOBValue {
                    HStack {
                        Image(systemName: "fork.knife").frame(width: 15)
                        Text(MainChartHelper.carbsFormatter.string(from: selectedCOBValue.cob as NSNumber) ?? "")
                            .bold()
                            + Text(NSLocalizedString(" g", comment: "gram of carbs"))
                    }.foregroundStyle(Color.orange).font(.body)
                }
            }
            .padding()
            .background {
                RoundedRectangle(cornerRadius: 4)
                    .fill(Color.chart.opacity(0.85))
                    .shadow(color: Color.secondary, radius: 2)
                    .overlay(
                        RoundedRectangle(cornerRadius: 4)
                            .stroke(Color.secondary, lineWidth: 2)
                    )
            }
        }
    }
}

// MARK: - Rule Marks and Charts configurations

extension MainChartView {
    func drawCurrentTimeMarker() -> some ChartContent {
        RuleMark(
            x: .value(
                "",
                Date(timeIntervalSince1970: TimeInterval(NSDate().timeIntervalSince1970)),
                unit: .second
            )
        ).lineStyle(.init(lineWidth: 2, dash: [3])).foregroundStyle(Color(.systemGray2))
    }

    func drawStartRuleMark() -> some ChartContent {
        RuleMark(
            x: .value(
                "",
                startMarker,
                unit: .second
            )
        ).foregroundStyle(Color.clear)
    }

    func drawEndRuleMark() -> some ChartContent {
        RuleMark(
            x: .value(
                "",
                endMarker,
                unit: .second
            )
        ).foregroundStyle(Color.clear)
    }

    func basalChartPlotStyle(_ plotContent: ChartPlotContent) -> some View {
        plotContent
            .rotationEffect(.degrees(180))
            .scaleEffect(x: -1, y: 1)
    }

    var mainChartXAxis: some AxisContent {
        AxisMarks(values: .stride(by: .hour, count: screenHours > 6 ? (screenHours > 12 ? 4 : 2) : 1)) { _ in
            if displayXgridLines {
                AxisGridLine(stroke: .init(lineWidth: 0.5, dash: [2, 3]))
            } else {
                AxisGridLine(stroke: .init(lineWidth: 0, dash: [2, 3]))
            }
        }
    }

    var basalChartXAxis: some AxisContent {
        AxisMarks(values: .stride(by: .hour, count: screenHours > 6 ? (screenHours > 12 ? 4 : 2) : 1)) { _ in
            if displayXgridLines {
                AxisGridLine(stroke: .init(lineWidth: 0.5, dash: [2, 3]))
            } else {
                AxisGridLine(stroke: .init(lineWidth: 0, dash: [2, 3]))
            }
            AxisValueLabel(format: .dateTime.hour(.defaultDigits(amPM: .narrow)), anchor: .top)
                .font(.footnote).foregroundStyle(Color.primary)
        }
    }

    var mainChartYAxis: some AxisContent {
        AxisMarks(position: .trailing) { value in

            if displayYgridLines {
                AxisGridLine(stroke: .init(lineWidth: 0.5, dash: [2, 3]))
            } else {
                AxisGridLine(stroke: .init(lineWidth: 0, dash: [2, 3]))
            }

            if let glucoseValue = value.as(Double.self), glucoseValue > 0 {
                /// fix offset between the two charts...
                if units == .mmolL {
                    AxisTick(length: 7, stroke: .init(lineWidth: 7)).foregroundStyle(Color.clear)
                }
                AxisValueLabel().font(.footnote).foregroundStyle(Color.primary)
            }
        }
    }

    var cobChartYAxis: some AxisContent {
        AxisMarks(position: .trailing) { _ in
            if displayYgridLines {
                AxisGridLine(stroke: .init(lineWidth: 0.5, dash: [2, 3]))
            } else {
                AxisGridLine(stroke: .init(lineWidth: 0, dash: [2, 3]))
            }
        }
    }
}

// MARK: - Calculations and formatting

extension MainChartView {
    func fullWidth(viewWidth: CGFloat) -> CGFloat {
        viewWidth * CGFloat(hours) / CGFloat(min(max(screenHours, 2), 24))
    }

    // Update start and  end marker to fix scroll update problem with x axis
    func updateStartEndMarkers() {
        startMarker = Date(timeIntervalSince1970: TimeInterval(NSDate().timeIntervalSince1970 - 86400))

        let threeHourSinceNow = Date(timeIntervalSinceNow: TimeInterval(hours: 3))

        // min is 1.5h -> (1.5*1h = 1.5*(5*12*60))
        let dynamicFutureDateForCone = Date(timeIntervalSinceNow: TimeInterval(
            Int(1.5) * 5 * state
                .minCount * 60
        ))

        endMarker = state
            .forecastDisplayType == .lines ? threeHourSinceNow : dynamicFutureDateForCone <= threeHourSinceNow ?
            dynamicFutureDateForCone.addingTimeInterval(TimeInterval(minutes: 30)) : threeHourSinceNow
    }
}

extension Int16 {
    var minutes: TimeInterval {
        TimeInterval(self) * 60
    }
}<|MERGE_RESOLUTION|>--- conflicted
+++ resolved
@@ -7,33 +7,18 @@
 
 struct MainChartView: View {
     var geo: GeometryProxy
-<<<<<<< HEAD
     var units: GlucoseUnits
     var hours: Int
     var tempTargets: [TempTarget]
     var highGlucose: Decimal
     var lowGlucose: Decimal
+    var currentGlucoseTarget: Decimal
+    var glucoseColorScheme: GlucoseColorScheme
     var screenHours: Int16
     var displayXgridLines: Bool
     var displayYgridLines: Bool
     var thresholdLines: Bool
-
     var state: Home.StateModel
-=======
-    @Binding var units: GlucoseUnits
-    @Binding var hours: Int
-    @Binding var tempTargets: [TempTarget]
-    @Binding var highGlucose: Decimal
-    @Binding var lowGlucose: Decimal
-    @Binding var currentGlucoseTarget: Decimal
-    @Binding var screenHours: Int16
-    @Binding var glucoseColorScheme: GlucoseColorScheme
-    @Binding var displayXgridLines: Bool
-    @Binding var displayYgridLines: Bool
-    @Binding var thresholdLines: Bool
-
-    @StateObject var state: Home.StateModel
->>>>>>> d733543c
 
     @State var basalProfiles: [BasalProfile] = []
     @State var preparedTempBasals: [(start: Date, end: Date, rate: Double)] = []
