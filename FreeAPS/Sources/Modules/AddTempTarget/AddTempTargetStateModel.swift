--- conflicted
+++ resolved
@@ -38,7 +38,6 @@
 
             if viewPercantage {
                 lowTarget = computeTarget()
-<<<<<<< HEAD
                 coredataContext.performAndWait {
                     let saveToCoreData = TempTargets(context: self.coredataContext)
                     saveToCoreData.id = UUID().uuidString
@@ -57,9 +56,6 @@
                     saveToCoreData.date = Date()
                     try? coredataContext.save()
                 }
-=======
-                saveSettings = true
->>>>>>> 257202cf
             }
             var highTarget = lowTarget
 
@@ -93,10 +89,8 @@
 
                 let setHBT = TempTargetsSlider(context: self.coredataContext)
                 setHBT.enabled = false
-<<<<<<< HEAD
                 setHBT.date = Date()
-=======
->>>>>>> 257202cf
+
                 try? self.coredataContext.save()
             }
         }
@@ -140,10 +134,6 @@
                     saveToCoreData.isPreset = true
                     saveToCoreData.enabled = true
                     saveToCoreData.hbt = hbt
-<<<<<<< HEAD
-=======
-                    saveToCoreData.enabled = true
->>>>>>> 257202cf
                     saveToCoreData.date = Date()
                     saveToCoreData.duration = duration as NSDecimalNumber
                     try? self.coredataContext.save()
