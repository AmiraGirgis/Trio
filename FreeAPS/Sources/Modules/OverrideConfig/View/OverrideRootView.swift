--- conflicted
+++ resolved
@@ -19,11 +19,7 @@
         @State private var selectedTempTarget: TempTargetStored?
 
         // temp targets
-<<<<<<< HEAD
-        @State private var isConfirmDeleteShown = false
-=======
         @State private var isConfirmDeletePresented = false
->>>>>>> 1024d8f5
         @State private var isPromptPresented = false
         @State private var isRemoveAlertPresented = false
         @State private var removeAlert: Alert?
@@ -253,11 +249,7 @@
                         .swipeActions(edge: .trailing, allowsFullSwipe: true) {
                             Button(role: .none) {
                                 selectedOverride = preset
-<<<<<<< HEAD
-                                isConfirmDeleteShown = true
-=======
                                 isConfirmDeletePresented = true
->>>>>>> 1024d8f5
                             } label: {
                                 Label("Delete", systemImage: "trash")
                                     .tint(.red)
@@ -275,11 +267,7 @@
                 .onMove(perform: state.reorderOverride)
                 .confirmationDialog(
                     "Delete the Override Preset \"\(selectedOverride?.name ?? "")\"?",
-<<<<<<< HEAD
-                    isPresented: $isConfirmDeleteShown,
-=======
                     isPresented: $isConfirmDeletePresented,
->>>>>>> 1024d8f5
                     titleVisibility: .visible
                 ) {
                     if let itemToDelete = selectedOverride {
@@ -399,31 +387,12 @@
             }
         }
 
-<<<<<<< HEAD
         private var currentActiveAdjustment: some View {
             switch state.selectedTab {
             case .overrides:
                 Section {
                     HStack {
                         Text("\(state.activeOverrideName) is running")
-=======
-        private var cancelOverrideButton: some View {
-            Button(action: {
-                Task {
-                    // Save cancelled Override in OverrideRunStored Entity
-                    // Cancel ALL active Override
-                    await state.disableAllActiveOverrides(createOverrideRunEntry: true)
-                }
-            }, label: {
-                Text("Stop Override")
-
-            })
-                .frame(maxWidth: .infinity, alignment: .center)
-                .disabled(!state.isEnabled)
-                .listRowBackground(!state.isEnabled ? Color(.systemGray4) : Color(.systemRed))
-                .tint(.white)
-        }
->>>>>>> 1024d8f5
 
                         Spacer()
                         Image(systemName: "square.and.pencil")
@@ -443,47 +412,9 @@
                             state.showOverrideEditSheet = true
                         }
                     }
-<<<<<<< HEAD
                 }
                 .listRowBackground(Color.blue.opacity(0.2))
             case .tempTargets:
-=======
-                }.listRowBackground(Color.chart)
-            } else {
-                Section(header: Text("Custom")) {
-                    HStack {
-                        Text("Target")
-                        Spacer()
-                        TextFieldWithToolBar(text: $state.low, placeholder: "0", numberFormatter: glucoseFormatter)
-                        Text(state.units.rawValue).foregroundColor(.secondary)
-                    }
-                    HStack {
-                        Text("Duration")
-                        Spacer()
-                        TextFieldWithToolBar(text: $state.durationTT, placeholder: "0", numberFormatter: formatter)
-                        Text("minutes").foregroundColor(.secondary)
-                    }
-                    DatePicker("Date", selection: $state.date)
-                    HStack {
-                        Button { state.enact() }
-                        label: { Text("Enact") }
-                            .disabled(state.durationTT == 0)
-                            .buttonStyle(BorderlessButtonStyle())
-                            .font(.callout)
-                            .controlSize(.mini)
-
-                        Button { state.save() }
-                        label: { Text("Save as preset") }
-                            .disabled(state.durationTT == 0)
-                            .tint(.orange)
-                            .frame(maxWidth: .infinity, alignment: .trailing)
-                            .buttonStyle(BorderlessButtonStyle())
-                            .controlSize(.mini)
-                    }
-                }.listRowBackground(Color.chart)
-            }
-            if state.viewPercantage {
->>>>>>> 1024d8f5
                 Section {
                     HStack {
                         Text("\(state.activeTempTargetName) is running")
@@ -623,10 +554,6 @@
         }
 
         @ViewBuilder private func overridesView(for preset: OverrideStored) -> some View {
-<<<<<<< HEAD
-            let target = (state.units == .mgdL ? preset.target : preset.target?.decimalValue.asMmolL as NSDecimalNumber?) ?? 0
-=======
->>>>>>> 1024d8f5
             let duration = (preset.duration ?? 0) as Decimal
             let name = preset.name ?? ""
             let percentage = preset.percentage
@@ -636,14 +563,10 @@
                 ? " \(formatTimeRange(start: preset.start?.stringValue, end: preset.end?.stringValue))"
                 : ""
             let smbString = (preset.smbIsOff || preset.smbIsScheduledOff) ? "SMBs Off\(scheduledSMBstring)" : ""
-<<<<<<< HEAD
-            let targetString = target != 0 ? "\(target.description) \(state.units.rawValue)" : ""
-=======
             let targetValue = (preset.target == 0 || preset.target == nil) ? "" :
                 (state.units == .mgdL ? preset.target?.description ?? "" : preset.target?.decimalValue.formattedAsMmolL)
 
             let targetString = (targetValue?.isEmpty ?? true) ? "" : "\(targetValue!) \(state.units.rawValue)"
->>>>>>> 1024d8f5
             let maxMinutesSMB = (preset.smbMinutes as Decimal?) != nil ? (preset.smbMinutes ?? 0) as Decimal : 0
             let maxMinutesUAM = (preset.uamMinutes as Decimal?) != nil ? (preset.uamMinutes ?? 0) as Decimal : 0
             let maxSmbMinsString = (
