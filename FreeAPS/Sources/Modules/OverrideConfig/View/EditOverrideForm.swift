import Foundation
import SwiftUI

struct EditOverrideForm: View {
    var override: OverrideStored
    @Environment(\.presentationMode) var presentationMode
    @Environment(\.colorScheme) var colorScheme
    @Bindable var state: OverrideConfig.StateModel

    @State private var name: String
    @State private var percentage: Double
    @State private var indefinite: Bool
    @State private var duration: Decimal
    @State private var target: Decimal?
    @State private var advancedSettings: Bool
    @State private var smbIsOff: Bool
    @State private var smbIsScheduledOff: Bool
    @State private var start: Decimal?
    @State private var end: Decimal?
    @State private var isfAndCr: Bool
    @State private var isf: Bool
    @State private var cr: Bool
    @State private var smbMinutes: Decimal?
    @State private var uamMinutes: Decimal?
    @State private var selectedIsfCrOption: IsfAndOrCrOptions
    @State private var selectedDisableSmbOption: DisableSmbOptions
    @State private var hasChanges = false
    @State private var isEditing = false
    @State private var target_override = false
    @State private var percentageStep: Int = 1
    @State private var displayPickerPercentage: Bool = false
    @State private var displayPickerDuration: Bool = false
    @State private var targetStep: Decimal = 1
    @State private var displayPickerTarget: Bool = false
    @State private var displayPickerDisableSmbSchedule: Bool = false
    @State private var displayPickerSmbMinutes: Bool = false

    init(overrideToEdit: OverrideStored, state: OverrideConfig.StateModel) {
        override = overrideToEdit
        _state = Bindable(wrappedValue: state)
        _name = State(initialValue: overrideToEdit.name ?? "")
        _percentage = State(initialValue: overrideToEdit.percentage)
        _indefinite = State(initialValue: overrideToEdit.indefinite)
        _duration = State(initialValue: overrideToEdit.duration?.decimalValue ?? 0)
        _target = State(initialValue: overrideToEdit.target?.decimalValue)
        _target_override = State(initialValue: overrideToEdit.target != nil && overrideToEdit.target?.decimalValue != 0)
        _advancedSettings = State(initialValue: overrideToEdit.advancedSettings)
        _smbIsOff = State(initialValue: overrideToEdit.smbIsOff)
        _smbIsScheduledOff = State(initialValue: overrideToEdit.smbIsScheduledOff)
        _start = State(initialValue: overrideToEdit.start?.decimalValue)
        _end = State(initialValue: overrideToEdit.end?.decimalValue)
        _isfAndCr = State(initialValue: overrideToEdit.isfAndCr)
        _isf = State(initialValue: overrideToEdit.isf)
        _cr = State(initialValue: overrideToEdit.cr)
        _selectedIsfCrOption = State(
            initialValue: overrideToEdit.isfAndCr ? .isfAndCr
                : (overrideToEdit.isf ? .isf : (overrideToEdit.cr ? .cr : .nothing))
        )
        _selectedDisableSmbOption = State(
            initialValue: overrideToEdit.smbIsScheduledOff ? .disableOnSchedule
                : (overrideToEdit.smbIsOff ? .disable : .dontDisable)
        )
        _smbMinutes = State(initialValue: overrideToEdit.smbMinutes?.decimalValue)
        _uamMinutes = State(initialValue: overrideToEdit.uamMinutes?.decimalValue)
    }

    var color: LinearGradient {
        colorScheme == .dark ? LinearGradient(
            gradient: Gradient(colors: [
                Color.bgDarkBlue,
                Color.bgDarkerDarkBlue
            ]),
            startPoint: .top,
            endPoint: .bottom
        ) :
            LinearGradient(
                gradient: Gradient(colors: [Color.gray.opacity(0.1)]),
                startPoint: .top,
                endPoint: .bottom
            )
    }

    private var percentageSelection: Binding<Double> {
        Binding<Double>(
            get: {
                let value = floor(percentage / Double(percentageStep)) * Double(percentageStep)
                return max(10, min(value, 200))
            },
            set: {
                percentage = $0
                hasChanges = true
            }
        )
    }

    var body: some View {
        NavigationView {
            List {
                editOverride()
                saveButton
            }
            .listSectionSpacing(10)
            .padding(.top, 30)
            .ignoresSafeArea(edges: .top)
            .scrollContentBackground(.hidden).background(color)
            .navigationTitle("Edit Override")
            .navigationBarTitleDisplayMode(.inline)
            .toolbar {
                ToolbarItem(placement: .topBarLeading) {
                    Button(action: {
                        presentationMode.wrappedValue.dismiss()
                    }, label: {
                        Text("Cancel")
                    })
                }
                ToolbarItem(placement: .topBarTrailing) {
                    Button(
                        action: {
                            state.isHelpSheetPresented.toggle()
                        },
                        label: {
                            Image(systemName: "questionmark.circle")
                        }
                    )
                }
            }
            .onDisappear {
                if !hasChanges {
                    // Reset UI changes
                    resetValues()
                }
            }
            .sheet(isPresented: $state.isHelpSheetPresented) {
                NavigationStack {
                    List {
                        Text("Lorem Ipsum Dolor Sit Amet")
                    }
                    .padding(.trailing, 10)
                    .navigationBarTitle("Help", displayMode: .inline)

                    Button { state.isHelpSheetPresented.toggle() }
                    label: { Text("Got it!").frame(maxWidth: .infinity, alignment: .center) }
                        .buttonStyle(.bordered)
                        .padding(.top)
                }
                .padding()
                .presentationDetents(
                    [.fraction(0.9), .large],
                    selection: $state.helpSheetDetent
                )
            }
        }
    }

    @ViewBuilder private func editOverride() -> some View {
        Group {
            if override.name != nil {
                Section {
                    HStack {
                        Text("Name")
                        Spacer()
                        TextField("Name", text: $name)
                            .onChange(of: name) { hasChanges = true }
                            .multilineTextAlignment(.trailing)
                    }
                }
                .listRowBackground(Color.chart)
            }

            Section {
                Toggle(isOn: $indefinite) { Text("Enable Indefinitely") }
                    .onChange(of: indefinite) { hasChanges = true }

                if !indefinite {
                    HStack {
                        Text("Duration")
                        Spacer()
                        Text(formatHrMin(Int(truncating: duration as NSNumber)))
                            .foregroundColor(!displayPickerDuration ? .primary : .accentColor)
                    }
                    .onTapGesture {
                        displayPickerDuration = toggleScrollWheel(displayPickerDuration)
                    }

                    if displayPickerDuration {
                        HStack {
                            Picker(
                                selection: Binding(
                                    get: {
                                        Int(truncating: duration as NSNumber) / 60
                                    },
                                    set: {
                                        let minutes = Int(truncating: duration as NSNumber) % 60
                                        let totalMinutes = $0 * 60 + minutes
                                        duration = Decimal(totalMinutes)
                                        hasChanges = true
                                    }
                                ),
                                label: Text("")
                            ) {
                                ForEach(0 ..< 24) { hour in
                                    Text("\(hour) hr").tag(hour)
                                }
                            }
                            .pickerStyle(WheelPickerStyle())
                            .frame(maxWidth: .infinity)

                            Picker(
                                selection: Binding(
                                    get: {
                                        Int(truncating: duration as NSNumber) %
                                            60 // Convert Decimal to Int for modulus operation
                                    },
                                    set: {
                                        duration = Decimal((Int(truncating: duration as NSNumber) / 60) * 60 + $0)
                                        hasChanges = true
                                    }
                                ),
                                label: Text("")
                            ) {
                                ForEach(Array(stride(from: 0, through: 55, by: 5)), id: \.self) { minute in
                                    Text("\(minute) min").tag(minute)
                                }
                            }
                            .pickerStyle(WheelPickerStyle())
                            .frame(maxWidth: .infinity)
                        }
                        .listRowSeparator(.hidden, edges: .top)
                    }
                }
            }
            .listRowBackground(Color.chart)

            // Percentage Picker
            Section(footer: percentageDescription(percentage)) {
                HStack {
                    Text("Change Basal Rate by")
                    Spacer()
                    Text("\(percentage.formatted(.number)) %")
                        .foregroundColor(!displayPickerPercentage ? .primary : .accentColor)
                }
                .onTapGesture {
                    displayPickerPercentage = toggleScrollWheel(displayPickerPercentage)
                }

                if displayPickerPercentage {
                    HStack {
                        // Radio buttons and text on the left side
                        VStack(alignment: .leading) {
                            // Radio buttons for step iteration
                            ForEach([1, 5], id: \.self) { step in
                                RadioButton(isSelected: percentageStep == step, label: "\(step) %") {
                                    percentageStep = step
                                    percentage = OverrideConfig.StateModel.roundOverridePercentageToStep(percentage, step)
                                }
                                .padding(.top, 10)
                            }
                        }
                        .frame(maxWidth: .infinity)

                        Spacer()

                        // Picker on the right side
                        Picker(
                            selection: percentageSelection,
                            label: Text("")
                        ) {
                            ForEach(
                                Array(stride(from: 40.0, through: 150.0, by: Double(percentageStep))),
                                id: \.self
                            ) { percent in
                                Text("\(Int(percent)) %").tag(percent)
                            }
                        }
                        .pickerStyle(WheelPickerStyle())
                        .frame(maxWidth: .infinity)
                    }
                    .listRowSeparator(.hidden, edges: .top)
                }

                // Picker for ISF/CR settings
                Picker("Also Change", selection: $selectedIsfCrOption) {
                    ForEach(IsfAndOrCrOptions.allCases, id: \.self) { option in
                        Text(option.rawValue).tag(option)
                    }
                }
                .pickerStyle(MenuPickerStyle())
                .onChange(of: selectedIsfCrOption) { _, newValue in
                    switch newValue {
                    case .isfAndCr:
                        isfAndCr = true
                        isf = false
                        cr = false
                    case .isf:
                        isfAndCr = false
                        isf = true
                        cr = false
                    case .cr:
                        isfAndCr = false
                        isf = false
                        cr = true
                    case .nothing:
                        isfAndCr = false
                        isf = false
                        cr = false
                    }
                    hasChanges = true
                }
            }
            .listRowBackground(Color.chart)

            Section {
                Toggle(isOn: $target_override) {
                    Text("Override Target")
                }
                .onChange(of: target_override) {
                    hasChanges = true
                }
                // Target Glucose Picker
                if target_override {
                    let settingsProvider = PickerSettingsProvider.shared
                    let glucoseSetting = PickerSetting(value: 0, step: targetStep, min: 72, max: 270, type: .glucose)

                    TargetPicker(
                        label: "Target Glucose",
                        selection: Binding(
                            get: { target ?? 100 },
                            set: { target = $0 }
                        ),
                        options: settingsProvider.generatePickerValues(
                            from: glucoseSetting,
                            units: state.units,
                            roundMinToStep: true
                        ),
                        units: state.units,
                        hasChanges: $hasChanges,
                        targetStep: $targetStep,
                        displayPickerTarget: $displayPickerTarget,
                        toggleScrollWheel: toggleScrollWheel
                    )
                    .onAppear {
                        if target == 0 || target == nil {
                            target = 100
                        }
                    }
                }
            }
            .listRowBackground(Color.chart)

            Section {
                // Picker for Disable SMB settings
                Picker("Disable SMBs", selection: $selectedDisableSmbOption) {
                    ForEach(DisableSmbOptions.allCases, id: \.self) { option in
                        Text(option.rawValue).tag(option)
                    }
                }
                .pickerStyle(MenuPickerStyle())
                .onChange(of: selectedDisableSmbOption) { _, newValue in
                    switch newValue {
                    case .dontDisable:
                        smbIsOff = false
                        smbIsScheduledOff = false
                    case .disable:
                        smbIsOff = true
                        smbIsScheduledOff = false
                    case .disableOnSchedule:
                        smbIsOff = false
                        smbIsScheduledOff = true
                    }
                    hasChanges = true
                }

                if smbIsScheduledOff {
                    // First Hour SMBs Are Disabled
                    HStack {
                        Text("From")
                        Spacer()
                        Text(
                            is24HourFormat() ? format24Hour(Int(truncating: start! as NSNumber)) + ":00" :
                                convertTo12HourFormat(Int(truncating: start! as NSNumber))
                        )
                        .foregroundColor(!displayPickerDisableSmbSchedule ? .primary : .accentColor)

                        Spacer()

                        Divider().frame(width: 1, height: 20)

                        Spacer()

                        Text("To")
                        Spacer()
                        Text(
                            is24HourFormat() ? format24Hour(Int(truncating: end! as NSNumber)) + ":00" :
                                convertTo12HourFormat(Int(truncating: end! as NSNumber))
                        )
                        .foregroundColor(!displayPickerDisableSmbSchedule ? .primary : .accentColor)
                    }
                    .onTapGesture {
                        displayPickerDisableSmbSchedule = toggleScrollWheel(displayPickerDisableSmbSchedule)
                    }

                    if displayPickerDisableSmbSchedule {
                        HStack {
                            Picker(selection: Binding(
                                get: { Int(truncating: start! as NSNumber) },
                                set: {
                                    start = Decimal($0)
                                    hasChanges = true
                                }
                            ), label: Text("")) {
                                if is24HourFormat() {
                                    ForEach(0 ..< 24, id: \.self) { hour in
                                        Text(format24Hour(hour) + ":00").tag(hour)
                                    }
                                } else {
                                    ForEach(0 ..< 24, id: \.self) { hour in
                                        Text(convertTo12HourFormat(hour)).tag(hour)
                                    }
                                }
                            }
                            .pickerStyle(WheelPickerStyle())
                            .frame(maxWidth: .infinity)

                            Picker(selection: Binding(
                                get: { Int(truncating: end! as NSNumber) },
                                set: {
                                    end = Decimal($0)
                                    hasChanges = true
                                }
                            ), label: Text("")) {
                                if is24HourFormat() {
                                    ForEach(0 ..< 24, id: \.self) { hour in
                                        Text(format24Hour(hour) + ":00").tag(hour)
                                    }
                                } else {
                                    ForEach(0 ..< 24, id: \.self) { hour in
                                        Text(convertTo12HourFormat(hour)).tag(hour)
                                    }
                                }
                            }
                            .pickerStyle(WheelPickerStyle())
                            .frame(maxWidth: .infinity)
                        }
                        .listRowSeparator(.hidden, edges: .top)
                    }
                }
            }
            .listRowBackground(Color.chart)

            if !smbIsOff {
                Section {
                    Toggle(isOn: $advancedSettings) {
                        Text("Change Max SMB Minutes")
                    }
                    .onChange(of: advancedSettings) { hasChanges = true }

                    if advancedSettings {
                        // SMB Minutes Picker
                        HStack {
                            Text("SMB")
                            Spacer()
                            Text("\(smbMinutes?.formatted(.number) ?? "\(state.defaultSmbMinutes)") min")
                                .foregroundColor(!displayPickerSmbMinutes ? .primary : .accentColor)

                            Spacer()

                            Divider().frame(width: 1, height: 20)

                            Spacer()

                            Text("UAM")
                            Spacer()
                            Text("\(uamMinutes?.formatted(.number) ?? "\(state.defaultUamMinutes)") min")
                                .foregroundColor(!displayPickerSmbMinutes ? .primary : .accentColor)
                        }
                        .onTapGesture {
                            displayPickerSmbMinutes = toggleScrollWheel(displayPickerSmbMinutes)
                        }

                        if displayPickerSmbMinutes {
                            HStack {
                                Picker(
                                    selection: Binding(
                                        get: { smbMinutes ?? state.defaultSmbMinutes },
                                        set: {
                                            smbMinutes = $0
                                            hasChanges = true
                                        }
                                    ),
                                    label: Text("")
                                ) {
                                    ForEach(Array(stride(from: 0, through: 180, by: 5)), id: \.self) { minute in
                                        Text("\(minute) min").tag(Decimal(minute))
                                    }
                                }
                                .pickerStyle(WheelPickerStyle())
                                .frame(maxWidth: .infinity)

                                Picker(
                                    selection: Binding(
                                        get: { uamMinutes ?? state.defaultUamMinutes },
                                        set: {
                                            uamMinutes = $0
                                            hasChanges = true
                                        }
                                    ),
                                    label: Text("")
                                ) {
                                    ForEach(Array(stride(from: 0, through: 180, by: 5)), id: \.self) { minute in
                                        Text("\(minute) min").tag(Decimal(minute))
                                    }
                                }
                                .pickerStyle(WheelPickerStyle())
                                .frame(maxWidth: .infinity)
                            }
                            .listRowSeparator(.hidden, edges: .top)
                        }
                    }
                }
                .listRowBackground(Color.chart)
            }
        }
    }

    private var saveButton: some View {
        let (isInvalid, errorMessage) = isOverrideInvalid()

        return Section(
            header:
            HStack {
                Spacer()
                Text(errorMessage ?? "").textCase(nil)
                    .foregroundColor(colorScheme == .dark ? .orange : .accentColor)
                Spacer()
            },
            content: {
                Button(action: {
                    saveChanges()

                    do {
                        guard let moc = override.managedObjectContext else { return }
                        guard moc.hasChanges else { return }
                        try moc.save()
                        Task {
                            await state.nightscoutManager.uploadProfiles()
                        }
                        // Disable previous active Override
                        if let currentActiveOverride = state.currentActiveOverride {
                            Task {
                                await state.disableAllActiveOverrides(
                                    except: currentActiveOverride.objectID,
                                    createOverrideRunEntry: false
                                )
                                // Update View
                                state.updateLatestOverrideConfiguration()
                            }
                        }

                        hasChanges = false
                        presentationMode.wrappedValue.dismiss()
                    } catch {
                        debugPrint("\(DebuggingIdentifiers.failed) \(#file) \(#function) Failed to edit Override")
                    }
                }, label: {
                    Text("Save Override")
                })
                    .disabled(isInvalid) // Disable button if changes are invalid
                    .frame(maxWidth: .infinity, alignment: .center)
                    .tint(.white)
            }
        )
        .listRowBackground(isInvalid ? Color(.systemGray4) : Color(.systemBlue))
    }

    private func isOverrideInvalid() -> (Bool, String?) {
        let noDurationSpecified = !indefinite && duration == 0
        let targetZeroWithOverride = target_override && (target ?? 0 < 72 || target ?? 0 > 270)
        let allSettingsDefault = percentage == 100 && !target_override && !advancedSettings &&
            !smbIsOff && !smbIsScheduledOff

        if noDurationSpecified {
            return (true, "Enable indefinitely or set a duration.")
        }

        if targetZeroWithOverride {
            return (true, "Target glucose is out of range (\(state.units == .mgdL ? "72-270" : "4-14")).")
        }

        if allSettingsDefault {
            return (true, "All settings are at default values.")
        }

        if !hasChanges {
            return (true, nil)
        }

        return (false, nil)
    }

    private func saveChanges() {
        if !override.isPreset, hasChanges, name == (override.name ?? "") {
            override.name = "Custom Override"
        } else {
            override.name = name
        }
        override.percentage = percentage
        override.indefinite = indefinite
        override.duration = NSDecimalNumber(decimal: duration)
        override.target = target_override ? NSDecimalNumber(decimal: target ?? 100) : nil
        override.advancedSettings = advancedSettings
        override.smbIsOff = smbIsOff
        override.smbIsScheduledOff = smbIsScheduledOff
        override.start = start.map { NSDecimalNumber(decimal: $0) }
        override.end = end.map { NSDecimalNumber(decimal: $0) }
        override.isfAndCr = isfAndCr
        override.isf = isf
        override.cr = cr
        override.smbMinutes = smbMinutes.map { NSDecimalNumber(decimal: $0) }
        override.uamMinutes = uamMinutes.map { NSDecimalNumber(decimal: $0) }
        override.isUploadedToNS = false
    }

    private func resetValues() {
        name = override.name ?? ""
        percentage = override.percentage
        indefinite = override.indefinite
        duration = override.duration?.decimalValue ?? 0
        target = override.target?.decimalValue
        advancedSettings = override.advancedSettings
        smbIsOff = override.smbIsOff
        smbIsScheduledOff = override.smbIsScheduledOff
        start = override.start?.decimalValue
        end = override.end?.decimalValue
        isfAndCr = override.isfAndCr
        isf = override.isf
        cr = override.cr
        smbMinutes = override.smbMinutes?.decimalValue ?? state.defaultSmbMinutes
        uamMinutes = override.uamMinutes?.decimalValue ?? state.defaultUamMinutes
    }

    private func toggleScrollWheel(_ toggle: Bool) -> Bool {
        displayPickerDuration = false
        displayPickerPercentage = false
        displayPickerTarget = false
        displayPickerDisableSmbSchedule = false
        displayPickerSmbMinutes = false
        return !toggle
    }
<<<<<<< HEAD
}

struct TargetPicker: View {
    let label: String
    @Binding var selection: Decimal
    let options: [Decimal]
    let units: GlucoseUnits
    @Binding var hasChanges: Bool
    @Binding var targetStep: Decimal
    @Binding var displayPickerTarget: Bool
    var toggleScrollWheel: (_ picker: Bool) -> Bool

    var body: some View {
        VStack {
            HStack {
                Text(label)
                Spacer()
                Text(
                    (units == .mgdL ? selection.description : selection.formattedAsMmolL) + " " + units.rawValue
                )
                .foregroundColor(!displayPickerTarget ? .primary : .accentColor)
            }
            .onTapGesture {
                displayPickerTarget = toggleScrollWheel(displayPickerTarget)
            }
            if displayPickerTarget {
                HStack {
                    // Radio buttons and text on the left side
                    VStack(alignment: .leading) {
                        // Radio buttons for step iteration
                        let stepChoices: [Decimal] = units == .mgdL ? [1, 5] : [1, 9]
                        ForEach(stepChoices, id: \.self) { step in
                            let label = (units == .mgdL ? step.description : step.formattedAsMmolL) + " " +
                                units.rawValue
                            RadioButton(
                                isSelected: targetStep == step,
                                label: label
                            ) {
                                targetStep = step
                                selection = OverrideConfig.StateModel.roundTargetToStep(selection, step)
                            }
                            .padding(.top, 10)
                        }
                    }
                    .frame(maxWidth: .infinity)

                    Spacer()

                    // Picker on the right side
                    Picker(selection: Binding(
                        get: { OverrideConfig.StateModel.roundTargetToStep(selection, targetStep) },
                        set: {
                            selection = $0
                            hasChanges = true
                        }
                    ), label: Text("")) {
                        ForEach(options, id: \.self) { option in
                            Text((units == .mgdL ? option.description : option.formattedAsMmolL) + " " + units.rawValue)
                                .tag(option)
                        }
                    }
                    .pickerStyle(WheelPickerStyle())
                    .frame(maxWidth: .infinity)
                }
                .listRowSeparator(.hidden, edges: .top)
            }
        }
    }
=======
>>>>>>> ffa0cb73
}<|MERGE_RESOLUTION|>--- conflicted
+++ resolved
@@ -646,75 +646,4 @@
         displayPickerSmbMinutes = false
         return !toggle
     }
-<<<<<<< HEAD
-}
-
-struct TargetPicker: View {
-    let label: String
-    @Binding var selection: Decimal
-    let options: [Decimal]
-    let units: GlucoseUnits
-    @Binding var hasChanges: Bool
-    @Binding var targetStep: Decimal
-    @Binding var displayPickerTarget: Bool
-    var toggleScrollWheel: (_ picker: Bool) -> Bool
-
-    var body: some View {
-        VStack {
-            HStack {
-                Text(label)
-                Spacer()
-                Text(
-                    (units == .mgdL ? selection.description : selection.formattedAsMmolL) + " " + units.rawValue
-                )
-                .foregroundColor(!displayPickerTarget ? .primary : .accentColor)
-            }
-            .onTapGesture {
-                displayPickerTarget = toggleScrollWheel(displayPickerTarget)
-            }
-            if displayPickerTarget {
-                HStack {
-                    // Radio buttons and text on the left side
-                    VStack(alignment: .leading) {
-                        // Radio buttons for step iteration
-                        let stepChoices: [Decimal] = units == .mgdL ? [1, 5] : [1, 9]
-                        ForEach(stepChoices, id: \.self) { step in
-                            let label = (units == .mgdL ? step.description : step.formattedAsMmolL) + " " +
-                                units.rawValue
-                            RadioButton(
-                                isSelected: targetStep == step,
-                                label: label
-                            ) {
-                                targetStep = step
-                                selection = OverrideConfig.StateModel.roundTargetToStep(selection, step)
-                            }
-                            .padding(.top, 10)
-                        }
-                    }
-                    .frame(maxWidth: .infinity)
-
-                    Spacer()
-
-                    // Picker on the right side
-                    Picker(selection: Binding(
-                        get: { OverrideConfig.StateModel.roundTargetToStep(selection, targetStep) },
-                        set: {
-                            selection = $0
-                            hasChanges = true
-                        }
-                    ), label: Text("")) {
-                        ForEach(options, id: \.self) { option in
-                            Text((units == .mgdL ? option.description : option.formattedAsMmolL) + " " + units.rawValue)
-                                .tag(option)
-                        }
-                    }
-                    .pickerStyle(WheelPickerStyle())
-                    .frame(maxWidth: .infinity)
-                }
-                .listRowSeparator(.hidden, edges: .top)
-            }
-        }
-    }
-=======
->>>>>>> ffa0cb73
 }