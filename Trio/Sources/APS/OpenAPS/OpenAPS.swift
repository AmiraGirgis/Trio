import Combine
import CoreData
import Foundation
import JavaScriptCore

final class OpenAPS {
    private let jsWorker = JavaScriptWorker()
    private let processQueue = DispatchQueue(label: "OpenAPS.processQueue", qos: .utility)

    private let storage: FileStorage
    private let tddStorage: TDDStorage

    let context = CoreDataStack.shared.newTaskContext()

    let jsonConverter = JSONConverter()

    init(storage: FileStorage, tddStorage: TDDStorage) {
        self.storage = storage
        self.tddStorage = tddStorage
    }

    static let dateFormatter: ISO8601DateFormatter = {
        let formatter = ISO8601DateFormatter()
        formatter.formatOptions = [.withInternetDateTime, .withFractionalSeconds]
        return formatter
    }()

    // Helper function to convert a Decimal? to NSDecimalNumber?
    func decimalToNSDecimalNumber(_ value: Decimal?) -> NSDecimalNumber? {
        guard let value = value else { return nil }
        return NSDecimalNumber(decimal: value)
    }

    // Use the helper function for cleaner code
    func processDetermination(_ determination: Determination) async {
        await context.perform {
            let newOrefDetermination = OrefDetermination(context: self.context)
            newOrefDetermination.id = UUID()
            newOrefDetermination.insulinSensitivity = self.decimalToNSDecimalNumber(determination.isf)
            newOrefDetermination.currentTarget = self.decimalToNSDecimalNumber(determination.current_target)
            newOrefDetermination.eventualBG = determination.eventualBG.map(NSDecimalNumber.init)
            newOrefDetermination.deliverAt = determination.deliverAt
            newOrefDetermination.insulinForManualBolus = self.decimalToNSDecimalNumber(determination.insulinForManualBolus)
            newOrefDetermination.carbRatio = self.decimalToNSDecimalNumber(determination.carbRatio)
            newOrefDetermination.glucose = self.decimalToNSDecimalNumber(determination.bg)
            newOrefDetermination.reservoir = self.decimalToNSDecimalNumber(determination.reservoir)
            newOrefDetermination.insulinReq = self.decimalToNSDecimalNumber(determination.insulinReq)
            newOrefDetermination.temp = determination.temp?.rawValue ?? "absolute"
            newOrefDetermination.rate = self.decimalToNSDecimalNumber(determination.rate)
            newOrefDetermination.reason = determination.reason
            newOrefDetermination.duration = self.decimalToNSDecimalNumber(determination.duration)
            newOrefDetermination.iob = self.decimalToNSDecimalNumber(determination.iob)
            newOrefDetermination.threshold = self.decimalToNSDecimalNumber(determination.threshold)
            newOrefDetermination.minDelta = self.decimalToNSDecimalNumber(determination.minDelta)
            newOrefDetermination.sensitivityRatio = self.decimalToNSDecimalNumber(determination.sensitivityRatio)
            newOrefDetermination.expectedDelta = self.decimalToNSDecimalNumber(determination.expectedDelta)
            newOrefDetermination.cob = Int16(Int(determination.cob ?? 0))
            newOrefDetermination.manualBolusErrorString = self.decimalToNSDecimalNumber(determination.manualBolusErrorString)
            newOrefDetermination.smbToDeliver = determination.units.map { NSDecimalNumber(decimal: $0) }
            newOrefDetermination.carbsRequired = Int16(Int(determination.carbsReq ?? 0))
            newOrefDetermination.isUploadedToNS = false

            if let predictions = determination.predictions {
                ["iob": predictions.iob, "zt": predictions.zt, "cob": predictions.cob, "uam": predictions.uam]
                    .forEach { type, values in
                        if let values = values {
                            let forecast = Forecast(context: self.context)
                            forecast.id = UUID()
                            forecast.type = type
                            forecast.date = Date()
                            forecast.orefDetermination = newOrefDetermination

                            for (index, value) in values.enumerated() {
                                let forecastValue = ForecastValue(context: self.context)
                                forecastValue.index = Int32(index)
                                forecastValue.value = Int32(value)
                                forecast.addToForecastValues(forecastValue)
                            }
                            newOrefDetermination.addToForecasts(forecast)
                        }
                    }
            }
        }

        // First save the current Determination to Core Data
        await attemptToSaveContext()
    }

    func attemptToSaveContext() async {
        await context.perform {
            do {
                guard self.context.hasChanges else { return }
                try self.context.save()
            } catch {
                debugPrint("\(DebuggingIdentifiers.failed) \(#file) \(#function) Failed to save Determination to Core Data")
            }
        }
    }

    // fetch glucose to pass it to the meal function and to determine basal
    private func fetchAndProcessGlucose(fetchLimit: Int?) async throws -> String {
        let results = try await CoreDataStack.shared.fetchEntitiesAsync(
            ofType: GlucoseStored.self,
            onContext: context,
            predicate: NSPredicate.predicateForOneDayAgoInMinutes,
            key: "date",
            ascending: false,
            fetchLimit: fetchLimit,
            batchSize: 48
        )

        return try await context.perform {
            guard let glucoseResults = results as? [GlucoseStored] else {
                throw CoreDataError.fetchError(function: #function, file: #file)
            }

            // convert to JSON
            return self.jsonConverter.convertToJSON(glucoseResults)
        }
    }

    private func fetchAndProcessCarbs(additionalCarbs: Decimal? = nil, carbsDate: Date? = nil) async throws -> String {
        let results = try await CoreDataStack.shared.fetchEntitiesAsync(
            ofType: CarbEntryStored.self,
            onContext: context,
            predicate: NSPredicate.predicateForOneDayAgo,
            key: "date",
            ascending: false
        )

        let json = try await context.perform {
            guard let carbResults = results as? [CarbEntryStored] else {
                throw CoreDataError.fetchError(function: #function, file: #file)
            }

            var jsonArray = self.jsonConverter.convertToJSON(carbResults)

            if let additionalCarbs = additionalCarbs {
                let formattedDate = carbsDate.map { ISO8601DateFormatter().string(from: $0) } ?? ISO8601DateFormatter()
                    .string(from: Date())

                let additionalEntry = [
                    "carbs": Double(additionalCarbs),
                    "actualDate": formattedDate,
                    "id": UUID().uuidString,
                    "note": NSNull(),
                    "protein": 0,
                    "created_at": formattedDate,
                    "isFPU": false,
                    "fat": 0,
                    "enteredBy": "Trio"
                ] as [String: Any]

                // Assuming jsonArray is a String, convert it to a list of dictionaries first
                if let jsonData = jsonArray.data(using: .utf8) {
                    var jsonList = try? JSONSerialization.jsonObject(with: jsonData, options: []) as? [[String: Any]]
                    jsonList?.append(additionalEntry)

                    // Convert back to JSON string
                    if let updatedJsonData = try? JSONSerialization
                        .data(withJSONObject: jsonList ?? [], options: .prettyPrinted)
                    {
                        jsonArray = String(data: updatedJsonData, encoding: .utf8) ?? jsonArray
                    }
                }
            }

            return jsonArray
        }

        return json
    }

    private func fetchPumpHistoryObjectIDs() async throws -> [NSManagedObjectID]? {
        let results = try await CoreDataStack.shared.fetchEntitiesAsync(
            ofType: PumpEventStored.self,
            onContext: context,
            predicate: NSPredicate.pumpHistoryLast1440Minutes,
            key: "timestamp",
            ascending: false,
            batchSize: 50
        )

        return try await context.perform {
            guard let pumpEventResults = results as? [PumpEventStored] else {
                throw CoreDataError.fetchError(function: #function, file: #file)
            }

            return pumpEventResults.map(\.objectID)
        }
    }

    private func parsePumpHistory(
        _ pumpHistoryObjectIDs: [NSManagedObjectID],
        simulatedBolusAmount: Decimal? = nil
    ) async -> String {
        // Return an empty JSON object if the list of object IDs is empty
        guard !pumpHistoryObjectIDs.isEmpty else { return "{}" }

        // Execute all operations on the background context
        return await context.perform {
            // Load and map pump events to DTOs
            var dtos = self.loadAndMapPumpEvents(pumpHistoryObjectIDs)

            // Optionally add the IOB as a DTO
            if let simulatedBolusAmount = simulatedBolusAmount {
                let simulatedBolusDTO = self.createSimulatedBolusDTO(simulatedBolusAmount: simulatedBolusAmount)
                dtos.insert(simulatedBolusDTO, at: 0)
            }

            // Convert the DTOs to JSON
            return self.jsonConverter.convertToJSON(dtos)
        }
    }

    private func loadAndMapPumpEvents(_ pumpHistoryObjectIDs: [NSManagedObjectID]) -> [PumpEventDTO] {
        OpenAPS.loadAndMapPumpEvents(pumpHistoryObjectIDs, from: context)
    }

    /// Fetches and parses pump events, expose this as static and not private for testing
    static func loadAndMapPumpEvents(
        _ pumpHistoryObjectIDs: [NSManagedObjectID],
        from context: NSManagedObjectContext
    ) -> [PumpEventDTO] {
        // Load the pump events from the object IDs
        let pumpHistory: [PumpEventStored] = pumpHistoryObjectIDs
            .compactMap { context.object(with: $0) as? PumpEventStored }

        // Create the DTOs
        let dtos: [PumpEventDTO] = pumpHistory.flatMap { event -> [PumpEventDTO] in
            var eventDTOs: [PumpEventDTO] = []
            if let bolusDTO = event.toBolusDTOEnum() {
                eventDTOs.append(bolusDTO)
            }
            if let tempBasalDurationDTO = event.toTempBasalDurationDTOEnum() {
                eventDTOs.append(tempBasalDurationDTO)
            }
            if let tempBasalDTO = event.toTempBasalDTOEnum() {
                eventDTOs.append(tempBasalDTO)
            }
            if let pumpSuspendDTO = event.toPumpSuspendDTO() {
                eventDTOs.append(pumpSuspendDTO)
            }
            if let pumpResumeDTO = event.toPumpResumeDTO() {
                eventDTOs.append(pumpResumeDTO)
            }
            if let rewindDTO = event.toRewindDTO() {
                eventDTOs.append(rewindDTO)
            }
            if let primeDTO = event.toPrimeDTO() {
                eventDTOs.append(primeDTO)
            }
            return eventDTOs
        }
        return dtos
    }

    private func createSimulatedBolusDTO(simulatedBolusAmount: Decimal) -> PumpEventDTO {
        let oneSecondAgo = Calendar.current
            .date(
                byAdding: .second,
                value: -1,
                to: Date()
            )! // adding -1s to the current Date ensures that oref actually uses the mock entry to calculate iob and not guard it away
        let dateFormatted = PumpEventStored.dateFormatter.string(from: oneSecondAgo)

        let bolusDTO = BolusDTO(
            id: UUID().uuidString,
            timestamp: dateFormatted,
            amount: Double(simulatedBolusAmount),
            isExternal: false,
            isSMB: true,
            duration: 0,
            _type: "Bolus"
        )
        return .bolus(bolusDTO)
    }

    func determineBasal(
        currentTemp: TempBasal,
        clock: Date = Date(),
        simulatedCarbsAmount: Decimal? = nil,
        simulatedBolusAmount: Decimal? = nil,
        simulatedCarbsDate: Date? = nil,
        simulation: Bool = false
    ) async throws -> Determination? {
        debug(.openAPS, "Start determineBasal")

        // temp_basal
        let tempBasal = currentTemp.rawJSON

        // Perform asynchronous calls in parallel
        async let pumpHistoryObjectIDs = fetchPumpHistoryObjectIDs() ?? []
        async let carbs = fetchAndProcessCarbs(additionalCarbs: simulatedCarbsAmount ?? 0, carbsDate: simulatedCarbsDate)
<<<<<<< HEAD
        async let glucose = fetchAndProcessGlucose(fetchLimit: 72)
        async let oref2 = oref2()
=======
        async let glucose = fetchAndProcessGlucose()
        async let prepareTrioCustomOrefVariables = prepareTrioCustomOrefVariables()
>>>>>>> 28f0d37a
        async let profileAsync = loadFileFromStorageAsync(name: Settings.profile)
        async let basalAsync = loadFileFromStorageAsync(name: Settings.basalProfile)
        async let autosenseAsync = loadFileFromStorageAsync(name: Settings.autosense)
        async let reservoirAsync = loadFileFromStorageAsync(name: Monitor.reservoir)
        async let preferencesAsync = storage.retrieveAsync(OpenAPS.Settings.preferences, as: Preferences.self) ?? Preferences()
        async let hasSufficientTddForDynamic = tddStorage.hasSufficientTDD()

        // Await the results of asynchronous tasks
        let (
            pumpHistoryJSON,
            carbsAsJSON,
            glucoseAsJSON,
            trioCustomOrefVariables,
            profile,
            basalProfile,
            autosens,
            reservoir,
            hasSufficientTdd
        ) = await (
            try parsePumpHistory(await pumpHistoryObjectIDs, simulatedBolusAmount: simulatedBolusAmount),
            try carbs,
            try glucose,
            try prepareTrioCustomOrefVariables,
            profileAsync,
            basalAsync,
            autosenseAsync,
            reservoirAsync,
            try hasSufficientTddForDynamic
        )

        // Meal calculation
        let meal = try await self.meal(
            pumphistory: pumpHistoryJSON,
            profile: profile,
            basalProfile: basalProfile,
            clock: clock,
            carbs: carbsAsJSON,
            glucose: glucoseAsJSON
        )

        // IOB calculation
        let iob = try await self.iob(
            pumphistory: pumpHistoryJSON,
            profile: profile,
            clock: clock,
            autosens: autosens.isEmpty ? .null : autosens
        )

        // TODO: refactor this to core data
        if !simulation {
            storage.save(iob, as: Monitor.iob)
        }

        var preferences = await preferencesAsync

        if !hasSufficientTdd, preferences.useNewFormula || (preferences.useNewFormula && preferences.sigmoid) {
            debug(.openAPS, "Insufficient TDD for dynamic formula; disabling for determine basal run.")
            preferences.useNewFormula = false
            preferences.sigmoid = false
        }

        // Determine basal
        let orefDetermination = try await determineBasal(
            glucose: glucoseAsJSON,
            currentTemp: tempBasal,
            iob: iob,
            profile: profile,
            autosens: autosens.isEmpty ? .null : autosens,
            meal: meal,
            microBolusAllowed: true,
            reservoir: reservoir,
            pumpHistory: pumpHistoryJSON,
            preferences: preferences,
            basalProfile: basalProfile,
            trioCustomOrefVariables: trioCustomOrefVariables
        )

        debug(.openAPS, "\(simulation ? "[SIMULATION]" : "") OREF DETERMINATION: \(orefDetermination)")

        if var determination = Determination(from: orefDetermination), let deliverAt = determination.deliverAt {
            // set both timestamp and deliverAt to the SAME date; this will be updated for timestamp once it is enacted
            // AAPS does it the same way! we'll follow their example!
            determination.timestamp = deliverAt

            if !simulation {
                // save to core data asynchronously
                await processDetermination(determination)
            }

            return determination
        } else {
            throw APSError.apsError(message: "No determination data.")
        }
    }

    func prepareTrioCustomOrefVariables() async throws -> RawJSON {
        try await context.perform {
            // Retrieve user preferences
            let userPreferences = self.storage.retrieve(OpenAPS.Settings.preferences, as: Preferences.self)
            let weightPercentage = userPreferences?.weightPercentage ?? 1.0
            let maxSMBBasalMinutes = userPreferences?.maxSMBBasalMinutes ?? 30
            let maxUAMBasalMinutes = userPreferences?.maxUAMSMBBasalMinutes ?? 30

            // Fetch historical events for Total Daily Dose (TDD) calculation
            let tenDaysAgo = Date().addingTimeInterval(-10.days.timeInterval)
            let twoHoursAgo = Date().addingTimeInterval(-2.hours.timeInterval)
            let historicalTDDData = try self.fetchHistoricalTDDData(from: tenDaysAgo)

            // Fetch the last active Override
            let activeOverrides = try self.fetchActiveOverrides()
            let isOverrideActive = activeOverrides.first?.enabled ?? false
            let overridePercentage = Decimal(activeOverrides.first?.percentage ?? 100)
            let isOverrideIndefinite = activeOverrides.first?.indefinite ?? true
            let disableSMBs = activeOverrides.first?.smbIsOff ?? false
            let overrideTargetBG = activeOverrides.first?.target?.decimalValue ?? 0

            // Calculate averages for Total Daily Dose (TDD)
            let totalTDD = historicalTDDData.compactMap { ($0["total"] as? NSDecimalNumber)?.decimalValue }.reduce(0, +)
            let totalDaysCount = max(historicalTDDData.count, 1)

            // Fetch recent TDD data for the past two hours
            let recentTDDData = historicalTDDData.filter { ($0["date"] as? Date ?? Date()) >= twoHoursAgo }
            let recentDataCount = max(recentTDDData.count, 1)
            let recentTotalTDD = recentTDDData.compactMap { ($0["total"] as? NSDecimalNumber)?.decimalValue }
                .reduce(0, +)

            let currentTDD = historicalTDDData.last?["total"] as? Decimal ?? 0
            let averageTDDLastTwoHours = recentTotalTDD / Decimal(recentDataCount)
            let averageTDDLastTenDays = totalTDD / Decimal(totalDaysCount)
            let weightedTDD = weightPercentage * averageTDDLastTwoHours + (1 - weightPercentage) * averageTDDLastTenDays

            let glucose = try self.fetchGlucose()

            // Prepare Trio's custom oref variables
            let trioCustomOrefVariablesData = TrioCustomOrefVariables(
                average_total_data: currentTDD > 0 ? averageTDDLastTenDays : 0,
                weightedAverage: currentTDD > 0 ? weightedTDD : 1,
                currentTDD: currentTDD,
                past2hoursAverage: currentTDD > 0 ? averageTDDLastTwoHours : 0,
                date: Date(),
                overridePercentage: overridePercentage,
                useOverride: isOverrideActive,
                duration: activeOverrides.first?.duration?.decimalValue ?? 0,
                unlimited: isOverrideIndefinite,
                overrideTarget: overrideTargetBG,
                smbIsOff: disableSMBs,
                advancedSettings: activeOverrides.first?.advancedSettings ?? false,
                isfAndCr: activeOverrides.first?.isfAndCr ?? false,
                isf: activeOverrides.first?.isf ?? false,
                cr: activeOverrides.first?.cr ?? false,
                smbIsScheduledOff: activeOverrides.first?.smbIsScheduledOff ?? false,
                start: (activeOverrides.first?.start ?? 0) as Decimal,
                end: (activeOverrides.first?.end ?? 0) as Decimal,
                smbMinutes: activeOverrides.first?.smbMinutes?.decimalValue ?? maxSMBBasalMinutes,
                uamMinutes: activeOverrides.first?.uamMinutes?.decimalValue ?? maxUAMBasalMinutes,
                shouldProtectDueToHIGH: GlucoseStored.glucoseIsHIGH(glucose)
            )

            // Save and return contents of Trio's custom oref variables
            self.storage.save(trioCustomOrefVariablesData, as: OpenAPS.Monitor.trio_custom_oref_variables)
            return self.loadFileFromStorage(name: Monitor.trio_custom_oref_variables)
        }
    }

    func autosense() async throws -> Autosens? {
        debug(.openAPS, "Start autosens")

        // Perform asynchronous calls in parallel
        async let pumpHistoryObjectIDs = fetchPumpHistoryObjectIDs() ?? []
        async let carbs = fetchAndProcessCarbs()
        async let glucose = fetchAndProcessGlucose(fetchLimit: nil)
        async let getProfile = loadFileFromStorageAsync(name: Settings.profile)
        async let getBasalProfile = loadFileFromStorageAsync(name: Settings.basalProfile)
        async let getTempTargets = loadFileFromStorageAsync(name: Settings.tempTargets)

        // Await the results of asynchronous tasks
        let (pumpHistoryJSON, carbsAsJSON, glucoseAsJSON, profile, basalProfile, tempTargets) = await (
            try parsePumpHistory(await pumpHistoryObjectIDs),
            try carbs,
            try glucose,
            getProfile,
            getBasalProfile,
            getTempTargets
        )

        // Autosense
        let autosenseResult = try await autosense(
            glucose: glucoseAsJSON,
            pumpHistory: pumpHistoryJSON,
            basalprofile: basalProfile,
            profile: profile,
            carbs: carbsAsJSON,
            temptargets: tempTargets
        )

        debug(.openAPS, "AUTOSENS: \(autosenseResult)")
        if var autosens = Autosens(from: autosenseResult) {
            autosens.timestamp = Date()
            await storage.saveAsync(autosens, as: Settings.autosense)

            return autosens
        } else {
            return nil
        }
    }

    func createProfiles() async throws {
        debug(.openAPS, "Start creating pump profile and user profile")

        // Load required settings and profiles asynchronously
        async let getPumpSettings = loadFileFromStorageAsync(name: Settings.settings)
        async let getBGTargets = loadFileFromStorageAsync(name: Settings.bgTargets)
        async let getBasalProfile = loadFileFromStorageAsync(name: Settings.basalProfile)
        async let getISF = loadFileFromStorageAsync(name: Settings.insulinSensitivities)
        async let getCR = loadFileFromStorageAsync(name: Settings.carbRatios)
        async let getTempTargets = loadFileFromStorageAsync(name: Settings.tempTargets)
        async let getModel = loadFileFromStorageAsync(name: Settings.model)
        async let getTrioSettingDefaults = loadFileFromStorageAsync(name: Trio.settings)

        let (pumpSettings, bgTargets, basalProfile, isf, cr, tempTargets, model, trioSettings) = await (
            getPumpSettings,
            getBGTargets,
            getBasalProfile,
            getISF,
            getCR,
            getTempTargets,
            getModel,
            getTrioSettingDefaults
        )

        // Retrieve user preferences, or set defaults if not available
        let preferences = storage.retrieve(OpenAPS.Settings.preferences, as: Preferences.self) ?? Preferences()
        let defaultHalfBasalTarget = preferences.halfBasalExerciseTarget
        var adjustedPreferences = preferences

        // Check for active Temp Targets and adjust HBT if necessary
        try await context.perform {
            // Check if a Temp Target is active and if its HBT differs from user preferences
            if let activeTempTarget = try self.fetchActiveTempTargets().first,
               activeTempTarget.enabled,
               let activeHBT = activeTempTarget.halfBasalTarget?.decimalValue,
               activeHBT != defaultHalfBasalTarget
            {
                // Overwrite the HBT in preferences
                adjustedPreferences.halfBasalExerciseTarget = activeHBT
                debug(.openAPS, "Updated halfBasalExerciseTarget to active Temp Target value: \(activeHBT)")
            }
            // Overwrite the lowTTlowersSens if autosensMax does not support it
            if preferences.lowTemptargetLowersSensitivity, preferences.autosensMax <= 1 {
                adjustedPreferences.lowTemptargetLowersSensitivity = false
                debug(.openAPS, "Setting lowTTlowersSens to false due to insufficient autosensMax: \(preferences.autosensMax)")
            }
        }

        do {
            let pumpProfile = try await makeProfile(
                preferences: adjustedPreferences,
                pumpSettings: pumpSettings,
                bgTargets: bgTargets,
                basalProfile: basalProfile,
                isf: isf,
                carbRatio: cr,
                tempTargets: tempTargets,
                model: model,
                autotune: RawJSON.null,
                trioData: trioSettings
            )

            let profile = try await makeProfile(
                preferences: adjustedPreferences,
                pumpSettings: pumpSettings,
                bgTargets: bgTargets,
                basalProfile: basalProfile,
                isf: isf,
                carbRatio: cr,
                tempTargets: tempTargets,
                model: model,
                autotune: RawJSON.null,
                trioData: trioSettings
            )

            // Save the profiles
            await storage.saveAsync(pumpProfile, as: Settings.pumpProfile)
            await storage.saveAsync(profile, as: Settings.profile)
        } catch {
            debug(
                .apsManager,
                "\(DebuggingIdentifiers.failed) \(#file) \(#function) Failed to create pump profile and normal profile: \(error)"
            )
            throw error
        }
    }

    private func iob(pumphistory: JSON, profile: JSON, clock: JSON, autosens: JSON) async throws -> RawJSON {
        try await withCheckedThrowingContinuation { continuation in
            jsWorker.inCommonContext { worker in
                worker.evaluateBatch(scripts: [
                    Script(name: Prepare.log),
                    Script(name: Bundle.iob),
                    Script(name: Prepare.iob)
                ])
                let result = worker.call(function: Function.generate, with: [
                    pumphistory,
                    profile,
                    clock,
                    autosens
                ])
                continuation.resume(returning: result)
            }
        }
    }

    private func meal(
        pumphistory: JSON,
        profile: JSON,
        basalProfile: JSON,
        clock: JSON,
        carbs: JSON,
        glucose: JSON
    ) async throws -> RawJSON {
        try await withCheckedThrowingContinuation { continuation in
            jsWorker.inCommonContext { worker in
                worker.evaluateBatch(scripts: [
                    Script(name: Prepare.log),
                    Script(name: Bundle.meal),
                    Script(name: Prepare.meal)
                ])
                let result = worker.call(function: Function.generate, with: [
                    pumphistory,
                    profile,
                    clock,
                    glucose,
                    basalProfile,
                    carbs
                ])
                continuation.resume(returning: result)
            }
        }
    }

    private func autosense(
        glucose: JSON,
        pumpHistory: JSON,
        basalprofile: JSON,
        profile: JSON,
        carbs: JSON,
        temptargets: JSON
    ) async throws -> RawJSON {
        try await withCheckedThrowingContinuation { continuation in
            jsWorker.inCommonContext { worker in
                worker.evaluateBatch(scripts: [
                    Script(name: Prepare.log),
                    Script(name: Bundle.autosens),
                    Script(name: Prepare.autosens)
                ])
                let result = worker.call(function: Function.generate, with: [
                    glucose,
                    pumpHistory,
                    basalprofile,
                    profile,
                    carbs,
                    temptargets
                ])
                continuation.resume(returning: result)
            }
        }
    }

    private func determineBasal(
        glucose: JSON,
        currentTemp: JSON,
        iob: JSON,
        profile: JSON,
        autosens: JSON,
        meal: JSON,
        microBolusAllowed: Bool,
        reservoir: JSON,
        pumpHistory: JSON,
        preferences: JSON,
        basalProfile: JSON,
        trioCustomOrefVariables: JSON
    ) async throws -> RawJSON {
        try await withCheckedThrowingContinuation { continuation in
            jsWorker.inCommonContext { worker in
                worker.evaluateBatch(scripts: [
                    Script(name: Prepare.log),
                    Script(name: Prepare.determineBasal),
                    Script(name: Bundle.basalSetTemp),
                    Script(name: Bundle.getLastGlucose),
                    Script(name: Bundle.determineBasal)
                ])

                if let middleware = self.middlewareScript(name: OpenAPS.Middleware.determineBasal) {
                    worker.evaluate(script: middleware)
                }

                let result = worker.call(function: Function.generate, with: [
                    iob,
                    currentTemp,
                    glucose,
                    profile,
                    autosens,
                    meal,
                    microBolusAllowed,
                    reservoir,
                    Date(),
                    pumpHistory,
                    preferences,
                    basalProfile,
                    trioCustomOrefVariables
                ])

                continuation.resume(returning: result)
            }
        }
    }

    private func exportDefaultPreferences() -> RawJSON {
        dispatchPrecondition(condition: .onQueue(processQueue))
        return jsWorker.inCommonContext { worker in
            worker.evaluateBatch(scripts: [
                Script(name: Prepare.log),
                Script(name: Bundle.profile),
                Script(name: Prepare.profile)
            ])
            return worker.call(function: Function.exportDefaults, with: [])
        }
    }

    private func makeProfile(
        preferences: JSON,
        pumpSettings: JSON,
        bgTargets: JSON,
        basalProfile: JSON,
        isf: JSON,
        carbRatio: JSON,
        tempTargets: JSON,
        model: JSON,
        autotune: JSON,
        trioData: JSON
    ) async throws -> RawJSON {
        try await withCheckedThrowingContinuation { continuation in
            jsWorker.inCommonContext { worker in
                worker.evaluateBatch(scripts: [
                    Script(name: Prepare.log),
                    Script(name: Bundle.profile),
                    Script(name: Prepare.profile)
                ])
                let result = worker.call(function: Function.generate, with: [
                    pumpSettings,
                    bgTargets,
                    isf,
                    basalProfile,
                    preferences,
                    carbRatio,
                    tempTargets,
                    model,
                    autotune,
                    trioData
                ])
                continuation.resume(returning: result)
            }
        }
    }

    private func loadJSON(name: String) -> String {
        try! String(contentsOf: Foundation.Bundle.main.url(forResource: "json/\(name)", withExtension: "json")!)
    }

    private func loadFileFromStorage(name: String) -> RawJSON {
        storage.retrieveRaw(name) ?? OpenAPS.defaults(for: name)
    }

    private func loadFileFromStorageAsync(name: String) async -> RawJSON {
        await withCheckedContinuation { continuation in
            DispatchQueue.global(qos: .userInitiated).async {
                let result = self.storage.retrieveRaw(name) ?? OpenAPS.defaults(for: name)
                continuation.resume(returning: result)
            }
        }
    }

    private func middlewareScript(name: String) -> Script? {
        if let body = storage.retrieveRaw(name) {
            return Script(name: name, body: body)
        }

        if let url = Foundation.Bundle.main.url(forResource: "javascript/\(name)", withExtension: "") {
            do {
                let body = try String(contentsOf: url)
                return Script(name: name, body: body)
            } catch {
                debug(.openAPS, "Failed to load script \(name): \(error)")
            }
        }

        return nil
    }

    static func defaults(for file: String) -> RawJSON {
        let prefix = file.hasSuffix(".json") ? "json/defaults" : "javascript"
        guard let url = Foundation.Bundle.main.url(forResource: "\(prefix)/\(file)", withExtension: "") else {
            return ""
        }
        return (try? String(contentsOf: url)) ?? ""
    }

    func processAndSave(forecastData: [String: [Int]]) {
        let currentDate = Date()

        context.perform {
            for (type, values) in forecastData {
                self.createForecast(type: type, values: values, date: currentDate, context: self.context)
            }

            do {
                guard self.context.hasChanges else { return }
                try self.context.save()
            } catch {
                print(error.localizedDescription)
            }
        }
    }

    func createForecast(type: String, values: [Int], date: Date, context: NSManagedObjectContext) {
        let forecast = Forecast(context: context)
        forecast.id = UUID()
        forecast.date = date
        forecast.type = type

        for (index, value) in values.enumerated() {
            let forecastValue = ForecastValue(context: context)
            forecastValue.value = Int32(value)
            forecastValue.index = Int32(index)
            forecastValue.forecast = forecast
        }
    }
}

// Non-Async fetch methods for trio_custom_oref_variables
extension OpenAPS {
    func fetchActiveTempTargets() throws -> [TempTargetStored] {
        try CoreDataStack.shared.fetchEntities(
            ofType: TempTargetStored.self,
            onContext: context,
            predicate: NSPredicate.lastActiveTempTarget,
            key: "date",
            ascending: false,
            fetchLimit: 1
        ) as? [TempTargetStored] ?? []
    }

    func fetchActiveOverrides() throws -> [OverrideStored] {
        try CoreDataStack.shared.fetchEntities(
            ofType: OverrideStored.self,
            onContext: context,
            predicate: NSPredicate.lastActiveOverride,
            key: "date",
            ascending: false,
            fetchLimit: 1
        ) as? [OverrideStored] ?? []
    }

    func fetchHistoricalTDDData(from date: Date) throws -> [[String: Any]] {
        try CoreDataStack.shared.fetchEntities(
            ofType: TDDStored.self,
            onContext: context,
            predicate: NSPredicate(format: "date > %@ AND total > 0", date as NSDate),
            key: "date",
            ascending: true,
            propertiesToFetch: ["date", "total"]
        ) as? [[String: Any]] ?? []
    }

    func fetchGlucose() throws -> [GlucoseStored] {
        let results = try CoreDataStack.shared.fetchEntities(
            ofType: GlucoseStored.self,
            onContext: context,
            predicate: NSPredicate.predicateFor30MinAgo,
            key: "date",
            ascending: false,
            fetchLimit: 4
        )

        return try context.perform {
            guard let glucoseResults = results as? [GlucoseStored] else {
                throw CoreDataError.fetchError(function: #function, file: #file)
            }

            return glucoseResults
        }
    }
}<|MERGE_RESOLUTION|>--- conflicted
+++ resolved
@@ -292,13 +292,8 @@
         // Perform asynchronous calls in parallel
         async let pumpHistoryObjectIDs = fetchPumpHistoryObjectIDs() ?? []
         async let carbs = fetchAndProcessCarbs(additionalCarbs: simulatedCarbsAmount ?? 0, carbsDate: simulatedCarbsDate)
-<<<<<<< HEAD
         async let glucose = fetchAndProcessGlucose(fetchLimit: 72)
-        async let oref2 = oref2()
-=======
-        async let glucose = fetchAndProcessGlucose()
         async let prepareTrioCustomOrefVariables = prepareTrioCustomOrefVariables()
->>>>>>> 28f0d37a
         async let profileAsync = loadFileFromStorageAsync(name: Settings.profile)
         async let basalAsync = loadFileFromStorageAsync(name: Settings.basalProfile)
         async let autosenseAsync = loadFileFromStorageAsync(name: Settings.autosense)
