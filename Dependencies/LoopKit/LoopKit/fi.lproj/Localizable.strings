/* Describes a certain bolus failure (1: size of the bolus in units) */
"%1$@ U bolus failed" = "%1$@ U bolus epäonnistui";

/* Describes an uncertain bolus failure (1: size of the bolus in units) */
"%1$@ U bolus may not have succeeded" = "%1$@ U bolus ei ehkä onnistunut";

/* The error description describing when Health sharing was denied */
"Authorization Denied" = "Valtuutus hylättiin";

/* Recovery instruction for an uncertain bolus failure */
"Check your pump before retrying" = "Tarkista pumppu ennen kuin yrität uudelleen";

/* The description of an error returned when attempting to delete a sample not shared by the current app */
"com.loudnate.CarbKit.deleteCarbEntryUnownedErrorDescription" = "Valtuutus hylättiin";

/* The error recovery suggestion when attempting to delete a sample not shared by the current app */
"com.loudnate.carbKit.sharingDeniedErrorRecoverySuggestion" = "Tämä näyte voidaan poistaa Terveys-sovelluksesta";

/* Generic pump error description */
"Communication Failure" = "Kommunikaatiovirhe";

/* Generic pump error description */
"Connection Failure" = "Yhteysvirhe";

/* Generic pump error description */
"Device Refused" = "Laite hylättiin";

/* Recovery suggestion for a no data error */
"Ensure carb data exists for the specified date" = "Varmista, että hiilihydraattitiedot ovat olemassa määritettynä ajankohtana";

/* Glucose trend down */
"Falling" = "Laskeva";

/* Glucose trend down-down */
"Falling fast" = "Nopeasti laskeva";

/* Glucose trend down-down-down */
"Falling very fast" = "Erittäin nopeasti laskeva";

/* Glucose trend flat */
"Flat" = "Tasainen";

/* The short unit display string for grams per U */
"g/U" = "g/U";

/* Generic pump error description */
"Invalid Configuration" = "Virheellinen määritys";

/* Recovery instruction for a certain bolus failure */
"It is safe to retry" = "On turvallista yrittää uudelleen";

/* The short unit display string for milligrams per deciliter per U */
"mg/dL/U" = "mg/dL/U";

/* The short unit display string for millimoles per liter */
"mmol/L" = "mmol/L";

/* The short unit display string for millimoles per liter per U */
"mmol/L/U" = "mmol/L/U";

/* Sensor state description for the non-valid state */
"Needs Attention" = "Tarvitsee huomiota";

/* Describes an error for no data found in a CarbStore request */
"No values found" = "Arvoja ei löydy";

/* Sensor state description for the valid state */
"OK" = "OK";

/* The error recovery suggestion when Health sharing was denied */
"Please re-enable sharing in Health" = "Ota jakaminen uudelleen käyttöön Terveys-sovelluksessa";

/* Glucose trend up */
"Rising" = "Nouseva";

/* Glucose trend up-up */
"Rising fast" = "Nopeasti nouseva";

/* Glucose trend up-up-up */
"Rising very fast" = "Erittäin nopeasti nouseva";

/* The short unit display string for international units of insulin */
"U" = "U";

/* The short unit display string for international units of insulin per hour */
"U/hr" = "U/h";

/* The long unit display string for a singular international unit of insulin */
"Unit" = "Yksikkö";

/* The long unit display string for a singular international unit of insulin per hour */
"Unit/hour" = "Yksikkö/tunti";

/* The long unit display string for international units of insulin */
"Units" = "Yksikköä";

/* The long unit display string for international units of insulin per hour */
<<<<<<< HEAD
"Units/hour" = "Yksikköä/tunnissa";
=======
"Units/hour" = "Yksikköä/tunnissa";
>>>>>>> 4709995e
<|MERGE_RESOLUTION|>--- conflicted
+++ resolved
@@ -95,8 +95,4 @@
 "Units" = "Yksikköä";
 
 /* The long unit display string for international units of insulin per hour */
-<<<<<<< HEAD
-"Units/hour" = "Yksikköä/tunnissa";
-=======
-"Units/hour" = "Yksikköä/tunnissa";
->>>>>>> 4709995e
+"Units/hour" = "Yksikköä/tunnissa";