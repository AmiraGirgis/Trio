/* Format string for glucose trend per minute. (1: glucose value and unit) */
"%@/min" = "%@/мин";

/* Confirmation message for deleting a CGM */
"Are you sure you want to delete this CGM?" = "Вы уверены, что хотите удалить этот CGM?";

/* The title of the cancel action in an action sheet */
"Cancel" = "Отмена";

/* Title describing glucose date */
"Date" = "Дата";

/* Button title to delete CGM
Title text for the button to remove a CGM from Loop */
"Delete CGM" = "Удалить CGM";

/* Title describing glucose value */
"Glucose" = "Глюкоза";

/* Describes a glucose value adjusted to reflect a recent calibration */
"Glucose (Adjusted)" = "ГК (корректированная)";

/* Section title for latest glucose calibration */
"Latest Calibration" = "Последняя калибровка";

/* Section title for latest connection date */
"Latest Connection" = "Последнее подключение";

/* Section title for latest glucose reading */
"Latest Reading" = "Последние данные";

/* Section title for latest connection date */
"Latest Connection" = "Последнее подключение";

/* Button title to open CGM app */
"Open App" = "Открыть приложение";
<<<<<<< HEAD

/* Section title for remote data synchronization */
"Remote Data Synchronization" = "Удаленная синхронизация данных";

/* Title describing past sensor expiration */
"Sensor Expired" = "Сенсор истек";

/* Title describing sensor expiration */
"Sensor Expires" = "Сенсор истекает";
=======
>>>>>>> f3427763

/* Title describing sensor session age */
"Session Age" = "Сенсор отработал";

/* Section title for remote data synchronization */
"Remote Data Synchronization" = "Удаленная синхронизация данных";

/* Title describing sensor expiration */
"Sensor Expires" = "Сенсор истекает";

/* Title describing past sensor expiration */
"Sensor Expired" = "Сенсор истек";

/* Title describing CGM calibration and battery state */
"Status" = "Статус";

/* Title describing transmitter session age */
"Transmitter Age" = "Трансмиттер отработал";

/* The title text for the Dexcom G5/G6 transmitter ID config value */
"Transmitter ID" = "ID трансмиттера";

/* Title describing glucose trend */
"Trend" = "Тенденция";

/* The title text for the upload glucose switch cell */
<<<<<<< HEAD
"Upload Readings" = "Загрузить показания";
=======
"Upload Readings" = "Загрузить показания";
>>>>>>> f3427763
<|MERGE_RESOLUTION|>--- conflicted
+++ resolved
@@ -34,7 +34,6 @@
 
 /* Button title to open CGM app */
 "Open App" = "Открыть приложение";
-<<<<<<< HEAD
 
 /* Section title for remote data synchronization */
 "Remote Data Synchronization" = "Удаленная синхронизация данных";
@@ -44,8 +43,6 @@
 
 /* Title describing sensor expiration */
 "Sensor Expires" = "Сенсор истекает";
-=======
->>>>>>> f3427763
 
 /* Title describing sensor session age */
 "Session Age" = "Сенсор отработал";
@@ -72,8 +69,4 @@
 "Trend" = "Тенденция";
 
 /* The title text for the upload glucose switch cell */
-<<<<<<< HEAD
-"Upload Readings" = "Загрузить показания";
-=======
-"Upload Readings" = "Загрузить показания";
->>>>>>> f3427763
+"Upload Readings" = "Загрузить показания";