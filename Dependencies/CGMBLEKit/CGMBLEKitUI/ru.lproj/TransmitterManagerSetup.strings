/* Class = "UILabel"; text = "Credentials"; ObjectID = "5oU-vK-JHQ"; */
"5oU-vK-JHQ.text" = "Учетные данные";

/* Class = "UITableViewController"; title = "Transmitter Setup"; ObjectID = "Dds-49-o7G"; */
"Dds-49-o7G.title" = "Настройка трансмиттера";

/* Class = "UILabel"; text = "Detail"; ObjectID = "GOT-KQ-cEh"; */
"GOT-KQ-cEh.text" = "Detail";
<<<<<<< HEAD
=======

/* Class = "UITableViewSection"; footerTitle = "The transmitter ID can be found printed on the back of the device, on the side of the box it came in, and from within the settings menus of the receiver and mobile app."; ObjectID = "Qub-6B-0aB"; */
"Qub-6B-0aB.footerTitle" = "Номер трансмиттера находится на обратной стороне устройства, сбоку кпаковочной коробки, в настройках ресивера и мобильного приложения.";

/* Class = "UITableViewSection"; headerTitle = "Transmitter ID"; ObjectID = "Qub-6B-0aB"; */
"Qub-6B-0aB.headerTitle" = "ID трансмиттера";
>>>>>>> f3427763

/* Class = "UITableViewSection"; footerTitle = "Data can be downloaded over the Internet from Share when the transmitter connection fails."; ObjectID = "k1N-Rg-XDy"; */
"k1N-Rg-XDy.footerTitle" = "Данные могут быть загружены с серверов Share если не произойдет соединение трансмиттера.";

/* Class = "UITableViewSection"; headerTitle = "Dexcom Share"; ObjectID = "k1N-Rg-XDy"; */
"k1N-Rg-XDy.headerTitle" = "Dexcom Share";

/* Class = "UITextField"; placeholder = "Enter the 6-digit transmitter ID"; ObjectID = "nKX-TW-GhD"; */
"nKX-TW-GhD.placeholder" = "Введите шестизначный идентификатор трансмиттера";

/* Class = "UITableViewSection"; footerTitle = "The transmitter ID can be found printed on the back of the device, on the side of the box it came in, and from within the settings menus of the receiver and mobile app."; ObjectID = "Qub-6B-0aB"; */
"Qub-6B-0aB.footerTitle" = "Номер трансмиттера находится на обратной стороне устройства, сбоку кпаковочной коробки, в настройках ресивера и мобильного приложения.";

/* Class = "UITableViewSection"; headerTitle = "Transmitter ID"; ObjectID = "Qub-6B-0aB"; */
"Qub-6B-0aB.headerTitle" = "ID трансмиттера";
<|MERGE_RESOLUTION|>--- conflicted
+++ resolved
@@ -6,15 +6,12 @@
 
 /* Class = "UILabel"; text = "Detail"; ObjectID = "GOT-KQ-cEh"; */
 "GOT-KQ-cEh.text" = "Detail";
-<<<<<<< HEAD
-=======
 
 /* Class = "UITableViewSection"; footerTitle = "The transmitter ID can be found printed on the back of the device, on the side of the box it came in, and from within the settings menus of the receiver and mobile app."; ObjectID = "Qub-6B-0aB"; */
 "Qub-6B-0aB.footerTitle" = "Номер трансмиттера находится на обратной стороне устройства, сбоку кпаковочной коробки, в настройках ресивера и мобильного приложения.";
 
 /* Class = "UITableViewSection"; headerTitle = "Transmitter ID"; ObjectID = "Qub-6B-0aB"; */
 "Qub-6B-0aB.headerTitle" = "ID трансмиттера";
->>>>>>> f3427763
 
 /* Class = "UITableViewSection"; footerTitle = "Data can be downloaded over the Internet from Share when the transmitter connection fails."; ObjectID = "k1N-Rg-XDy"; */
 "k1N-Rg-XDy.footerTitle" = "Данные могут быть загружены с серверов Share если не произойдет соединение трансмиттера.";
