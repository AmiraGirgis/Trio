/* Class = "UILabel"; text = "Credentials"; ObjectID = "5oU-vK-JHQ"; */
"5oU-vK-JHQ.text" = "Identifiant";

/* Class = "UITableViewController"; title = "Transmitter Setup"; ObjectID = "Dds-49-o7G"; */
"Dds-49-o7G.title" = "Configuration du transmetteur";

/* Class = "UILabel"; text = "Detail"; ObjectID = "GOT-KQ-cEh"; */
"GOT-KQ-cEh.text" = "Détail";

<<<<<<< HEAD
=======
/* Class = "UITableViewSection"; footerTitle = "The transmitter ID can be found printed on the back of the device, on the side of the box it came in, and from within the settings menus of the receiver and mobile app."; ObjectID = "Qub-6B-0aB"; */
"Qub-6B-0aB.footerTitle" = "L’ID du transmetteur se trouve sur le dos de l’appareil, sur la boîte dans laquelle il est fourni, et depuis les menus de réglages du récepteur et de l’application mobile.";

/* Class = "UITableViewSection"; headerTitle = "Transmitter ID"; ObjectID = "Qub-6B-0aB"; */
"Qub-6B-0aB.headerTitle" = "ID du transmetteur";

>>>>>>> f3427763
/* Class = "UITableViewSection"; footerTitle = "Data can be downloaded over the Internet from Share when the transmitter connection fails."; ObjectID = "k1N-Rg-XDy"; */
"k1N-Rg-XDy.footerTitle" = "Les données peuvent être téléchargées depuis Internet avec Share quand la connexion au transmetteur échoue.";

/* Class = "UITableViewSection"; headerTitle = "Dexcom Share"; ObjectID = "k1N-Rg-XDy"; */
"k1N-Rg-XDy.headerTitle" = "Dexcom Share";

/* Class = "UITextField"; placeholder = "Enter the 6-digit transmitter ID"; ObjectID = "nKX-TW-GhD"; */
"nKX-TW-GhD.placeholder" = "Entrez l’ID du transmetteur, composé de 6 lettres et chiffres";

/* Class = "UITableViewSection"; footerTitle = "The transmitter ID can be found printed on the back of the device, on the side of the box it came in, and from within the settings menus of the receiver and mobile app."; ObjectID = "Qub-6B-0aB"; */
"Qub-6B-0aB.footerTitle" = "L’ID du transmetteur se trouve sur le dos de l’appareil, sur la boîte dans laquelle il est fourni, et depuis les menus de réglages du récepteur et de l’application mobile.";

/* Class = "UITableViewSection"; headerTitle = "Transmitter ID"; ObjectID = "Qub-6B-0aB"; */
"Qub-6B-0aB.headerTitle" = "ID du transmetteur";
<|MERGE_RESOLUTION|>--- conflicted
+++ resolved
@@ -7,15 +7,12 @@
 /* Class = "UILabel"; text = "Detail"; ObjectID = "GOT-KQ-cEh"; */
 "GOT-KQ-cEh.text" = "Détail";
 
-<<<<<<< HEAD
-=======
 /* Class = "UITableViewSection"; footerTitle = "The transmitter ID can be found printed on the back of the device, on the side of the box it came in, and from within the settings menus of the receiver and mobile app."; ObjectID = "Qub-6B-0aB"; */
 "Qub-6B-0aB.footerTitle" = "L’ID du transmetteur se trouve sur le dos de l’appareil, sur la boîte dans laquelle il est fourni, et depuis les menus de réglages du récepteur et de l’application mobile.";
 
 /* Class = "UITableViewSection"; headerTitle = "Transmitter ID"; ObjectID = "Qub-6B-0aB"; */
 "Qub-6B-0aB.headerTitle" = "ID du transmetteur";
 
->>>>>>> f3427763
 /* Class = "UITableViewSection"; footerTitle = "Data can be downloaded over the Internet from Share when the transmitter connection fails."; ObjectID = "k1N-Rg-XDy"; */
 "k1N-Rg-XDy.footerTitle" = "Les données peuvent être téléchargées depuis Internet avec Share quand la connexion au transmetteur échoue.";
 
