/* Format string for glucose trend per minute. (1: glucose value and unit) */
"%@/min" = "%@ min";

/* Confirmation message for deleting a CGM */
"Are you sure you want to delete this CGM?" = "Är du säker på att du vill radera denna CGM?";

/* The title of the cancel action in an action sheet */
"Cancel" = "Avbryt";

/* Title describing glucose date */
"Date" = "Tid";

/* Button title to delete CGM
Title text for the button to remove a CGM from Loop */
"Delete CGM" = "Radera CGM";

/* Title describing glucose value */
"Glucose" = "Glukos";

/* Describes a glucose value adjusted to reflect a recent calibration */
"Glucose (Adjusted)" = "Glukos (justerad)";

/* Section title for latest glucose calibration */
"Latest Calibration" = "Senaste kalibrering";

/* Section title for latest connection date */
"Latest Connection" = "Senaste anslutning";

/* Section title for latest glucose reading */
"Latest Reading" = "Senaste avläsning";

/* Section title for latest connection date */
"Latest Connection" = "Senaste anslutning";

/* Button title to open CGM app */
"Open App" = "Öppna appen";

/* Section title for remote data synchronization */
"Remote Data Synchronization" = "Synkronisering av fjärrlagrad data";

/* Title describing sensor session age */
"Session Age" = "Sessionsålder";

/* Section title for remote data synchronization */
"Remote Data Synchronization" = "Synkronisering av fjärrlagrad data";

/* Title describing sensor expiration */
"Sensor Expires" = "Sensor går ut";

/* Title describing past sensor expiration */
"Sensor Expired" = "Sensor har gått ut";

/* Title describing CGM calibration and battery state */
"Status" = "Status";

/* Title describing transmitter session age */
"Transmitter Age" = "Ålder på sändare";

/* The title text for the Dexcom G5/G6 transmitter ID config value */
"Transmitter ID" = "Sändari-ID";

/* Title describing glucose trend */
"Trend" = "Trend";

/* The title text for the upload glucose switch cell */
<<<<<<< HEAD
"Upload Readings" = "Ladda upp avläsningar";
=======
"Upload Readings" = "Ladda upp avläsningar";
>>>>>>> f3427763
<|MERGE_RESOLUTION|>--- conflicted
+++ resolved
@@ -63,8 +63,4 @@
 "Trend" = "Trend";
 
 /* The title text for the upload glucose switch cell */
-<<<<<<< HEAD
 "Upload Readings" = "Ladda upp avläsningar";
-=======
-"Upload Readings" = "Ladda upp avläsningar";
->>>>>>> f3427763
