--- conflicted
+++ resolved
@@ -28,12 +28,9 @@
 
 /* Section title for latest glucose reading */
 "Latest Reading" = "Seneste aflæsning";
-<<<<<<< HEAD
-=======
 
 /* Section title for latest connection date */
 "Latest Connection" = "Seneste forbindelse";
->>>>>>> f3427763
 
 /* Button title to open CGM app */
 "Open App" = "Åben app";
@@ -49,8 +46,6 @@
 
 /* Title describing sensor session age */
 "Session Age" = "Session-alder";
-<<<<<<< HEAD
-=======
 
 /* Section title for remote data synchronization */
 "Remote Data Synchronization" = "Synkronisering af fjerndata";
@@ -60,7 +55,6 @@
 
 /* Title describing past sensor expiration */
 "Sensor Expired" = "Sensor udløbet";
->>>>>>> f3427763
 
 /* Title describing CGM calibration and battery state */
 "Status" = "Status";
@@ -75,8 +69,4 @@
 "Trend" = "Trend";
 
 /* The title text for the upload glucose switch cell */
-<<<<<<< HEAD
-"Upload Readings" = "Upload aflæsninger";
-=======
-"Upload Readings" = "Upload aflæsninger";
->>>>>>> f3427763
+"Upload Readings" = "Upload aflæsninger";