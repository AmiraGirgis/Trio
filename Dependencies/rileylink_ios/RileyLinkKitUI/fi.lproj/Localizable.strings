/* The title of the section describing commands */
"Commands" = "Komennot";

/* The connected state */
"Connected" = "Yhdistetty";

/* The in-progress connecting state */
"Connecting" = "Yhdistetään";

/* The title of the cell showing BLE connection state */
"Connection State" = "Yhteyden tila";

/* The title of the section describing the device */
"Device" = "Laite";

/* The title of the devices table section in RileyLink settings */
"Devices" = "Laitteet";

/* The disconnected state */
"Disconnected" = "Ei yhteydessä";

/* The in-progress disconnecting state */
"Disconnecting" = "Katkaistaan";

/* The title of the cell showing firmware version */
"Firmware" = "Laiteohjelmisto";

/* The title of the cell showing current rileylink frequency */
"Frequency" = "Taajuus";

/* The title of the cell showing device name */
"Name" = "Nimi";

/* RileyLink setup description */
"RileyLink allows for communication with the pump over Bluetooth Low Energy." = "RileyLink mahdollistaa tiedonsiirron pumpun kanssa Bluetooth Low Energy -yhteyden kautta.";

/* The title of the cell showing BLE signal strength (RSSI) */
"Signal Strength" = "Signaalin vahvuus";

/* The title of the cell showing uptime */
<<<<<<< HEAD
"Uptime" = "Päällä";
=======
"Uptime" = "Päällä";
>>>>>>> 4709995e
<|MERGE_RESOLUTION|>--- conflicted
+++ resolved
@@ -38,8 +38,4 @@
 "Signal Strength" = "Signaalin vahvuus";
 
 /* The title of the cell showing uptime */
-<<<<<<< HEAD
-"Uptime" = "Päällä";
-=======
-"Uptime" = "Päällä";
->>>>>>> 4709995e
+"Uptime" = "Päällä";