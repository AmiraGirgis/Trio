--- conflicted
+++ resolved
@@ -67,12 +67,6 @@
 
 /* The title of the configuration section in settings */
 "Configuration" = "Impostazioni";
-<<<<<<< HEAD
-
-/* The title of the Insulin Type */
-"Insulin Type" = "Tipo di Insulina";
-=======
->>>>>>> 5534e4e7
 
 /* The title of the continue action in an action sheet */
 "Continue" = "Continua";
