--- conflicted
+++ resolved
@@ -108,21 +108,15 @@
 /* The alert title for enable Confirmation Beeps */
 "Enable Confirmation Beeps" =  "Enable Confirmation Beeps";
 
-<<<<<<< HEAD
+/* The alert title for Disable Confirmation Beep */
+"Disable Confirmation Beeps" = "Disable Confirmation Beeps";
+
 /* The alert title for enable Automatic Bolus Beeps */
 "Enable Automatic Bolus Beeps" ="Enable Automatic Bolus Beeps";
 
-=======
-/* The alert title for Disable Confirmation Beep */
-"Disable Confirmation Beeps" = "Disable Confirmation Beeps";
-
-/* The alert title for enable Automatic Bolus Beeps */
-"Enable Automatic Bolus Beeps" ="Enable Automatic Bolus Beeps";
-
 /* The alert title for Disable Automatic Bolus Beeps */
 "Disable Automatic Bolus Beeps" ="Disable Automatic Bolus Beeps";
 
->>>>>>> e5e6fdbd
 /* The alert title for a resume error */
 "Error Resuming" = "Error Resuming";
 
