--- conflicted
+++ resolved
@@ -23,10 +23,6 @@
 		118DF76C2C5ECBC60067FEB7 /* ListOverridePresetIntent.swift in Sources */ = {isa = PBXBuildFile; fileRef = 118DF7662C5ECBC60067FEB7 /* ListOverridePresetIntent.swift */; };
 		118DF76D2C5ECBC60067FEB7 /* OverridePresetEntity.swift in Sources */ = {isa = PBXBuildFile; fileRef = 118DF7672C5ECBC60067FEB7 /* OverridePresetEntity.swift */; };
 		118DF76E2C5ECBC60067FEB7 /* OverridePresetsIntentRequest.swift in Sources */ = {isa = PBXBuildFile; fileRef = 118DF7682C5ECBC60067FEB7 /* OverridePresetsIntentRequest.swift */; };
-<<<<<<< HEAD
-		17A9D0899046B45E87834820 /* CarbRatioEditorProvider.swift in Sources */ = {isa = PBXBuildFile; fileRef = 9C8D5F457B5AFF763F8CF3DF /* CarbRatioEditorProvider.swift */; };
-=======
->>>>>>> bef014d4
 		19012CDC291D2CB900FB8210 /* LoopStats.swift in Sources */ = {isa = PBXBuildFile; fileRef = 19012CDB291D2CB900FB8210 /* LoopStats.swift */; };
 		190EBCC429FF136900BA767D /* UserInterfaceSettingsDataFlow.swift in Sources */ = {isa = PBXBuildFile; fileRef = 190EBCC329FF136900BA767D /* UserInterfaceSettingsDataFlow.swift */; };
 		190EBCC629FF138000BA767D /* UserInterfaceSettingsProvider.swift in Sources */ = {isa = PBXBuildFile; fileRef = 190EBCC529FF138000BA767D /* UserInterfaceSettingsProvider.swift */; };
@@ -611,6 +607,7 @@
 		118DF7662C5ECBC60067FEB7 /* ListOverridePresetIntent.swift */ = {isa = PBXFileReference; fileEncoding = 4; lastKnownFileType = sourcecode.swift; path = ListOverridePresetIntent.swift; sourceTree = "<group>"; };
 		118DF7672C5ECBC60067FEB7 /* OverridePresetEntity.swift */ = {isa = PBXFileReference; fileEncoding = 4; lastKnownFileType = sourcecode.swift; path = OverridePresetEntity.swift; sourceTree = "<group>"; };
 		118DF7682C5ECBC60067FEB7 /* OverridePresetsIntentRequest.swift */ = {isa = PBXFileReference; fileEncoding = 4; lastKnownFileType = sourcecode.swift; path = OverridePresetsIntentRequest.swift; sourceTree = "<group>"; };
+		12204445D7632AF09264A979 /* PreferencesEditorDataFlow.swift */ = {isa = PBXFileReference; includeInIndex = 1; lastKnownFileType = sourcecode.swift; path = PreferencesEditorDataFlow.swift; sourceTree = "<group>"; };
 		19012CDB291D2CB900FB8210 /* LoopStats.swift */ = {isa = PBXFileReference; lastKnownFileType = sourcecode.swift; path = LoopStats.swift; sourceTree = "<group>"; };
 		190EBCC329FF136900BA767D /* UserInterfaceSettingsDataFlow.swift */ = {isa = PBXFileReference; lastKnownFileType = sourcecode.swift; path = UserInterfaceSettingsDataFlow.swift; sourceTree = "<group>"; };
 		190EBCC529FF138000BA767D /* UserInterfaceSettingsProvider.swift */ = {isa = PBXFileReference; lastKnownFileType = sourcecode.swift; path = UserInterfaceSettingsProvider.swift; sourceTree = "<group>"; };
@@ -1962,11 +1959,8 @@
 				581516A32BCED84A00BF67D7 /* DebuggingIdentifiers.swift */,
 				DD1DB7CB2BECCA1F0048B367 /* BuildDetails.swift */,
 				DD6B7CB12C7B6F0800B75029 /* Rounding.swift */,
-<<<<<<< HEAD
 				58CE8B882C8C6B62007A6A10 /* GradientStops.swift */,
 				582DF9782C8CE1E5001F516D /* MainChartHelper.swift */,
-=======
->>>>>>> bef014d4
 			);
 			path = Helpers;
 			sourceTree = "<group>";
@@ -3420,10 +3414,7 @@
 				BD4064D12C4ED26900582F43 /* CoreDataObserver.swift in Sources */,
 				38E44536274E411700EC9A94 /* Disk.swift in Sources */,
 				19A910362A24D6D700C8951B /* DateFilter.swift in Sources */,
-<<<<<<< HEAD
 				582DF9792C8CE1E5001F516D /* MainChartHelper.swift in Sources */,
-=======
->>>>>>> bef014d4
 				E06B911A275B5EEA003C04B6 /* Array+Extension.swift in Sources */,
 				38EA0600262091870064E39B /* BolusProgressViewStyle.swift in Sources */,
 				389ECDFE2601061500D86C4F /* View+Snapshot.swift in Sources */,
@@ -3473,13 +3464,8 @@
 				38FEF413273B317A00574A46 /* HKUnit.swift in Sources */,
 				A33352ED40476125EBAC6EE0 /* CarbRatioEditorDataFlow.swift in Sources */,
 				17A9D0899046B45E87834820 /* CarbRatioEditorProvider.swift in Sources */,
-<<<<<<< HEAD
-				118DF76B2C5ECBC60067FEB7 /* CancelOverrideIntent.swift in Sources */,
-				69B9A368029F7EB39F525422 /* CarbRatioEditorStateModel.swift in Sources */,
-=======
 				69B9A368029F7EB39F525422 /* CarbRatioEditorStateModel.swift in Sources */,
 				118DF76B2C5ECBC60067FEB7 /* CancelOverrideIntent.swift in Sources */,
->>>>>>> bef014d4
 				38E44538274E411700EC9A94 /* Disk+[Data].swift in Sources */,
 				98641AF4F92123DA668AB931 /* CarbRatioEditorRootView.swift in Sources */,
 				BDF34F902C10CF8C00D51995 /* CoreDataStack.swift in Sources */,
