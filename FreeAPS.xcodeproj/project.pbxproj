// !$*UTF8*$!
{
	archiveVersion = 1;
	classes = {
	};
	objectVersion = 52;
	objects = {

/* Begin PBXBuildFile section */
		041D1E995A6AE92E9289DC49 /* BolusDataFlow.swift in Sources */ = {isa = PBXBuildFile; fileRef = C8D1A7CA8C10C4403D4BBFA7 /* BolusDataFlow.swift */; };
		0437CE46C12535A56504EC19 /* SnoozeRootView.swift in Sources */ = {isa = PBXBuildFile; fileRef = B5822B15939E719628E9FF7C /* SnoozeRootView.swift */; };
		0CEA2EA070AB041AF3E3745B /* BolusRootView.swift in Sources */ = {isa = PBXBuildFile; fileRef = 10A0C32B0DAB52726EF9B6D9 /* BolusRootView.swift */; };
		0D9A5E34A899219C5C4CDFAF /* DataTableStateModel.swift in Sources */ = {isa = PBXBuildFile; fileRef = 9455FA2D92E77A6C4AFED8A3 /* DataTableStateModel.swift */; };
		0F7A65FBD2CD8D6477ED4539 /* NotificationsConfigProvider.swift in Sources */ = {isa = PBXBuildFile; fileRef = E625985B47742D498CB1681A /* NotificationsConfigProvider.swift */; };
		17A9D0899046B45E87834820 /* CREditorProvider.swift in Sources */ = {isa = PBXBuildFile; fileRef = 9C8D5F457B5AFF763F8CF3DF /* CREditorProvider.swift */; };
		1927C8E62744606D00347C69 /* InfoPlist.strings in Resources */ = {isa = PBXBuildFile; fileRef = 1927C8E82744606D00347C69 /* InfoPlist.strings */; };
		198377D2266BFFF6004DE65E /* Localizable.strings in Resources */ = {isa = PBXBuildFile; fileRef = 198377D4266BFFF6004DE65E /* Localizable.strings */; };
		1BBB001DAD60F3B8CEA4B1C7 /* ISFEditorStateModel.swift in Sources */ = {isa = PBXBuildFile; fileRef = 505E09DC17A0C3D0AF4B66FE /* ISFEditorStateModel.swift */; };
		1D845DF2E3324130E1D95E67 /* DataTableProvider.swift in Sources */ = {isa = PBXBuildFile; fileRef = 60744C3E9BB3652895C908CC /* DataTableProvider.swift */; };
		23888883D4EA091C88480FF2 /* BolusProvider.swift in Sources */ = {isa = PBXBuildFile; fileRef = C19984D62EFC0035A9E9644D /* BolusProvider.swift */; };
		28089E07169488CF6DCC2A31 /* AddCarbsRootView.swift in Sources */ = {isa = PBXBuildFile; fileRef = 86FC1CFD647CF34508AF9A3B /* AddCarbsRootView.swift */; };
		2BE9A6FA20875F6F4F9CD461 /* PumpSettingsEditorProvider.swift in Sources */ = {isa = PBXBuildFile; fileRef = D97F14812C1AFED3621165A5 /* PumpSettingsEditorProvider.swift */; };
		3083261C4B268E353F36CD0B /* AutotuneConfigDataFlow.swift in Sources */ = {isa = PBXBuildFile; fileRef = 8DCCCCE633F5E98E41B0CD3C /* AutotuneConfigDataFlow.swift */; };
		3171D2818C7C72CD1584BB5E /* NotificationsConfigStateModel.swift in Sources */ = {isa = PBXBuildFile; fileRef = DC2C6489D29ECCCAD78E0721 /* NotificationsConfigStateModel.swift */; };
		320D030F724170A637F06D50 /* CalibrationsProvider.swift in Sources */ = {isa = PBXBuildFile; fileRef = 212E8BFE6D66EE65AA26A114 /* CalibrationsProvider.swift */; };
		33E198D3039045D98C3DC5D4 /* AddCarbsStateModel.swift in Sources */ = {isa = PBXBuildFile; fileRef = 39E7C997E56DAF8D28D09014 /* AddCarbsStateModel.swift */; };
		3811DE0B25C9D32F00A708ED /* BaseView.swift in Sources */ = {isa = PBXBuildFile; fileRef = 3811DE0725C9D32E00A708ED /* BaseView.swift */; };
		3811DE0C25C9D32F00A708ED /* BaseProvider.swift in Sources */ = {isa = PBXBuildFile; fileRef = 3811DE0825C9D32F00A708ED /* BaseProvider.swift */; };
		3811DE1025C9D37700A708ED /* Swinject in Frameworks */ = {isa = PBXBuildFile; productRef = 3811DE0F25C9D37700A708ED /* Swinject */; };
		3811DE1725C9D40400A708ED /* Screen.swift in Sources */ = {isa = PBXBuildFile; fileRef = 3811DE1525C9D40400A708ED /* Screen.swift */; };
		3811DE1825C9D40400A708ED /* Router.swift in Sources */ = {isa = PBXBuildFile; fileRef = 3811DE1625C9D40400A708ED /* Router.swift */; };
		3811DE2225C9D48300A708ED /* MainProvider.swift in Sources */ = {isa = PBXBuildFile; fileRef = 3811DE1C25C9D48300A708ED /* MainProvider.swift */; };
		3811DE2325C9D48300A708ED /* MainDataFlow.swift in Sources */ = {isa = PBXBuildFile; fileRef = 3811DE1D25C9D48300A708ED /* MainDataFlow.swift */; };
		3811DE2525C9D48300A708ED /* MainRootView.swift in Sources */ = {isa = PBXBuildFile; fileRef = 3811DE2025C9D48300A708ED /* MainRootView.swift */; };
		3811DE3025C9D49500A708ED /* HomeStateModel.swift in Sources */ = {isa = PBXBuildFile; fileRef = 3811DE2825C9D49500A708ED /* HomeStateModel.swift */; };
		3811DE3125C9D49500A708ED /* HomeProvider.swift in Sources */ = {isa = PBXBuildFile; fileRef = 3811DE2925C9D49500A708ED /* HomeProvider.swift */; };
		3811DE3225C9D49500A708ED /* HomeDataFlow.swift in Sources */ = {isa = PBXBuildFile; fileRef = 3811DE2A25C9D49500A708ED /* HomeDataFlow.swift */; };
		3811DE3525C9D49500A708ED /* HomeRootView.swift in Sources */ = {isa = PBXBuildFile; fileRef = 3811DE2E25C9D49500A708ED /* HomeRootView.swift */; };
		3811DE3F25C9D4A100A708ED /* SettingsStateModel.swift in Sources */ = {isa = PBXBuildFile; fileRef = 3811DE3925C9D4A100A708ED /* SettingsStateModel.swift */; };
		3811DE4125C9D4A100A708ED /* SettingsRootView.swift in Sources */ = {isa = PBXBuildFile; fileRef = 3811DE3C25C9D4A100A708ED /* SettingsRootView.swift */; };
		3811DE4225C9D4A100A708ED /* SettingsDataFlow.swift in Sources */ = {isa = PBXBuildFile; fileRef = 3811DE3D25C9D4A100A708ED /* SettingsDataFlow.swift */; };
		3811DE4325C9D4A100A708ED /* SettingsProvider.swift in Sources */ = {isa = PBXBuildFile; fileRef = 3811DE3E25C9D4A100A708ED /* SettingsProvider.swift */; };
		3811DE5C25C9D4D500A708ED /* Formatters.swift in Sources */ = {isa = PBXBuildFile; fileRef = 3811DE5425C9D4D500A708ED /* Formatters.swift */; };
		3811DE5D25C9D4D500A708ED /* Publisher.swift in Sources */ = {isa = PBXBuildFile; fileRef = 3811DE5525C9D4D500A708ED /* Publisher.swift */; };
		3811DE5F25C9D4D500A708ED /* ProgressBar.swift in Sources */ = {isa = PBXBuildFile; fileRef = 3811DE5725C9D4D500A708ED /* ProgressBar.swift */; };
		3811DE6125C9D4D500A708ED /* ViewModifiers.swift in Sources */ = {isa = PBXBuildFile; fileRef = 3811DE5925C9D4D500A708ED /* ViewModifiers.swift */; };
		3811DE8F25C9D80400A708ED /* User.swift in Sources */ = {isa = PBXBuildFile; fileRef = 3811DE8E25C9D80400A708ED /* User.swift */; };
		3811DEA925C9D88300A708ED /* AppearanceManager.swift in Sources */ = {isa = PBXBuildFile; fileRef = 3811DE9325C9D88200A708ED /* AppearanceManager.swift */; };
		3811DEAB25C9D88300A708ED /* HTTPResponseStatus.swift in Sources */ = {isa = PBXBuildFile; fileRef = 3811DE9625C9D88300A708ED /* HTTPResponseStatus.swift */; };
		3811DEAC25C9D88300A708ED /* NightscoutManager.swift in Sources */ = {isa = PBXBuildFile; fileRef = 3811DE9725C9D88300A708ED /* NightscoutManager.swift */; };
		3811DEAD25C9D88300A708ED /* UserDefaults+Cache.swift in Sources */ = {isa = PBXBuildFile; fileRef = 3811DE9A25C9D88300A708ED /* UserDefaults+Cache.swift */; };
		3811DEAE25C9D88300A708ED /* Cache.swift in Sources */ = {isa = PBXBuildFile; fileRef = 3811DE9B25C9D88300A708ED /* Cache.swift */; };
		3811DEAF25C9D88300A708ED /* KeyValueStorage.swift in Sources */ = {isa = PBXBuildFile; fileRef = 3811DE9C25C9D88300A708ED /* KeyValueStorage.swift */; };
		3811DEB025C9D88300A708ED /* BaseKeychain.swift in Sources */ = {isa = PBXBuildFile; fileRef = 3811DE9E25C9D88300A708ED /* BaseKeychain.swift */; };
		3811DEB125C9D88300A708ED /* Keychain.swift in Sources */ = {isa = PBXBuildFile; fileRef = 3811DE9F25C9D88300A708ED /* Keychain.swift */; };
		3811DEB225C9D88300A708ED /* KeychainItemAccessibility.swift in Sources */ = {isa = PBXBuildFile; fileRef = 3811DEA025C9D88300A708ED /* KeychainItemAccessibility.swift */; };
		3811DEB625C9D88300A708ED /* UnlockManager.swift in Sources */ = {isa = PBXBuildFile; fileRef = 3811DEA625C9D88300A708ED /* UnlockManager.swift */; };
		3811DEE825CA063400A708ED /* Injected.swift in Sources */ = {isa = PBXBuildFile; fileRef = 3811DEE425CA063400A708ED /* Injected.swift */; };
		3811DEEA25CA063400A708ED /* SyncAccess.swift in Sources */ = {isa = PBXBuildFile; fileRef = 3811DEE625CA063400A708ED /* SyncAccess.swift */; };
		3811DEEB25CA063400A708ED /* PersistedProperty.swift in Sources */ = {isa = PBXBuildFile; fileRef = 3811DEE725CA063400A708ED /* PersistedProperty.swift */; };
		3811DF0225CA9FEA00A708ED /* Credentials.swift in Sources */ = {isa = PBXBuildFile; fileRef = 3811DF0125CA9FEA00A708ED /* Credentials.swift */; };
		3811DF1025CAAAE200A708ED /* APSManager.swift in Sources */ = {isa = PBXBuildFile; fileRef = 3811DF0F25CAAAE200A708ED /* APSManager.swift */; };
		3818AA47274C255A00843DB3 /* LibreTransmitter in Frameworks */ = {isa = PBXBuildFile; productRef = 3818AA46274C255A00843DB3 /* LibreTransmitter */; };
		3818AA4A274C267000843DB3 /* CGMBLEKit.framework in Frameworks */ = {isa = PBXBuildFile; fileRef = 3818AA49274C267000843DB3 /* CGMBLEKit.framework */; };
		3818AA4B274C267100843DB3 /* CGMBLEKit.framework in Embed Frameworks */ = {isa = PBXBuildFile; fileRef = 3818AA49274C267000843DB3 /* CGMBLEKit.framework */; settings = {ATTRIBUTES = (CodeSignOnCopy, RemoveHeadersOnCopy, ); }; };
		3818AA58274C26A300843DB3 /* LoopKit.framework in Frameworks */ = {isa = PBXBuildFile; fileRef = 3818AA4C274C26A300843DB3 /* LoopKit.framework */; };
		3818AA59274C26A300843DB3 /* LoopKit.framework in Embed Frameworks */ = {isa = PBXBuildFile; fileRef = 3818AA4C274C26A300843DB3 /* LoopKit.framework */; settings = {ATTRIBUTES = (CodeSignOnCopy, RemoveHeadersOnCopy, ); }; };
		3818AA5A274C26A300843DB3 /* LoopKitUI.framework in Frameworks */ = {isa = PBXBuildFile; fileRef = 3818AA4D274C26A300843DB3 /* LoopKitUI.framework */; };
		3818AA5B274C26A300843DB3 /* LoopKitUI.framework in Embed Frameworks */ = {isa = PBXBuildFile; fileRef = 3818AA4D274C26A300843DB3 /* LoopKitUI.framework */; settings = {ATTRIBUTES = (CodeSignOnCopy, RemoveHeadersOnCopy, ); }; };
		3818AA5C274C26A300843DB3 /* MockKit.framework in Frameworks */ = {isa = PBXBuildFile; fileRef = 3818AA4E274C26A300843DB3 /* MockKit.framework */; };
		3818AA5D274C26A300843DB3 /* MockKit.framework in Embed Frameworks */ = {isa = PBXBuildFile; fileRef = 3818AA4E274C26A300843DB3 /* MockKit.framework */; settings = {ATTRIBUTES = (CodeSignOnCopy, RemoveHeadersOnCopy, ); }; };
		3818AA5E274C26A300843DB3 /* MockKitUI.framework in Frameworks */ = {isa = PBXBuildFile; fileRef = 3818AA4F274C26A300843DB3 /* MockKitUI.framework */; };
		3818AA5F274C26A300843DB3 /* MockKitUI.framework in Embed Frameworks */ = {isa = PBXBuildFile; fileRef = 3818AA4F274C26A300843DB3 /* MockKitUI.framework */; settings = {ATTRIBUTES = (CodeSignOnCopy, RemoveHeadersOnCopy, ); }; };
		3818AA60274C26A300843DB3 /* Crypto.framework in Frameworks */ = {isa = PBXBuildFile; fileRef = 3818AA50274C26A300843DB3 /* Crypto.framework */; };
		3818AA61274C26A300843DB3 /* Crypto.framework in Embed Frameworks */ = {isa = PBXBuildFile; fileRef = 3818AA50274C26A300843DB3 /* Crypto.framework */; settings = {ATTRIBUTES = (CodeSignOnCopy, RemoveHeadersOnCopy, ); }; };
		3818AA62274C26A400843DB3 /* MinimedKit.framework in Frameworks */ = {isa = PBXBuildFile; fileRef = 3818AA51274C26A300843DB3 /* MinimedKit.framework */; };
		3818AA63274C26A400843DB3 /* MinimedKit.framework in Embed Frameworks */ = {isa = PBXBuildFile; fileRef = 3818AA51274C26A300843DB3 /* MinimedKit.framework */; settings = {ATTRIBUTES = (CodeSignOnCopy, RemoveHeadersOnCopy, ); }; };
		3818AA64274C26A400843DB3 /* MinimedKitUI.framework in Frameworks */ = {isa = PBXBuildFile; fileRef = 3818AA52274C26A300843DB3 /* MinimedKitUI.framework */; };
		3818AA65274C26A400843DB3 /* MinimedKitUI.framework in Embed Frameworks */ = {isa = PBXBuildFile; fileRef = 3818AA52274C26A300843DB3 /* MinimedKitUI.framework */; settings = {ATTRIBUTES = (CodeSignOnCopy, RemoveHeadersOnCopy, ); }; };
		3818AA66274C26A400843DB3 /* OmniKit.framework in Frameworks */ = {isa = PBXBuildFile; fileRef = 3818AA53274C26A300843DB3 /* OmniKit.framework */; };
		3818AA67274C26A400843DB3 /* OmniKit.framework in Embed Frameworks */ = {isa = PBXBuildFile; fileRef = 3818AA53274C26A300843DB3 /* OmniKit.framework */; settings = {ATTRIBUTES = (CodeSignOnCopy, RemoveHeadersOnCopy, ); }; };
		3818AA68274C26A400843DB3 /* OmniKitUI.framework in Frameworks */ = {isa = PBXBuildFile; fileRef = 3818AA54274C26A300843DB3 /* OmniKitUI.framework */; };
		3818AA69274C26A400843DB3 /* OmniKitUI.framework in Embed Frameworks */ = {isa = PBXBuildFile; fileRef = 3818AA54274C26A300843DB3 /* OmniKitUI.framework */; settings = {ATTRIBUTES = (CodeSignOnCopy, RemoveHeadersOnCopy, ); }; };
		3818AA6A274C26A500843DB3 /* RileyLinkBLEKit.framework in Frameworks */ = {isa = PBXBuildFile; fileRef = 3818AA55274C26A300843DB3 /* RileyLinkBLEKit.framework */; };
		3818AA6B274C26A500843DB3 /* RileyLinkBLEKit.framework in Embed Frameworks */ = {isa = PBXBuildFile; fileRef = 3818AA55274C26A300843DB3 /* RileyLinkBLEKit.framework */; settings = {ATTRIBUTES = (CodeSignOnCopy, RemoveHeadersOnCopy, ); }; };
		3818AA6C274C26A500843DB3 /* RileyLinkKit.framework in Frameworks */ = {isa = PBXBuildFile; fileRef = 3818AA56274C26A300843DB3 /* RileyLinkKit.framework */; };
		3818AA6D274C26A500843DB3 /* RileyLinkKit.framework in Embed Frameworks */ = {isa = PBXBuildFile; fileRef = 3818AA56274C26A300843DB3 /* RileyLinkKit.framework */; settings = {ATTRIBUTES = (CodeSignOnCopy, RemoveHeadersOnCopy, ); }; };
		3818AA6E274C26A500843DB3 /* RileyLinkKitUI.framework in Frameworks */ = {isa = PBXBuildFile; fileRef = 3818AA57274C26A300843DB3 /* RileyLinkKitUI.framework */; };
		3818AA6F274C26A500843DB3 /* RileyLinkKitUI.framework in Embed Frameworks */ = {isa = PBXBuildFile; fileRef = 3818AA57274C26A300843DB3 /* RileyLinkKitUI.framework */; settings = {ATTRIBUTES = (CodeSignOnCopy, RemoveHeadersOnCopy, ); }; };
		3818AA71274C278200843DB3 /* LoopTestingKit.framework in Frameworks */ = {isa = PBXBuildFile; fileRef = 3818AA70274C278200843DB3 /* LoopTestingKit.framework */; };
		3818AA72274C278200843DB3 /* LoopTestingKit.framework in Embed Frameworks */ = {isa = PBXBuildFile; fileRef = 3818AA70274C278200843DB3 /* LoopTestingKit.framework */; settings = {ATTRIBUTES = (CodeSignOnCopy, RemoveHeadersOnCopy, ); }; };
		38192E04261B82FA0094D973 /* ReachabilityManager.swift in Sources */ = {isa = PBXBuildFile; fileRef = 38192E03261B82FA0094D973 /* ReachabilityManager.swift */; };
		38192E07261BA9960094D973 /* FetchTreatmentsManager.swift in Sources */ = {isa = PBXBuildFile; fileRef = 38192E06261BA9960094D973 /* FetchTreatmentsManager.swift */; };
		38192E0D261BAF980094D973 /* ConvenienceExtensions.swift in Sources */ = {isa = PBXBuildFile; fileRef = 38192E0C261BAF980094D973 /* ConvenienceExtensions.swift */; };
		3821ED4C25DD18BA00BC42AD /* Constants.swift in Sources */ = {isa = PBXBuildFile; fileRef = 3821ED4B25DD18BA00BC42AD /* Constants.swift */; };
		382C133725F13A1E00715CE1 /* InsulinSensitivities.swift in Sources */ = {isa = PBXBuildFile; fileRef = 382C133625F13A1E00715CE1 /* InsulinSensitivities.swift */; };
		382C134B25F14E3700715CE1 /* BGTargets.swift in Sources */ = {isa = PBXBuildFile; fileRef = 382C134A25F14E3700715CE1 /* BGTargets.swift */; };
		3833B46D26012030003021B3 /* Algorithms in Frameworks */ = {isa = PBXBuildFile; productRef = 3833B46C26012030003021B3 /* Algorithms */; };
		383420D625FFE38C002D46C1 /* LoopView.swift in Sources */ = {isa = PBXBuildFile; fileRef = 383420D525FFE38C002D46C1 /* LoopView.swift */; };
		383420D925FFEB3F002D46C1 /* Popup.swift in Sources */ = {isa = PBXBuildFile; fileRef = 383420D825FFEB3F002D46C1 /* Popup.swift */; };
		383948D625CD4D8900E91849 /* FileStorage.swift in Sources */ = {isa = PBXBuildFile; fileRef = 383948D525CD4D8900E91849 /* FileStorage.swift */; };
		383948DA25CD64D500E91849 /* Glucose.swift in Sources */ = {isa = PBXBuildFile; fileRef = 383948D925CD64D500E91849 /* Glucose.swift */; };
		384E803425C385E60086DB71 /* JavaScriptWorker.swift in Sources */ = {isa = PBXBuildFile; fileRef = 384E803325C385E60086DB71 /* JavaScriptWorker.swift */; };
		384E803825C388640086DB71 /* Script.swift in Sources */ = {isa = PBXBuildFile; fileRef = 384E803725C388640086DB71 /* Script.swift */; };
		38569347270B5DFB0002C50D /* CGMType.swift in Sources */ = {isa = PBXBuildFile; fileRef = 38569344270B5DFA0002C50D /* CGMType.swift */; };
		38569348270B5DFB0002C50D /* GlucoseSource.swift in Sources */ = {isa = PBXBuildFile; fileRef = 38569345270B5DFA0002C50D /* GlucoseSource.swift */; };
		38569349270B5DFB0002C50D /* AppGroupSource.swift in Sources */ = {isa = PBXBuildFile; fileRef = 38569346270B5DFB0002C50D /* AppGroupSource.swift */; };
		38569353270B5E350002C50D /* CGMRootView.swift in Sources */ = {isa = PBXBuildFile; fileRef = 38569352270B5E350002C50D /* CGMRootView.swift */; };
		385CEA8225F23DFD002D6D5B /* NightscoutStatus.swift in Sources */ = {isa = PBXBuildFile; fileRef = 385CEA8125F23DFD002D6D5B /* NightscoutStatus.swift */; };
		385CEAC125F2EA52002D6D5B /* Announcement.swift in Sources */ = {isa = PBXBuildFile; fileRef = 385CEAC025F2EA52002D6D5B /* Announcement.swift */; };
		385CEAC425F2F154002D6D5B /* AnnouncementsStorage.swift in Sources */ = {isa = PBXBuildFile; fileRef = 385CEAC325F2F154002D6D5B /* AnnouncementsStorage.swift */; };
		3862CC05273D152B00BF832C /* CalibrationService.swift in Sources */ = {isa = PBXBuildFile; fileRef = 3862CC04273D152B00BF832C /* CalibrationService.swift */; };
		3862CC1F273FDC9200BF832C /* CalibrationsChart.swift in Sources */ = {isa = PBXBuildFile; fileRef = 3862CC1E273FDC9200BF832C /* CalibrationsChart.swift */; };
		3862CC2E2743F9F700BF832C /* CalendarManager.swift in Sources */ = {isa = PBXBuildFile; fileRef = 3862CC2D2743F9F700BF832C /* CalendarManager.swift */; };
		386A124F271707F000DDC61C /* DexcomSource.swift in Sources */ = {isa = PBXBuildFile; fileRef = 386A124E271707F000DDC61C /* DexcomSource.swift */; };
		3870FF4725EC187A0088248F /* BloodGlucose.swift in Sources */ = {isa = PBXBuildFile; fileRef = 3870FF4225EC13F40088248F /* BloodGlucose.swift */; };
		3871F38725ED661C0013ECB5 /* Suggestion.swift in Sources */ = {isa = PBXBuildFile; fileRef = 3871F38625ED661C0013ECB5 /* Suggestion.swift */; };
		3871F39C25ED892B0013ECB5 /* TempTarget.swift in Sources */ = {isa = PBXBuildFile; fileRef = 3871F39B25ED892B0013ECB5 /* TempTarget.swift */; };
		3871F39F25ED895A0013ECB5 /* Decimal+Extensions.swift in Sources */ = {isa = PBXBuildFile; fileRef = 3871F39E25ED895A0013ECB5 /* Decimal+Extensions.swift */; };
		3883581C25EE79BB00E024B2 /* DecimalTextField.swift in Sources */ = {isa = PBXBuildFile; fileRef = 3883581B25EE79BB00E024B2 /* DecimalTextField.swift */; };
		3883583425EEB38000E024B2 /* PumpSettings.swift in Sources */ = {isa = PBXBuildFile; fileRef = 3883583325EEB38000E024B2 /* PumpSettings.swift */; };
		388358C825EEF6D200E024B2 /* BasalProfileEntry.swift in Sources */ = {isa = PBXBuildFile; fileRef = 388358C725EEF6D200E024B2 /* BasalProfileEntry.swift */; };
		38887CCE25F5725200944304 /* IOBEntry.swift in Sources */ = {isa = PBXBuildFile; fileRef = 38887CCD25F5725200944304 /* IOBEntry.swift */; };
		388E595C25AD948C0019842D /* FreeAPSApp.swift in Sources */ = {isa = PBXBuildFile; fileRef = 388E595B25AD948C0019842D /* FreeAPSApp.swift */; };
		388E596025AD948E0019842D /* Assets.xcassets in Resources */ = {isa = PBXBuildFile; fileRef = 388E595F25AD948E0019842D /* Assets.xcassets */; };
		388E596C25AD95110019842D /* OpenAPS.swift in Sources */ = {isa = PBXBuildFile; fileRef = 388E596B25AD95110019842D /* OpenAPS.swift */; };
		388E596F25AD96040019842D /* javascript in Resources */ = {isa = PBXBuildFile; fileRef = 388E596E25AD96040019842D /* javascript */; };
		388E597225AD9CF10019842D /* json in Resources */ = {isa = PBXBuildFile; fileRef = 388E597125AD9CF10019842D /* json */; };
		388E5A5C25B6F0770019842D /* JSON.swift in Sources */ = {isa = PBXBuildFile; fileRef = 388E5A5B25B6F0770019842D /* JSON.swift */; };
		388E5A6025B6F2310019842D /* Autosens.swift in Sources */ = {isa = PBXBuildFile; fileRef = 388E5A5F25B6F2310019842D /* Autosens.swift */; };
		389442CB25F65F7100FA1F27 /* NightscoutTreatment.swift in Sources */ = {isa = PBXBuildFile; fileRef = 389442CA25F65F7100FA1F27 /* NightscoutTreatment.swift */; };
		3894873A2614928B004DF424 /* DispatchTimer.swift in Sources */ = {isa = PBXBuildFile; fileRef = 389487392614928B004DF424 /* DispatchTimer.swift */; };
		3895E4C625B9E00D00214B37 /* Preferences.swift in Sources */ = {isa = PBXBuildFile; fileRef = 3895E4C525B9E00D00214B37 /* Preferences.swift */; };
		389A572026079BAA00BC102F /* Interpolation.swift in Sources */ = {isa = PBXBuildFile; fileRef = 389A571F26079BAA00BC102F /* Interpolation.swift */; };
		389ECDFE2601061500D86C4F /* View+Snapshot.swift in Sources */ = {isa = PBXBuildFile; fileRef = 389ECDFD2601061500D86C4F /* View+Snapshot.swift */; };
		389ECE052601144100D86C4F /* ConcurrentMap.swift in Sources */ = {isa = PBXBuildFile; fileRef = 389ECE042601144100D86C4F /* ConcurrentMap.swift */; };
		38A00B1F25FC00F7006BC0B0 /* Autotune.swift in Sources */ = {isa = PBXBuildFile; fileRef = 38A00B1E25FC00F7006BC0B0 /* Autotune.swift */; };
		38A00B2325FC2B55006BC0B0 /* LRUCache.swift in Sources */ = {isa = PBXBuildFile; fileRef = 38A00B2225FC2B55006BC0B0 /* LRUCache.swift */; };
		38A0363B25ECF07E00FCBB52 /* GlucoseStorage.swift in Sources */ = {isa = PBXBuildFile; fileRef = 38A0363A25ECF07E00FCBB52 /* GlucoseStorage.swift */; };
		38A0364225ED069400FCBB52 /* TempBasal.swift in Sources */ = {isa = PBXBuildFile; fileRef = 38A0364125ED069400FCBB52 /* TempBasal.swift */; };
		38A13D3225E28B4B00EAA382 /* PumpHistoryEvent.swift in Sources */ = {isa = PBXBuildFile; fileRef = 38A13D3125E28B4B00EAA382 /* PumpHistoryEvent.swift */; };
		38A43598262E0E4900E80935 /* FetchAnnouncementsManager.swift in Sources */ = {isa = PBXBuildFile; fileRef = 38A43597262E0E4900E80935 /* FetchAnnouncementsManager.swift */; };
		38A504A425DD9C4000C5B9E8 /* UserDefaultsExtensions.swift in Sources */ = {isa = PBXBuildFile; fileRef = 38A5049125DD9C4000C5B9E8 /* UserDefaultsExtensions.swift */; };
		38A9260525F012D8009E3739 /* CarbRatios.swift in Sources */ = {isa = PBXBuildFile; fileRef = 38A9260425F012D8009E3739 /* CarbRatios.swift */; };
		38AAF85525FFF846004AF583 /* CurrentGlucoseView.swift in Sources */ = {isa = PBXBuildFile; fileRef = 38AAF85425FFF846004AF583 /* CurrentGlucoseView.swift */; };
		38AAF8712600C1B0004AF583 /* MainChartView.swift in Sources */ = {isa = PBXBuildFile; fileRef = 38AAF8702600C1B0004AF583 /* MainChartView.swift */; };
		38AEE73D25F0200C0013F05B /* FreeAPSSettings.swift in Sources */ = {isa = PBXBuildFile; fileRef = 38AEE73C25F0200C0013F05B /* FreeAPSSettings.swift */; };
		38AEE75225F022080013F05B /* SettingsManager.swift in Sources */ = {isa = PBXBuildFile; fileRef = 38AEE75125F022080013F05B /* SettingsManager.swift */; };
		38AEE75725F0F18E0013F05B /* CarbsStorage.swift in Sources */ = {isa = PBXBuildFile; fileRef = 38AEE75625F0F18E0013F05B /* CarbsStorage.swift */; };
		38B17B6625DD90E0005CAE3D /* SwiftDate in Frameworks */ = {isa = PBXBuildFile; productRef = 38B17B6525DD90E0005CAE3D /* SwiftDate */; };
		38B4F3AF25E2979F00E76A18 /* IndexedCollection.swift in Sources */ = {isa = PBXBuildFile; fileRef = 38B4F3AE25E2979F00E76A18 /* IndexedCollection.swift */; };
		38B4F3C325E2A20B00E76A18 /* PumpSetupView.swift in Sources */ = {isa = PBXBuildFile; fileRef = 38B4F3C225E2A20B00E76A18 /* PumpSetupView.swift */; };
		38B4F3C625E5017E00E76A18 /* NotificationCenter.swift in Sources */ = {isa = PBXBuildFile; fileRef = 38B4F3C525E5017E00E76A18 /* NotificationCenter.swift */; };
		38B4F3CA25E502E200E76A18 /* SwiftNotificationCenter.swift in Sources */ = {isa = PBXBuildFile; fileRef = 38B4F3C825E502E100E76A18 /* SwiftNotificationCenter.swift */; };
		38B4F3CB25E502E200E76A18 /* WeakObjectSet.swift in Sources */ = {isa = PBXBuildFile; fileRef = 38B4F3C925E502E100E76A18 /* WeakObjectSet.swift */; };
		38B4F3CD25E5031100E76A18 /* Broadcaster.swift in Sources */ = {isa = PBXBuildFile; fileRef = 38B4F3CC25E5031100E76A18 /* Broadcaster.swift */; };
		38BF021725E7CBBC00579895 /* PumpManagerExtensions.swift in Sources */ = {isa = PBXBuildFile; fileRef = 38BF021625E7CBBC00579895 /* PumpManagerExtensions.swift */; };
		38BF021B25E7D06400579895 /* PumpSettingsView.swift in Sources */ = {isa = PBXBuildFile; fileRef = 38BF021A25E7D06400579895 /* PumpSettingsView.swift */; };
		38BF021D25E7E3AF00579895 /* Reservoir.swift in Sources */ = {isa = PBXBuildFile; fileRef = 38BF021C25E7E3AF00579895 /* Reservoir.swift */; };
		38BF021F25E7F0DE00579895 /* DeviceDataManager.swift in Sources */ = {isa = PBXBuildFile; fileRef = 38BF021E25E7F0DE00579895 /* DeviceDataManager.swift */; };
		38C4D33725E9A1A300D30B77 /* DispatchQueue+Extensions.swift in Sources */ = {isa = PBXBuildFile; fileRef = 38C4D33625E9A1A200D30B77 /* DispatchQueue+Extensions.swift */; };
		38C4D33A25E9A1ED00D30B77 /* NSObject+AssociatedValues.swift in Sources */ = {isa = PBXBuildFile; fileRef = 38C4D33925E9A1ED00D30B77 /* NSObject+AssociatedValues.swift */; };
		38D0B3B625EBE24900CB6E88 /* Battery.swift in Sources */ = {isa = PBXBuildFile; fileRef = 38D0B3B525EBE24900CB6E88 /* Battery.swift */; };
		38D0B3D925EC07C400CB6E88 /* CarbsEntry.swift in Sources */ = {isa = PBXBuildFile; fileRef = 38D0B3D825EC07C400CB6E88 /* CarbsEntry.swift */; };
		38DAB280260CBB7F00F74C1A /* PumpView.swift in Sources */ = {isa = PBXBuildFile; fileRef = 38DAB27F260CBB7F00F74C1A /* PumpView.swift */; };
		38DAB28A260D349500F74C1A /* FetchGlucoseManager.swift in Sources */ = {isa = PBXBuildFile; fileRef = 38DAB289260D349500F74C1A /* FetchGlucoseManager.swift */; };
		38E4451E274DB04600EC9A94 /* AppDelegate.swift in Sources */ = {isa = PBXBuildFile; fileRef = 38E4451D274DB04600EC9A94 /* AppDelegate.swift */; };
		38E44522274E3DDC00EC9A94 /* NetworkReachabilityManager.swift in Sources */ = {isa = PBXBuildFile; fileRef = 38E44521274E3DDC00EC9A94 /* NetworkReachabilityManager.swift */; };
		38E44528274E401C00EC9A94 /* Protected.swift in Sources */ = {isa = PBXBuildFile; fileRef = 38E44527274E401C00EC9A94 /* Protected.swift */; };
		38E44534274E411700EC9A94 /* Disk+InternalHelpers.swift in Sources */ = {isa = PBXBuildFile; fileRef = 38E4452A274E411600EC9A94 /* Disk+InternalHelpers.swift */; };
		38E44535274E411700EC9A94 /* Disk+Data.swift in Sources */ = {isa = PBXBuildFile; fileRef = 38E4452B274E411600EC9A94 /* Disk+Data.swift */; };
		38E44536274E411700EC9A94 /* Disk.swift in Sources */ = {isa = PBXBuildFile; fileRef = 38E4452C274E411600EC9A94 /* Disk.swift */; };
		38E44537274E411700EC9A94 /* Disk+Helpers.swift in Sources */ = {isa = PBXBuildFile; fileRef = 38E4452D274E411600EC9A94 /* Disk+Helpers.swift */; };
		38E44538274E411700EC9A94 /* Disk+[Data].swift in Sources */ = {isa = PBXBuildFile; fileRef = 38E4452E274E411600EC9A94 /* Disk+[Data].swift */; };
		38E44539274E411700EC9A94 /* Disk+UIImage.swift in Sources */ = {isa = PBXBuildFile; fileRef = 38E4452F274E411600EC9A94 /* Disk+UIImage.swift */; };
		38E4453A274E411700EC9A94 /* Disk+[UIImage].swift in Sources */ = {isa = PBXBuildFile; fileRef = 38E44530274E411700EC9A94 /* Disk+[UIImage].swift */; };
		38E4453B274E411700EC9A94 /* Disk+VolumeInformation.swift in Sources */ = {isa = PBXBuildFile; fileRef = 38E44531274E411700EC9A94 /* Disk+VolumeInformation.swift */; };
		38E4453C274E411700EC9A94 /* Disk+Codable.swift in Sources */ = {isa = PBXBuildFile; fileRef = 38E44532274E411700EC9A94 /* Disk+Codable.swift */; };
		38E4453D274E411700EC9A94 /* Disk+Errors.swift in Sources */ = {isa = PBXBuildFile; fileRef = 38E44533274E411700EC9A94 /* Disk+Errors.swift */; };
		38E87401274F77E400975559 /* CoreNFC.framework in Frameworks */ = {isa = PBXBuildFile; fileRef = 38E873FD274F761800975559 /* CoreNFC.framework */; settings = {ATTRIBUTES = (Weak, ); }; };
		38E87403274F78C000975559 /* libswiftCoreNFC.tbd in Frameworks */ = {isa = PBXBuildFile; fileRef = 38E87402274F78C000975559 /* libswiftCoreNFC.tbd */; settings = {ATTRIBUTES = (Weak, ); }; };
		38E87408274F9AD000975559 /* UserNotificationsManager.swift in Sources */ = {isa = PBXBuildFile; fileRef = 38E87407274F9AD000975559 /* UserNotificationsManager.swift */; };
		38E8751F27554D5700975559 /* Assets.xcassets in Resources */ = {isa = PBXBuildFile; fileRef = 38E8751E27554D5700975559 /* Assets.xcassets */; };
		38E8752527554D5700975559 /* FreeAPSWatch WatchKit Extension.appex in Embed App Extensions */ = {isa = PBXBuildFile; fileRef = 38E8752427554D5700975559 /* FreeAPSWatch WatchKit Extension.appex */; settings = {ATTRIBUTES = (RemoveHeadersOnCopy, ); }; };
		38E8752A27554D5700975559 /* FreeAPSApp.swift in Sources */ = {isa = PBXBuildFile; fileRef = 38E8752927554D5700975559 /* FreeAPSApp.swift */; };
		38E8752C27554D5700975559 /* MainView.swift in Sources */ = {isa = PBXBuildFile; fileRef = 38E8752B27554D5700975559 /* MainView.swift */; };
		38E8752E27554D5700975559 /* NotificationController.swift in Sources */ = {isa = PBXBuildFile; fileRef = 38E8752D27554D5700975559 /* NotificationController.swift */; };
		38E8753027554D5700975559 /* NotificationView.swift in Sources */ = {isa = PBXBuildFile; fileRef = 38E8752F27554D5700975559 /* NotificationView.swift */; };
		38E8753227554D5700975559 /* ComplicationController.swift in Sources */ = {isa = PBXBuildFile; fileRef = 38E8753127554D5700975559 /* ComplicationController.swift */; };
		38E8753427554D5800975559 /* Assets.xcassets in Resources */ = {isa = PBXBuildFile; fileRef = 38E8753327554D5800975559 /* Assets.xcassets */; };
		38E8753727554D5900975559 /* Preview Assets.xcassets in Resources */ = {isa = PBXBuildFile; fileRef = 38E8753627554D5800975559 /* Preview Assets.xcassets */; };
		38E8753C27554D5900975559 /* FreeAPSWatch.app in Embed Watch Content */ = {isa = PBXBuildFile; fileRef = 38E8751C27554D5500975559 /* FreeAPSWatch.app */; settings = {ATTRIBUTES = (RemoveHeadersOnCopy, ); }; };
		38E8754527554D8800975559 /* Assets.xcassets in Resources */ = {isa = PBXBuildFile; fileRef = 388E595F25AD948E0019842D /* Assets.xcassets */; };
		38E8754627554D8A00975559 /* Assets.xcassets in Resources */ = {isa = PBXBuildFile; fileRef = 388E595F25AD948E0019842D /* Assets.xcassets */; };
		38E8754727554DF100975559 /* Color+Extensions.swift in Sources */ = {isa = PBXBuildFile; fileRef = 38F37827261260DC009DB701 /* Color+Extensions.swift */; };
		38E8754A275550BB00975559 /* CarbsView.swift in Sources */ = {isa = PBXBuildFile; fileRef = 38E87549275550BB00975559 /* CarbsView.swift */; };
		38E8754C2755548F00975559 /* WatchStateModel.swift in Sources */ = {isa = PBXBuildFile; fileRef = 38E8754B2755548F00975559 /* WatchStateModel.swift */; };
		38E8754F275556FA00975559 /* WatchManager.swift in Sources */ = {isa = PBXBuildFile; fileRef = 38E8754E275556FA00975559 /* WatchManager.swift */; };
		38E8755127555D0500975559 /* DataFlow.swift in Sources */ = {isa = PBXBuildFile; fileRef = 38E8755027555D0500975559 /* DataFlow.swift */; };
		38E8755427561E9800975559 /* DataFlow.swift in Sources */ = {isa = PBXBuildFile; fileRef = 38E8755027555D0500975559 /* DataFlow.swift */; };
		38E8755827567AE400975559 /* SwiftDate in Frameworks */ = {isa = PBXBuildFile; productRef = 38E8755727567AE400975559 /* SwiftDate */; };
		38E8755927567CA600975559 /* Decimal+Extensions.swift in Sources */ = {isa = PBXBuildFile; fileRef = 3871F39E25ED895A0013ECB5 /* Decimal+Extensions.swift */; };
		38E8755B27568A6800975559 /* ConfirmationView.swift in Sources */ = {isa = PBXBuildFile; fileRef = 38E8755A27568A6700975559 /* ConfirmationView.swift */; };
		38E8757927579D9200975559 /* Publisher.swift in Sources */ = {isa = PBXBuildFile; fileRef = 3811DE5525C9D4D500A708ED /* Publisher.swift */; };
		38E8757B2757B1C300975559 /* TempTargetsView.swift in Sources */ = {isa = PBXBuildFile; fileRef = 38E8757A2757B1C300975559 /* TempTargetsView.swift */; };
		38E8757D2757C45D00975559 /* BolusView.swift in Sources */ = {isa = PBXBuildFile; fileRef = 38E8757C2757C45D00975559 /* BolusView.swift */; };
		38E8757E2758C86A00975559 /* ConvenienceExtensions.swift in Sources */ = {isa = PBXBuildFile; fileRef = 38192E0C261BAF980094D973 /* ConvenienceExtensions.swift */; };
		38E989DD25F5021400C0CED0 /* PumpStatus.swift in Sources */ = {isa = PBXBuildFile; fileRef = 38E989DC25F5021400C0CED0 /* PumpStatus.swift */; };
		38E98A2325F52C9300C0CED0 /* Signpost.swift in Sources */ = {isa = PBXBuildFile; fileRef = 38E98A1B25F52C9300C0CED0 /* Signpost.swift */; };
		38E98A2425F52C9300C0CED0 /* Logger.swift in Sources */ = {isa = PBXBuildFile; fileRef = 38E98A1C25F52C9300C0CED0 /* Logger.swift */; };
		38E98A2525F52C9300C0CED0 /* IssueReporter.swift in Sources */ = {isa = PBXBuildFile; fileRef = 38E98A1E25F52C9300C0CED0 /* IssueReporter.swift */; };
		38E98A2725F52C9300C0CED0 /* CollectionIssueReporter.swift in Sources */ = {isa = PBXBuildFile; fileRef = 38E98A2025F52C9300C0CED0 /* CollectionIssueReporter.swift */; };
		38E98A2925F52C9300C0CED0 /* Error+Extensions.swift in Sources */ = {isa = PBXBuildFile; fileRef = 38E98A2225F52C9300C0CED0 /* Error+Extensions.swift */; };
		38E98A2D25F52DC400C0CED0 /* NSLocking+Extensions.swift in Sources */ = {isa = PBXBuildFile; fileRef = 38E98A2C25F52DC400C0CED0 /* NSLocking+Extensions.swift */; };
		38E98A3025F52FF700C0CED0 /* Config.swift in Sources */ = {isa = PBXBuildFile; fileRef = 38E98A2F25F52FF700C0CED0 /* Config.swift */; };
		38E98A3725F5509500C0CED0 /* String+Extensions.swift in Sources */ = {isa = PBXBuildFile; fileRef = 38E98A3625F5509500C0CED0 /* String+Extensions.swift */; };
		38EA05DA261F6E7C0064E39B /* SimpleLogReporter.swift in Sources */ = {isa = PBXBuildFile; fileRef = 38EA05D9261F6E7C0064E39B /* SimpleLogReporter.swift */; };
		38EA0600262091870064E39B /* BolusProgressViewStyle.swift in Sources */ = {isa = PBXBuildFile; fileRef = 38EA05FF262091870064E39B /* BolusProgressViewStyle.swift */; };
		38F37828261260DC009DB701 /* Color+Extensions.swift in Sources */ = {isa = PBXBuildFile; fileRef = 38F37827261260DC009DB701 /* Color+Extensions.swift */; };
		38F3B2EF25ED8E2A005C48AA /* TempTargetsStorage.swift in Sources */ = {isa = PBXBuildFile; fileRef = 38F3B2EE25ED8E2A005C48AA /* TempTargetsStorage.swift */; };
		38FCF3D625E8FDF40078B0D1 /* MD5.swift in Sources */ = {isa = PBXBuildFile; fileRef = 38FCF3D525E8FDF40078B0D1 /* MD5.swift */; };
		38FCF3F925E902C20078B0D1 /* FileStorageTests.swift in Sources */ = {isa = PBXBuildFile; fileRef = 38FCF3F825E902C20078B0D1 /* FileStorageTests.swift */; };
		38FCF3FD25E997A80078B0D1 /* PumpHistoryStorage.swift in Sources */ = {isa = PBXBuildFile; fileRef = 38FCF3FC25E997A80078B0D1 /* PumpHistoryStorage.swift */; };
		38FE826A25CC82DB001FF17A /* NetworkService.swift in Sources */ = {isa = PBXBuildFile; fileRef = 38FE826925CC82DB001FF17A /* NetworkService.swift */; };
		38FE826D25CC8461001FF17A /* NightscoutAPI.swift in Sources */ = {isa = PBXBuildFile; fileRef = 38FE826C25CC8461001FF17A /* NightscoutAPI.swift */; };
		38FEF3FA2737E42000574A46 /* BaseStateModel.swift in Sources */ = {isa = PBXBuildFile; fileRef = 38FEF3F92737E42000574A46 /* BaseStateModel.swift */; };
		38FEF3FC2737E53800574A46 /* MainStateModel.swift in Sources */ = {isa = PBXBuildFile; fileRef = 38FEF3FB2737E53800574A46 /* MainStateModel.swift */; };
		38FEF3FE2738083E00574A46 /* CGMProvider.swift in Sources */ = {isa = PBXBuildFile; fileRef = 38FEF3FD2738083E00574A46 /* CGMProvider.swift */; };
		38FEF408273B011A00574A46 /* LibreTransmitterSource.swift in Sources */ = {isa = PBXBuildFile; fileRef = 38FEF407273B011A00574A46 /* LibreTransmitterSource.swift */; };
		38FEF413273B317A00574A46 /* HKUnit.swift in Sources */ = {isa = PBXBuildFile; fileRef = 38FEF412273B317A00574A46 /* HKUnit.swift */; };
		44190F0BBA464D74B857D1FB /* PreferencesEditorRootView.swift in Sources */ = {isa = PBXBuildFile; fileRef = 8A965332F237348B119FB858 /* PreferencesEditorRootView.swift */; };
		448B6FCB252BD4796E2960C0 /* PumpSettingsEditorDataFlow.swift in Sources */ = {isa = PBXBuildFile; fileRef = 0274EE6439B1C3ED70730D41 /* PumpSettingsEditorDataFlow.swift */; };
		45252C95D220E796FDB3B022 /* ConfigEditorDataFlow.swift in Sources */ = {isa = PBXBuildFile; fileRef = 3F8A87AA037BD079BA3528BA /* ConfigEditorDataFlow.swift */; };
		45717281F743594AA9D87191 /* ConfigEditorRootView.swift in Sources */ = {isa = PBXBuildFile; fileRef = 920DDB21E5D0EB813197500D /* ConfigEditorRootView.swift */; };
		5075C1608E6249A51495C422 /* TargetsEditorProvider.swift in Sources */ = {isa = PBXBuildFile; fileRef = 3BDEA2DC60EDE0A3CA54DC73 /* TargetsEditorProvider.swift */; };
		53F2382465BF74DB1A967C8B /* PumpConfigProvider.swift in Sources */ = {isa = PBXBuildFile; fileRef = A8630D58BDAD6D9C650B9B39 /* PumpConfigProvider.swift */; };
		5BFA1C2208114643B77F8CEB /* AddTempTargetProvider.swift in Sources */ = {isa = PBXBuildFile; fileRef = AEE53A13D26F101B332EFFC8 /* AddTempTargetProvider.swift */; };
		5D16287A969E64D18CE40E44 /* PumpConfigStateModel.swift in Sources */ = {isa = PBXBuildFile; fileRef = 3F60E97100041040446F44E7 /* PumpConfigStateModel.swift */; };
		61962FCAF8A2D222553AC5A3 /* LibreConfigDataFlow.swift in Sources */ = {isa = PBXBuildFile; fileRef = 66A5B83E7967C38F7CBD883C /* LibreConfigDataFlow.swift */; };
		63E890B4D951EAA91C071D5C /* BasalProfileEditorStateModel.swift in Sources */ = {isa = PBXBuildFile; fileRef = AAFF91130F2FCCC7EBBA11AD /* BasalProfileEditorStateModel.swift */; };
		642F76A05A4FF530463A9FD0 /* NightscoutConfigRootView.swift in Sources */ = {isa = PBXBuildFile; fileRef = 8782B44544F38F2B2D82C38E /* NightscoutConfigRootView.swift */; };
		6632A0DC746872439A858B44 /* ISFEditorDataFlow.swift in Sources */ = {isa = PBXBuildFile; fileRef = 79BDA519C9B890FD9A5DFCF3 /* ISFEditorDataFlow.swift */; };
		69A31254F2451C20361D172F /* BolusStateModel.swift in Sources */ = {isa = PBXBuildFile; fileRef = 223EC0494F55A91E3EA69EF4 /* BolusStateModel.swift */; };
		69B9A368029F7EB39F525422 /* CREditorStateModel.swift in Sources */ = {isa = PBXBuildFile; fileRef = 64AA5E04A2761F6EEA6568E1 /* CREditorStateModel.swift */; };
		6B1F539F9FF75646D1606066 /* SnoozeDataFlow.swift in Sources */ = {isa = PBXBuildFile; fileRef = 36A708CDB546692C2230B385 /* SnoozeDataFlow.swift */; };
		6B9625766B697D1C98E455A2 /* PumpSettingsEditorStateModel.swift in Sources */ = {isa = PBXBuildFile; fileRef = 72778B68C3004F71F6E79BDC /* PumpSettingsEditorStateModel.swift */; };
		6EADD581738D64431902AC0A /* LibreConfigProvider.swift in Sources */ = {isa = PBXBuildFile; fileRef = E2EBA7C03C26FCC67E16D798 /* LibreConfigProvider.swift */; };
		6FFAE524D1D9C262F2407CAE /* SnoozeProvider.swift in Sources */ = {isa = PBXBuildFile; fileRef = 1CAE81192B118804DCD23034 /* SnoozeProvider.swift */; };
		711C0CB42CAABE788916BC9D /* ManualTempBasalDataFlow.swift in Sources */ = {isa = PBXBuildFile; fileRef = 96653287EDB276A111288305 /* ManualTempBasalDataFlow.swift */; };
		72F1BD388F42FCA6C52E4500 /* ConfigEditorProvider.swift in Sources */ = {isa = PBXBuildFile; fileRef = 44080E4709E3AE4B73054563 /* ConfigEditorProvider.swift */; };
		7BCFACB97C821041BA43A114 /* ManualTempBasalRootView.swift in Sources */ = {isa = PBXBuildFile; fileRef = C377490C77661D75E8C50649 /* ManualTempBasalRootView.swift */; };
		7F7B756BE8543965D9FDF1A2 /* DataTableDataFlow.swift in Sources */ = {isa = PBXBuildFile; fileRef = A401509D21F7F35D4E109EDA /* DataTableDataFlow.swift */; };
		8194B80890CDD6A3C13B0FEE /* SnoozeStateModel.swift in Sources */ = {isa = PBXBuildFile; fileRef = E26904AACA8D9C15D229D675 /* SnoozeStateModel.swift */; };
		88AB39B23C9552BD6E0C9461 /* ISFEditorRootView.swift in Sources */ = {isa = PBXBuildFile; fileRef = FBB3BAE7494CB771ABAC7B8B /* ISFEditorRootView.swift */; };
		891DECF7BC20968D7F566161 /* AutotuneConfigProvider.swift in Sources */ = {isa = PBXBuildFile; fileRef = B5EF98E22A39CD656A230704 /* AutotuneConfigProvider.swift */; };
		8B759CFCF47B392BB365C251 /* BasalProfileEditorDataFlow.swift in Sources */ = {isa = PBXBuildFile; fileRef = 67F94DD2853CF42BA4E30616 /* BasalProfileEditorDataFlow.swift */; };
		8BC2F5A29AD1ED08AC0EE013 /* AddTempTargetRootView.swift in Sources */ = {isa = PBXBuildFile; fileRef = E9AAB83FB6C3B41EFD1846A0 /* AddTempTargetRootView.swift */; };
		903D18976088B09110BCBE29 /* LibreConfigStateModel.swift in Sources */ = {isa = PBXBuildFile; fileRef = E68CDC1E5C438D1BEAD4CF24 /* LibreConfigStateModel.swift */; };
		9050F378F0063C064D7FFC86 /* LibreConfigRootView.swift in Sources */ = {isa = PBXBuildFile; fileRef = BC210C0F3CB6D3C86E5DED4E /* LibreConfigRootView.swift */; };
		919DBD08F13BAFB180DF6F47 /* AddTempTargetStateModel.swift in Sources */ = {isa = PBXBuildFile; fileRef = 8C3B5FD881CA45DFDEE0EDA9 /* AddTempTargetStateModel.swift */; };
		9702FF92A09C53942F20D7EA /* TargetsEditorRootView.swift in Sources */ = {isa = PBXBuildFile; fileRef = 4DD795BA46B193644D48138C /* TargetsEditorRootView.swift */; };
		9825E5E923F0B8FA80C8C7C7 /* NightscoutConfigStateModel.swift in Sources */ = {isa = PBXBuildFile; fileRef = A0A48AE3AC813A49A517846A /* NightscoutConfigStateModel.swift */; };
		98641AF4F92123DA668AB931 /* CREditorRootView.swift in Sources */ = {isa = PBXBuildFile; fileRef = D0BDC6993C1087310EDFC428 /* CREditorRootView.swift */; };
		A05235B9112E677ED03B6E8E /* AutotuneConfigRootView.swift in Sources */ = {isa = PBXBuildFile; fileRef = 8CF5ACEE1F0859670E71B2C0 /* AutotuneConfigRootView.swift */; };
		A0B8EC8CC5CD1DD237D1BCD2 /* PumpSettingsEditorRootView.swift in Sources */ = {isa = PBXBuildFile; fileRef = B8C7F882606FF83A21BE00D8 /* PumpSettingsEditorRootView.swift */; };
		A228DF96647338139F152B15 /* PreferencesEditorDataFlow.swift in Sources */ = {isa = PBXBuildFile; fileRef = 12204445D7632AF09264A979 /* PreferencesEditorDataFlow.swift */; };
		A33352ED40476125EBAC6EE0 /* CREditorDataFlow.swift in Sources */ = {isa = PBXBuildFile; fileRef = 7E22146D3DF4853786C78132 /* CREditorDataFlow.swift */; };
		A6F097A14CAAE0CE0D11BE1B /* AddCarbsProvider.swift in Sources */ = {isa = PBXBuildFile; fileRef = 618E62C9757B2F95431B5DC0 /* AddCarbsProvider.swift */; };
		AD3D2CD42CD01B9EB8F26522 /* PumpConfigDataFlow.swift in Sources */ = {isa = PBXBuildFile; fileRef = AF65DA88F972B56090AD6AC3 /* PumpConfigDataFlow.swift */; };
		B7C465E9472624D8A2BE2A6A /* CalibrationsDataFlow.swift in Sources */ = {isa = PBXBuildFile; fileRef = DA241FB1663EC96FDBE64C8A /* CalibrationsDataFlow.swift */; };
		BA00D96F7B2FF169A06FB530 /* CGMStateModel.swift in Sources */ = {isa = PBXBuildFile; fileRef = 5C018D1680307A31C9ED7120 /* CGMStateModel.swift */; };
		BA90041DC8991147E5C8C3AA /* CalibrationsRootView.swift in Sources */ = {isa = PBXBuildFile; fileRef = 500371C09F54F89A97D65FDB /* CalibrationsRootView.swift */; };
		BD2B464E0745FBE7B79913F4 /* NightscoutConfigProvider.swift in Sources */ = {isa = PBXBuildFile; fileRef = 3BF768BD6264FF7D71D66767 /* NightscoutConfigProvider.swift */; };
		BF1667ADE69E4B5B111CECAE /* ManualTempBasalProvider.swift in Sources */ = {isa = PBXBuildFile; fileRef = 680C4420C9A345D46D90D06C /* ManualTempBasalProvider.swift */; };
		C967DACD3B1E638F8B43BE06 /* ManualTempBasalStateModel.swift in Sources */ = {isa = PBXBuildFile; fileRef = CFCFE0781F9074C2917890E8 /* ManualTempBasalStateModel.swift */; };
		CA370FC152BC98B3D1832968 /* BasalProfileEditorRootView.swift in Sources */ = {isa = PBXBuildFile; fileRef = BF8BCB0C37DEB5EC377B9612 /* BasalProfileEditorRootView.swift */; };
		CD78BB94E43B249D60CC1A1B /* NotificationsConfigRootView.swift in Sources */ = {isa = PBXBuildFile; fileRef = 22963BD06A9C83959D4914E4 /* NotificationsConfigRootView.swift */; };
		D2165E9D78EFF692C1DED1C6 /* AddTempTargetDataFlow.swift in Sources */ = {isa = PBXBuildFile; fileRef = 5B8A42073A2D03A278914448 /* AddTempTargetDataFlow.swift */; };
		D6D02515BBFBE64FEBE89856 /* DataTableRootView.swift in Sources */ = {isa = PBXBuildFile; fileRef = 881E04BA5E0A003DE8E0A9C6 /* DataTableRootView.swift */; };
		D6DEC113821A7F1056C4AA1E /* NightscoutConfigDataFlow.swift in Sources */ = {isa = PBXBuildFile; fileRef = 2F2A13DF0EDEEEDC4106AA2A /* NightscoutConfigDataFlow.swift */; };
		D76333C9256787610B3B4875 /* AutotuneConfigStateModel.swift in Sources */ = {isa = PBXBuildFile; fileRef = D295A3F870E826BE371C0BB5 /* AutotuneConfigStateModel.swift */; };
		DBA5254DBB2586C98F61220C /* ISFEditorProvider.swift in Sources */ = {isa = PBXBuildFile; fileRef = 9F9F137F126D9F8DEB799F26 /* ISFEditorProvider.swift */; };
		DD399FB31EACB9343C944C4C /* PreferencesEditorStateModel.swift in Sources */ = {isa = PBXBuildFile; fileRef = 0CA3E609094E064C99A4752C /* PreferencesEditorStateModel.swift */; };
		E00EEC0327368630002FF094 /* ServiceAssembly.swift in Sources */ = {isa = PBXBuildFile; fileRef = E00EEBFD27368630002FF094 /* ServiceAssembly.swift */; };
		E00EEC0427368630002FF094 /* SecurityAssembly.swift in Sources */ = {isa = PBXBuildFile; fileRef = E00EEBFE27368630002FF094 /* SecurityAssembly.swift */; };
		E00EEC0527368630002FF094 /* StorageAssembly.swift in Sources */ = {isa = PBXBuildFile; fileRef = E00EEBFF27368630002FF094 /* StorageAssembly.swift */; };
		E00EEC0627368630002FF094 /* UIAssembly.swift in Sources */ = {isa = PBXBuildFile; fileRef = E00EEC0027368630002FF094 /* UIAssembly.swift */; };
		E00EEC0727368630002FF094 /* APSAssembly.swift in Sources */ = {isa = PBXBuildFile; fileRef = E00EEC0127368630002FF094 /* APSAssembly.swift */; };
		E00EEC0827368630002FF094 /* NetworkAssembly.swift in Sources */ = {isa = PBXBuildFile; fileRef = E00EEC0227368630002FF094 /* NetworkAssembly.swift */; };
		E013D872273AC6FE0014109C /* GlucoseSimulatorSource.swift in Sources */ = {isa = PBXBuildFile; fileRef = E013D871273AC6FE0014109C /* GlucoseSimulatorSource.swift */; };
		E13B7DAB2A435F57066AF02E /* TargetsEditorStateModel.swift in Sources */ = {isa = PBXBuildFile; fileRef = 36F58DDD71F0E795464FA3F0 /* TargetsEditorStateModel.swift */; };
		E25073BC86C11C3D6A42F5AC /* CalibrationsStateModel.swift in Sources */ = {isa = PBXBuildFile; fileRef = 47DFCE895C930F784EF11843 /* CalibrationsStateModel.swift */; };
		E39E418C56A5A46B61D960EE /* ConfigEditorStateModel.swift in Sources */ = {isa = PBXBuildFile; fileRef = 5D5B4F8B4194BB7E260EF251 /* ConfigEditorStateModel.swift */; };
		E3A08AAE59538BC8A8ABE477 /* NotificationsConfigDataFlow.swift in Sources */ = {isa = PBXBuildFile; fileRef = 3260468377DA9DB4DEE9AF6D /* NotificationsConfigDataFlow.swift */; };
		E4984C5262A90469788754BB /* PreferencesEditorProvider.swift in Sources */ = {isa = PBXBuildFile; fileRef = 6F8BA8533F56BC55748CA877 /* PreferencesEditorProvider.swift */; };
		E97285ED9B814CD5253C6658 /* AddCarbsDataFlow.swift in Sources */ = {isa = PBXBuildFile; fileRef = 5F48C3AC770D4CCD0EA2B0C2 /* AddCarbsDataFlow.swift */; };
		E974172296125A5AE99E634C /* PumpConfigRootView.swift in Sources */ = {isa = PBXBuildFile; fileRef = 2AD22C985B79A2F0D2EA3D9D /* PumpConfigRootView.swift */; };
		F5CA3DB1F9DC8B05792BBFAA /* CGMDataFlow.swift in Sources */ = {isa = PBXBuildFile; fileRef = B9B5C0607505A38F256BF99A /* CGMDataFlow.swift */; };
		F5F7E6C1B7F098F59EB67EC5 /* TargetsEditorDataFlow.swift in Sources */ = {isa = PBXBuildFile; fileRef = BA49538D56989D8DA6FCF538 /* TargetsEditorDataFlow.swift */; };
		FA630397F76B582C8D8681A7 /* BasalProfileEditorProvider.swift in Sources */ = {isa = PBXBuildFile; fileRef = 42369F66CF91F30624C0B3A6 /* BasalProfileEditorProvider.swift */; };
/* End PBXBuildFile section */

/* Begin PBXContainerItemProxy section */
		38E8752627554D5700975559 /* PBXContainerItemProxy */ = {
			isa = PBXContainerItemProxy;
			containerPortal = 388E595025AD948C0019842D /* Project object */;
			proxyType = 1;
			remoteGlobalIDString = 38E8752327554D5700975559;
			remoteInfo = "FreeAPSWatch WatchKit Extension";
		};
		38E8753A27554D5900975559 /* PBXContainerItemProxy */ = {
			isa = PBXContainerItemProxy;
			containerPortal = 388E595025AD948C0019842D /* Project object */;
			proxyType = 1;
			remoteGlobalIDString = 38E8751B27554D5500975559;
			remoteInfo = FreeAPSWatch;
		};
		38FCF3F225E9028E0078B0D1 /* PBXContainerItemProxy */ = {
			isa = PBXContainerItemProxy;
			containerPortal = 388E595025AD948C0019842D /* Project object */;
			proxyType = 1;
			remoteGlobalIDString = 388E595725AD948C0019842D;
			remoteInfo = FreeAPS;
		};
/* End PBXContainerItemProxy section */

/* Begin PBXCopyFilesBuildPhase section */
		3821ECD025DC703C00BC42AD /* Embed Frameworks */ = {
			isa = PBXCopyFilesBuildPhase;
			buildActionMask = 2147483647;
			dstPath = "";
			dstSubfolderSpec = 10;
			files = (
				3818AA6F274C26A500843DB3 /* RileyLinkKitUI.framework in Embed Frameworks */,
				3818AA4B274C267100843DB3 /* CGMBLEKit.framework in Embed Frameworks */,
				3818AA67274C26A400843DB3 /* OmniKit.framework in Embed Frameworks */,
				3818AA63274C26A400843DB3 /* MinimedKit.framework in Embed Frameworks */,
				3818AA6B274C26A500843DB3 /* RileyLinkBLEKit.framework in Embed Frameworks */,
				3818AA59274C26A300843DB3 /* LoopKit.framework in Embed Frameworks */,
				3818AA65274C26A400843DB3 /* MinimedKitUI.framework in Embed Frameworks */,
				3818AA5B274C26A300843DB3 /* LoopKitUI.framework in Embed Frameworks */,
				3818AA69274C26A400843DB3 /* OmniKitUI.framework in Embed Frameworks */,
				3818AA61274C26A300843DB3 /* Crypto.framework in Embed Frameworks */,
				3818AA72274C278200843DB3 /* LoopTestingKit.framework in Embed Frameworks */,
				3818AA6D274C26A500843DB3 /* RileyLinkKit.framework in Embed Frameworks */,
				3818AA5D274C26A300843DB3 /* MockKit.framework in Embed Frameworks */,
				3818AA5F274C26A300843DB3 /* MockKitUI.framework in Embed Frameworks */,
			);
			name = "Embed Frameworks";
			runOnlyForDeploymentPostprocessing = 0;
		};
		38E8753D27554D5900975559 /* Embed Watch Content */ = {
			isa = PBXCopyFilesBuildPhase;
			buildActionMask = 2147483647;
			dstPath = "$(CONTENTS_FOLDER_PATH)/Watch";
			dstSubfolderSpec = 16;
			files = (
				38E8753C27554D5900975559 /* FreeAPSWatch.app in Embed Watch Content */,
			);
			name = "Embed Watch Content";
			runOnlyForDeploymentPostprocessing = 0;
		};
		38E8754027554D5900975559 /* Embed App Extensions */ = {
			isa = PBXCopyFilesBuildPhase;
			buildActionMask = 2147483647;
			dstPath = "";
			dstSubfolderSpec = 13;
			files = (
				38E8752527554D5700975559 /* FreeAPSWatch WatchKit Extension.appex in Embed App Extensions */,
			);
			name = "Embed App Extensions";
			runOnlyForDeploymentPostprocessing = 0;
		};
/* End PBXCopyFilesBuildPhase section */

/* Begin PBXFileReference section */
		0274EE6439B1C3ED70730D41 /* PumpSettingsEditorDataFlow.swift */ = {isa = PBXFileReference; includeInIndex = 1; lastKnownFileType = sourcecode.swift; path = PumpSettingsEditorDataFlow.swift; sourceTree = "<group>"; };
		0CA3E609094E064C99A4752C /* PreferencesEditorStateModel.swift */ = {isa = PBXFileReference; includeInIndex = 1; lastKnownFileType = sourcecode.swift; path = PreferencesEditorStateModel.swift; sourceTree = "<group>"; };
		10A0C32B0DAB52726EF9B6D9 /* BolusRootView.swift */ = {isa = PBXFileReference; includeInIndex = 1; lastKnownFileType = sourcecode.swift; path = BolusRootView.swift; sourceTree = "<group>"; };
		12204445D7632AF09264A979 /* PreferencesEditorDataFlow.swift */ = {isa = PBXFileReference; includeInIndex = 1; lastKnownFileType = sourcecode.swift; path = PreferencesEditorDataFlow.swift; sourceTree = "<group>"; };
		1918333A26ADA46800F45722 /* fi */ = {isa = PBXFileReference; lastKnownFileType = text.plist.strings; name = fi; path = fi.lproj/Localizable.strings; sourceTree = "<group>"; };
		1927C8E92744611700347C69 /* ar */ = {isa = PBXFileReference; lastKnownFileType = text.plist.strings; name = ar; path = ar.lproj/InfoPlist.strings; sourceTree = "<group>"; };
		1927C8EA2744611800347C69 /* ca */ = {isa = PBXFileReference; lastKnownFileType = text.plist.strings; name = ca; path = ca.lproj/InfoPlist.strings; sourceTree = "<group>"; };
		1927C8EB2744611900347C69 /* zh-Hans */ = {isa = PBXFileReference; lastKnownFileType = text.plist.strings; name = "zh-Hans"; path = "zh-Hans.lproj/InfoPlist.strings"; sourceTree = "<group>"; };
		1927C8EC2744611A00347C69 /* da */ = {isa = PBXFileReference; lastKnownFileType = text.plist.strings; name = da; path = da.lproj/InfoPlist.strings; sourceTree = "<group>"; };
		1927C8ED2744611B00347C69 /* fi */ = {isa = PBXFileReference; lastKnownFileType = text.plist.strings; name = fi; path = fi.lproj/InfoPlist.strings; sourceTree = "<group>"; };
		1927C8EE2744611C00347C69 /* nl */ = {isa = PBXFileReference; lastKnownFileType = text.plist.strings; name = nl; path = nl.lproj/InfoPlist.strings; sourceTree = "<group>"; };
		1927C8EF2744611D00347C69 /* fr */ = {isa = PBXFileReference; lastKnownFileType = text.plist.strings; name = fr; path = fr.lproj/InfoPlist.strings; sourceTree = "<group>"; };
		1927C8F02744611E00347C69 /* de */ = {isa = PBXFileReference; lastKnownFileType = text.plist.strings; name = de; path = de.lproj/InfoPlist.strings; sourceTree = "<group>"; };
		1927C8F12744611E00347C69 /* he */ = {isa = PBXFileReference; lastKnownFileType = text.plist.strings; name = he; path = he.lproj/InfoPlist.strings; sourceTree = "<group>"; };
		1927C8F22744611F00347C69 /* it */ = {isa = PBXFileReference; lastKnownFileType = text.plist.strings; name = it; path = it.lproj/InfoPlist.strings; sourceTree = "<group>"; };
		1927C8F32744612000347C69 /* nb */ = {isa = PBXFileReference; lastKnownFileType = text.plist.strings; name = nb; path = nb.lproj/InfoPlist.strings; sourceTree = "<group>"; };
		1927C8F42744612100347C69 /* pl */ = {isa = PBXFileReference; lastKnownFileType = text.plist.strings; name = pl; path = pl.lproj/InfoPlist.strings; sourceTree = "<group>"; };
		1927C8F52744612100347C69 /* pt-BR */ = {isa = PBXFileReference; lastKnownFileType = text.plist.strings; name = "pt-BR"; path = "pt-BR.lproj/InfoPlist.strings"; sourceTree = "<group>"; };
		1927C8F62744612200347C69 /* pt-PT */ = {isa = PBXFileReference; lastKnownFileType = text.plist.strings; name = "pt-PT"; path = "pt-PT.lproj/InfoPlist.strings"; sourceTree = "<group>"; };
		1927C8F72744612300347C69 /* ru */ = {isa = PBXFileReference; lastKnownFileType = text.plist.strings; name = ru; path = ru.lproj/InfoPlist.strings; sourceTree = "<group>"; };
		1927C8F82744612400347C69 /* es */ = {isa = PBXFileReference; lastKnownFileType = text.plist.strings; name = es; path = es.lproj/InfoPlist.strings; sourceTree = "<group>"; };
		1927C8F92744612400347C69 /* sv */ = {isa = PBXFileReference; lastKnownFileType = text.plist.strings; name = sv; path = sv.lproj/InfoPlist.strings; sourceTree = "<group>"; };
		1927C8FA2744612500347C69 /* tr */ = {isa = PBXFileReference; lastKnownFileType = text.plist.strings; name = tr; path = tr.lproj/InfoPlist.strings; sourceTree = "<group>"; };
		1927C8FB2744612600347C69 /* uk */ = {isa = PBXFileReference; lastKnownFileType = text.plist.strings; name = uk; path = uk.lproj/InfoPlist.strings; sourceTree = "<group>"; };
		1927C8FE274489BA00347C69 /* Base */ = {isa = PBXFileReference; lastKnownFileType = text.plist.strings; name = Base; path = Base.lproj/InfoPlist.strings; sourceTree = "<group>"; };
		198377D3266BFFF6004DE65E /* en */ = {isa = PBXFileReference; lastKnownFileType = text.plist.strings; name = en; path = en.lproj/Localizable.strings; sourceTree = "<group>"; };
		198377D5266C0A05004DE65E /* ar */ = {isa = PBXFileReference; lastKnownFileType = text.plist.strings; name = ar; path = ar.lproj/Localizable.strings; sourceTree = "<group>"; };
		198377D6266C0A0A004DE65E /* ca */ = {isa = PBXFileReference; lastKnownFileType = text.plist.strings; name = ca; path = ca.lproj/Localizable.strings; sourceTree = "<group>"; };
		198377D7266C0A15004DE65E /* zh-Hans */ = {isa = PBXFileReference; lastKnownFileType = text.plist.strings; name = "zh-Hans"; path = "zh-Hans.lproj/Localizable.strings"; sourceTree = "<group>"; };
		198377D8266C0A1C004DE65E /* da */ = {isa = PBXFileReference; lastKnownFileType = text.plist.strings; name = da; path = da.lproj/Localizable.strings; sourceTree = "<group>"; };
		198377D9266C0A21004DE65E /* nl */ = {isa = PBXFileReference; lastKnownFileType = text.plist.strings; name = nl; path = nl.lproj/Localizable.strings; sourceTree = "<group>"; };
		198377DA266C0A2B004DE65E /* fr */ = {isa = PBXFileReference; lastKnownFileType = text.plist.strings; name = fr; path = fr.lproj/Localizable.strings; sourceTree = "<group>"; };
		198377DB266C0A32004DE65E /* de */ = {isa = PBXFileReference; lastKnownFileType = text.plist.strings; name = de; path = de.lproj/Localizable.strings; sourceTree = "<group>"; };
		198377DC266C0A3C004DE65E /* he */ = {isa = PBXFileReference; lastKnownFileType = text.plist.strings; name = he; path = he.lproj/Localizable.strings; sourceTree = "<group>"; };
		198377DD266C0A51004DE65E /* it */ = {isa = PBXFileReference; lastKnownFileType = text.plist.strings; name = it; path = it.lproj/Localizable.strings; sourceTree = "<group>"; };
		198377DE266C0A69004DE65E /* nb */ = {isa = PBXFileReference; lastKnownFileType = text.plist.strings; name = nb; path = nb.lproj/Localizable.strings; sourceTree = "<group>"; };
		198377DF266C0A7F004DE65E /* pl */ = {isa = PBXFileReference; lastKnownFileType = text.plist.strings; name = pl; path = pl.lproj/Localizable.strings; sourceTree = "<group>"; };
		198377E0266C0AB5004DE65E /* ru */ = {isa = PBXFileReference; lastKnownFileType = text.plist.strings; name = ru; path = ru.lproj/Localizable.strings; sourceTree = "<group>"; };
		198377E1266C0ABF004DE65E /* es */ = {isa = PBXFileReference; lastKnownFileType = text.plist.strings; name = es; path = es.lproj/Localizable.strings; sourceTree = "<group>"; };
		198377E2266C0AC8004DE65E /* sv */ = {isa = PBXFileReference; lastKnownFileType = text.plist.strings; name = sv; path = sv.lproj/Localizable.strings; sourceTree = "<group>"; };
		198377E3266C0ADC004DE65E /* tr */ = {isa = PBXFileReference; lastKnownFileType = text.plist.strings; name = tr; path = tr.lproj/Localizable.strings; sourceTree = "<group>"; };
		198377E4266C13D2004DE65E /* uk */ = {isa = PBXFileReference; lastKnownFileType = text.plist.strings; name = uk; path = uk.lproj/Localizable.strings; sourceTree = "<group>"; };
		199732B4271B72DD00129A3F /* pt-PT */ = {isa = PBXFileReference; lastKnownFileType = text.plist.strings; name = "pt-PT"; path = "pt-PT.lproj/Localizable.strings"; sourceTree = "<group>"; };
		199732B5271B9EE900129A3F /* pt-BR */ = {isa = PBXFileReference; lastKnownFileType = text.plist.strings; name = "pt-BR"; path = "pt-BR.lproj/Localizable.strings"; sourceTree = "<group>"; };
		19C166682756EFBD00ED12E3 /* sk */ = {isa = PBXFileReference; lastKnownFileType = text.plist.strings; name = sk; path = sk.lproj/InfoPlist.strings; sourceTree = "<group>"; };
		19C166692756EFBD00ED12E3 /* sk */ = {isa = PBXFileReference; lastKnownFileType = text.plist.strings; name = sk; path = sk.lproj/Localizable.strings; sourceTree = "<group>"; };
		1CAE81192B118804DCD23034 /* SnoozeProvider.swift */ = {isa = PBXFileReference; includeInIndex = 1; lastKnownFileType = sourcecode.swift; path = SnoozeProvider.swift; sourceTree = "<group>"; };
		212E8BFE6D66EE65AA26A114 /* CalibrationsProvider.swift */ = {isa = PBXFileReference; includeInIndex = 1; lastKnownFileType = sourcecode.swift; path = CalibrationsProvider.swift; sourceTree = "<group>"; };
		223EC0494F55A91E3EA69EF4 /* BolusStateModel.swift */ = {isa = PBXFileReference; includeInIndex = 1; lastKnownFileType = sourcecode.swift; path = BolusStateModel.swift; sourceTree = "<group>"; };
		22963BD06A9C83959D4914E4 /* NotificationsConfigRootView.swift */ = {isa = PBXFileReference; includeInIndex = 1; lastKnownFileType = sourcecode.swift; path = NotificationsConfigRootView.swift; sourceTree = "<group>"; };
		2AD22C985B79A2F0D2EA3D9D /* PumpConfigRootView.swift */ = {isa = PBXFileReference; includeInIndex = 1; lastKnownFileType = sourcecode.swift; path = PumpConfigRootView.swift; sourceTree = "<group>"; };
		2F2A13DF0EDEEEDC4106AA2A /* NightscoutConfigDataFlow.swift */ = {isa = PBXFileReference; includeInIndex = 1; lastKnownFileType = sourcecode.swift; path = NightscoutConfigDataFlow.swift; sourceTree = "<group>"; };
		3260468377DA9DB4DEE9AF6D /* NotificationsConfigDataFlow.swift */ = {isa = PBXFileReference; includeInIndex = 1; lastKnownFileType = sourcecode.swift; path = NotificationsConfigDataFlow.swift; sourceTree = "<group>"; };
		36A708CDB546692C2230B385 /* SnoozeDataFlow.swift */ = {isa = PBXFileReference; includeInIndex = 1; lastKnownFileType = sourcecode.swift; path = SnoozeDataFlow.swift; sourceTree = "<group>"; };
		36F58DDD71F0E795464FA3F0 /* TargetsEditorStateModel.swift */ = {isa = PBXFileReference; includeInIndex = 1; lastKnownFileType = sourcecode.swift; path = TargetsEditorStateModel.swift; sourceTree = "<group>"; };
		3811DE0725C9D32E00A708ED /* BaseView.swift */ = {isa = PBXFileReference; fileEncoding = 4; lastKnownFileType = sourcecode.swift; path = BaseView.swift; sourceTree = "<group>"; };
		3811DE0825C9D32F00A708ED /* BaseProvider.swift */ = {isa = PBXFileReference; fileEncoding = 4; lastKnownFileType = sourcecode.swift; path = BaseProvider.swift; sourceTree = "<group>"; };
		3811DE1525C9D40400A708ED /* Screen.swift */ = {isa = PBXFileReference; fileEncoding = 4; lastKnownFileType = sourcecode.swift; path = Screen.swift; sourceTree = "<group>"; };
		3811DE1625C9D40400A708ED /* Router.swift */ = {isa = PBXFileReference; fileEncoding = 4; lastKnownFileType = sourcecode.swift; path = Router.swift; sourceTree = "<group>"; };
		3811DE1C25C9D48300A708ED /* MainProvider.swift */ = {isa = PBXFileReference; fileEncoding = 4; lastKnownFileType = sourcecode.swift; path = MainProvider.swift; sourceTree = "<group>"; };
		3811DE1D25C9D48300A708ED /* MainDataFlow.swift */ = {isa = PBXFileReference; fileEncoding = 4; lastKnownFileType = sourcecode.swift; path = MainDataFlow.swift; sourceTree = "<group>"; };
		3811DE2025C9D48300A708ED /* MainRootView.swift */ = {isa = PBXFileReference; fileEncoding = 4; lastKnownFileType = sourcecode.swift; path = MainRootView.swift; sourceTree = "<group>"; };
		3811DE2825C9D49500A708ED /* HomeStateModel.swift */ = {isa = PBXFileReference; fileEncoding = 4; lastKnownFileType = sourcecode.swift; path = HomeStateModel.swift; sourceTree = "<group>"; };
		3811DE2925C9D49500A708ED /* HomeProvider.swift */ = {isa = PBXFileReference; fileEncoding = 4; lastKnownFileType = sourcecode.swift; path = HomeProvider.swift; sourceTree = "<group>"; };
		3811DE2A25C9D49500A708ED /* HomeDataFlow.swift */ = {isa = PBXFileReference; fileEncoding = 4; lastKnownFileType = sourcecode.swift; path = HomeDataFlow.swift; sourceTree = "<group>"; };
		3811DE2E25C9D49500A708ED /* HomeRootView.swift */ = {isa = PBXFileReference; fileEncoding = 4; lastKnownFileType = sourcecode.swift; path = HomeRootView.swift; sourceTree = "<group>"; };
		3811DE3925C9D4A100A708ED /* SettingsStateModel.swift */ = {isa = PBXFileReference; fileEncoding = 4; lastKnownFileType = sourcecode.swift; path = SettingsStateModel.swift; sourceTree = "<group>"; };
		3811DE3C25C9D4A100A708ED /* SettingsRootView.swift */ = {isa = PBXFileReference; fileEncoding = 4; lastKnownFileType = sourcecode.swift; path = SettingsRootView.swift; sourceTree = "<group>"; };
		3811DE3D25C9D4A100A708ED /* SettingsDataFlow.swift */ = {isa = PBXFileReference; fileEncoding = 4; lastKnownFileType = sourcecode.swift; path = SettingsDataFlow.swift; sourceTree = "<group>"; };
		3811DE3E25C9D4A100A708ED /* SettingsProvider.swift */ = {isa = PBXFileReference; fileEncoding = 4; lastKnownFileType = sourcecode.swift; path = SettingsProvider.swift; sourceTree = "<group>"; };
		3811DE5425C9D4D500A708ED /* Formatters.swift */ = {isa = PBXFileReference; fileEncoding = 4; lastKnownFileType = sourcecode.swift; path = Formatters.swift; sourceTree = "<group>"; };
		3811DE5525C9D4D500A708ED /* Publisher.swift */ = {isa = PBXFileReference; fileEncoding = 4; lastKnownFileType = sourcecode.swift; path = Publisher.swift; sourceTree = "<group>"; };
		3811DE5725C9D4D500A708ED /* ProgressBar.swift */ = {isa = PBXFileReference; fileEncoding = 4; lastKnownFileType = sourcecode.swift; path = ProgressBar.swift; sourceTree = "<group>"; };
		3811DE5925C9D4D500A708ED /* ViewModifiers.swift */ = {isa = PBXFileReference; fileEncoding = 4; lastKnownFileType = sourcecode.swift; path = ViewModifiers.swift; sourceTree = "<group>"; };
		3811DE8E25C9D80400A708ED /* User.swift */ = {isa = PBXFileReference; fileEncoding = 4; lastKnownFileType = sourcecode.swift; path = User.swift; sourceTree = "<group>"; };
		3811DE9325C9D88200A708ED /* AppearanceManager.swift */ = {isa = PBXFileReference; fileEncoding = 4; lastKnownFileType = sourcecode.swift; path = AppearanceManager.swift; sourceTree = "<group>"; };
		3811DE9625C9D88300A708ED /* HTTPResponseStatus.swift */ = {isa = PBXFileReference; fileEncoding = 4; lastKnownFileType = sourcecode.swift; path = HTTPResponseStatus.swift; sourceTree = "<group>"; };
		3811DE9725C9D88300A708ED /* NightscoutManager.swift */ = {isa = PBXFileReference; fileEncoding = 4; lastKnownFileType = sourcecode.swift; path = NightscoutManager.swift; sourceTree = "<group>"; };
		3811DE9A25C9D88300A708ED /* UserDefaults+Cache.swift */ = {isa = PBXFileReference; fileEncoding = 4; lastKnownFileType = sourcecode.swift; path = "UserDefaults+Cache.swift"; sourceTree = "<group>"; };
		3811DE9B25C9D88300A708ED /* Cache.swift */ = {isa = PBXFileReference; fileEncoding = 4; lastKnownFileType = sourcecode.swift; path = Cache.swift; sourceTree = "<group>"; };
		3811DE9C25C9D88300A708ED /* KeyValueStorage.swift */ = {isa = PBXFileReference; fileEncoding = 4; lastKnownFileType = sourcecode.swift; path = KeyValueStorage.swift; sourceTree = "<group>"; };
		3811DE9E25C9D88300A708ED /* BaseKeychain.swift */ = {isa = PBXFileReference; fileEncoding = 4; lastKnownFileType = sourcecode.swift; path = BaseKeychain.swift; sourceTree = "<group>"; };
		3811DE9F25C9D88300A708ED /* Keychain.swift */ = {isa = PBXFileReference; fileEncoding = 4; lastKnownFileType = sourcecode.swift; path = Keychain.swift; sourceTree = "<group>"; };
		3811DEA025C9D88300A708ED /* KeychainItemAccessibility.swift */ = {isa = PBXFileReference; fileEncoding = 4; lastKnownFileType = sourcecode.swift; path = KeychainItemAccessibility.swift; sourceTree = "<group>"; };
		3811DEA625C9D88300A708ED /* UnlockManager.swift */ = {isa = PBXFileReference; fileEncoding = 4; lastKnownFileType = sourcecode.swift; path = UnlockManager.swift; sourceTree = "<group>"; };
		3811DEC725C9DA7300A708ED /* FreeAPS.entitlements */ = {isa = PBXFileReference; lastKnownFileType = text.plist.entitlements; path = FreeAPS.entitlements; sourceTree = "<group>"; };
		3811DEE425CA063400A708ED /* Injected.swift */ = {isa = PBXFileReference; fileEncoding = 4; lastKnownFileType = sourcecode.swift; path = Injected.swift; sourceTree = "<group>"; };
		3811DEE625CA063400A708ED /* SyncAccess.swift */ = {isa = PBXFileReference; fileEncoding = 4; lastKnownFileType = sourcecode.swift; path = SyncAccess.swift; sourceTree = "<group>"; };
		3811DEE725CA063400A708ED /* PersistedProperty.swift */ = {isa = PBXFileReference; fileEncoding = 4; lastKnownFileType = sourcecode.swift; path = PersistedProperty.swift; sourceTree = "<group>"; };
		3811DF0125CA9FEA00A708ED /* Credentials.swift */ = {isa = PBXFileReference; lastKnownFileType = sourcecode.swift; path = Credentials.swift; sourceTree = "<group>"; };
		3811DF0F25CAAAE200A708ED /* APSManager.swift */ = {isa = PBXFileReference; lastKnownFileType = sourcecode.swift; path = APSManager.swift; sourceTree = "<group>"; };
		3818AA42274BBC1100843DB3 /* ConfigOverride.xcconfig */ = {isa = PBXFileReference; lastKnownFileType = text.xcconfig; path = ConfigOverride.xcconfig; sourceTree = "<group>"; };
		3818AA45274C229000843DB3 /* LibreTransmitter */ = {isa = PBXFileReference; lastKnownFileType = folder; name = LibreTransmitter; path = Dependencies/LibreTransmitter; sourceTree = "<group>"; };
		3818AA49274C267000843DB3 /* CGMBLEKit.framework */ = {isa = PBXFileReference; explicitFileType = wrapper.framework; path = CGMBLEKit.framework; sourceTree = BUILT_PRODUCTS_DIR; };
		3818AA4C274C26A300843DB3 /* LoopKit.framework */ = {isa = PBXFileReference; explicitFileType = wrapper.framework; path = LoopKit.framework; sourceTree = BUILT_PRODUCTS_DIR; };
		3818AA4D274C26A300843DB3 /* LoopKitUI.framework */ = {isa = PBXFileReference; explicitFileType = wrapper.framework; path = LoopKitUI.framework; sourceTree = BUILT_PRODUCTS_DIR; };
		3818AA4E274C26A300843DB3 /* MockKit.framework */ = {isa = PBXFileReference; explicitFileType = wrapper.framework; path = MockKit.framework; sourceTree = BUILT_PRODUCTS_DIR; };
		3818AA4F274C26A300843DB3 /* MockKitUI.framework */ = {isa = PBXFileReference; explicitFileType = wrapper.framework; path = MockKitUI.framework; sourceTree = BUILT_PRODUCTS_DIR; };
		3818AA50274C26A300843DB3 /* Crypto.framework */ = {isa = PBXFileReference; explicitFileType = wrapper.framework; path = Crypto.framework; sourceTree = BUILT_PRODUCTS_DIR; };
		3818AA51274C26A300843DB3 /* MinimedKit.framework */ = {isa = PBXFileReference; explicitFileType = wrapper.framework; path = MinimedKit.framework; sourceTree = BUILT_PRODUCTS_DIR; };
		3818AA52274C26A300843DB3 /* MinimedKitUI.framework */ = {isa = PBXFileReference; explicitFileType = wrapper.framework; path = MinimedKitUI.framework; sourceTree = BUILT_PRODUCTS_DIR; };
		3818AA53274C26A300843DB3 /* OmniKit.framework */ = {isa = PBXFileReference; explicitFileType = wrapper.framework; path = OmniKit.framework; sourceTree = BUILT_PRODUCTS_DIR; };
		3818AA54274C26A300843DB3 /* OmniKitUI.framework */ = {isa = PBXFileReference; explicitFileType = wrapper.framework; path = OmniKitUI.framework; sourceTree = BUILT_PRODUCTS_DIR; };
		3818AA55274C26A300843DB3 /* RileyLinkBLEKit.framework */ = {isa = PBXFileReference; explicitFileType = wrapper.framework; path = RileyLinkBLEKit.framework; sourceTree = BUILT_PRODUCTS_DIR; };
		3818AA56274C26A300843DB3 /* RileyLinkKit.framework */ = {isa = PBXFileReference; explicitFileType = wrapper.framework; path = RileyLinkKit.framework; sourceTree = BUILT_PRODUCTS_DIR; };
		3818AA57274C26A300843DB3 /* RileyLinkKitUI.framework */ = {isa = PBXFileReference; explicitFileType = wrapper.framework; path = RileyLinkKitUI.framework; sourceTree = BUILT_PRODUCTS_DIR; };
		3818AA70274C278200843DB3 /* LoopTestingKit.framework */ = {isa = PBXFileReference; explicitFileType = wrapper.framework; path = LoopTestingKit.framework; sourceTree = BUILT_PRODUCTS_DIR; };
		38192E03261B82FA0094D973 /* ReachabilityManager.swift */ = {isa = PBXFileReference; fileEncoding = 4; lastKnownFileType = sourcecode.swift; path = ReachabilityManager.swift; sourceTree = "<group>"; };
		38192E06261BA9960094D973 /* FetchTreatmentsManager.swift */ = {isa = PBXFileReference; lastKnownFileType = sourcecode.swift; path = FetchTreatmentsManager.swift; sourceTree = "<group>"; };
		38192E0C261BAF980094D973 /* ConvenienceExtensions.swift */ = {isa = PBXFileReference; fileEncoding = 4; lastKnownFileType = sourcecode.swift; path = ConvenienceExtensions.swift; sourceTree = "<group>"; };
		3821ED4B25DD18BA00BC42AD /* Constants.swift */ = {isa = PBXFileReference; lastKnownFileType = sourcecode.swift; path = Constants.swift; sourceTree = "<group>"; };
		382C133625F13A1E00715CE1 /* InsulinSensitivities.swift */ = {isa = PBXFileReference; lastKnownFileType = sourcecode.swift; path = InsulinSensitivities.swift; sourceTree = "<group>"; };
		382C134A25F14E3700715CE1 /* BGTargets.swift */ = {isa = PBXFileReference; lastKnownFileType = sourcecode.swift; path = BGTargets.swift; sourceTree = "<group>"; };
		383420D525FFE38C002D46C1 /* LoopView.swift */ = {isa = PBXFileReference; lastKnownFileType = sourcecode.swift; path = LoopView.swift; sourceTree = "<group>"; };
		383420D825FFEB3F002D46C1 /* Popup.swift */ = {isa = PBXFileReference; lastKnownFileType = sourcecode.swift; path = Popup.swift; sourceTree = "<group>"; };
		383948D525CD4D8900E91849 /* FileStorage.swift */ = {isa = PBXFileReference; lastKnownFileType = sourcecode.swift; path = FileStorage.swift; sourceTree = "<group>"; };
		383948D925CD64D500E91849 /* Glucose.swift */ = {isa = PBXFileReference; lastKnownFileType = sourcecode.swift; path = Glucose.swift; sourceTree = "<group>"; };
		384E803325C385E60086DB71 /* JavaScriptWorker.swift */ = {isa = PBXFileReference; lastKnownFileType = sourcecode.swift; path = JavaScriptWorker.swift; sourceTree = "<group>"; };
		384E803725C388640086DB71 /* Script.swift */ = {isa = PBXFileReference; lastKnownFileType = sourcecode.swift; path = Script.swift; sourceTree = "<group>"; };
		38569344270B5DFA0002C50D /* CGMType.swift */ = {isa = PBXFileReference; fileEncoding = 4; lastKnownFileType = sourcecode.swift; path = CGMType.swift; sourceTree = "<group>"; };
		38569345270B5DFA0002C50D /* GlucoseSource.swift */ = {isa = PBXFileReference; fileEncoding = 4; lastKnownFileType = sourcecode.swift; path = GlucoseSource.swift; sourceTree = "<group>"; };
		38569346270B5DFB0002C50D /* AppGroupSource.swift */ = {isa = PBXFileReference; fileEncoding = 4; lastKnownFileType = sourcecode.swift; path = AppGroupSource.swift; sourceTree = "<group>"; };
		38569352270B5E350002C50D /* CGMRootView.swift */ = {isa = PBXFileReference; fileEncoding = 4; lastKnownFileType = sourcecode.swift; path = CGMRootView.swift; sourceTree = "<group>"; };
		385CEA8125F23DFD002D6D5B /* NightscoutStatus.swift */ = {isa = PBXFileReference; lastKnownFileType = sourcecode.swift; path = NightscoutStatus.swift; sourceTree = "<group>"; };
		385CEAC025F2EA52002D6D5B /* Announcement.swift */ = {isa = PBXFileReference; lastKnownFileType = sourcecode.swift; path = Announcement.swift; sourceTree = "<group>"; };
		385CEAC325F2F154002D6D5B /* AnnouncementsStorage.swift */ = {isa = PBXFileReference; lastKnownFileType = sourcecode.swift; path = AnnouncementsStorage.swift; sourceTree = "<group>"; };
		3862CC04273D152B00BF832C /* CalibrationService.swift */ = {isa = PBXFileReference; lastKnownFileType = sourcecode.swift; path = CalibrationService.swift; sourceTree = "<group>"; };
		3862CC1E273FDC9200BF832C /* CalibrationsChart.swift */ = {isa = PBXFileReference; lastKnownFileType = sourcecode.swift; path = CalibrationsChart.swift; sourceTree = "<group>"; };
		3862CC2D2743F9F700BF832C /* CalendarManager.swift */ = {isa = PBXFileReference; lastKnownFileType = sourcecode.swift; path = CalendarManager.swift; sourceTree = "<group>"; };
		386A124E271707F000DDC61C /* DexcomSource.swift */ = {isa = PBXFileReference; lastKnownFileType = sourcecode.swift; path = DexcomSource.swift; sourceTree = "<group>"; };
		3870FF4225EC13F40088248F /* BloodGlucose.swift */ = {isa = PBXFileReference; fileEncoding = 4; lastKnownFileType = sourcecode.swift; path = BloodGlucose.swift; sourceTree = "<group>"; };
		3871F38625ED661C0013ECB5 /* Suggestion.swift */ = {isa = PBXFileReference; lastKnownFileType = sourcecode.swift; path = Suggestion.swift; sourceTree = "<group>"; };
		3871F39B25ED892B0013ECB5 /* TempTarget.swift */ = {isa = PBXFileReference; lastKnownFileType = sourcecode.swift; path = TempTarget.swift; sourceTree = "<group>"; };
		3871F39E25ED895A0013ECB5 /* Decimal+Extensions.swift */ = {isa = PBXFileReference; lastKnownFileType = sourcecode.swift; path = "Decimal+Extensions.swift"; sourceTree = "<group>"; };
		3883581B25EE79BB00E024B2 /* DecimalTextField.swift */ = {isa = PBXFileReference; lastKnownFileType = sourcecode.swift; path = DecimalTextField.swift; sourceTree = "<group>"; };
		3883583325EEB38000E024B2 /* PumpSettings.swift */ = {isa = PBXFileReference; lastKnownFileType = sourcecode.swift; path = PumpSettings.swift; sourceTree = "<group>"; };
		388358C725EEF6D200E024B2 /* BasalProfileEntry.swift */ = {isa = PBXFileReference; lastKnownFileType = sourcecode.swift; path = BasalProfileEntry.swift; sourceTree = "<group>"; };
		38887CCD25F5725200944304 /* IOBEntry.swift */ = {isa = PBXFileReference; lastKnownFileType = sourcecode.swift; path = IOBEntry.swift; sourceTree = "<group>"; };
		388E595825AD948C0019842D /* FreeAPS.app */ = {isa = PBXFileReference; explicitFileType = wrapper.application; includeInIndex = 0; path = FreeAPS.app; sourceTree = BUILT_PRODUCTS_DIR; };
		388E595B25AD948C0019842D /* FreeAPSApp.swift */ = {isa = PBXFileReference; lastKnownFileType = sourcecode.swift; path = FreeAPSApp.swift; sourceTree = "<group>"; };
		388E595F25AD948E0019842D /* Assets.xcassets */ = {isa = PBXFileReference; lastKnownFileType = folder.assetcatalog; path = Assets.xcassets; sourceTree = "<group>"; };
		388E596425AD948E0019842D /* Info.plist */ = {isa = PBXFileReference; lastKnownFileType = text.plist.xml; path = Info.plist; sourceTree = "<group>"; };
		388E596B25AD95110019842D /* OpenAPS.swift */ = {isa = PBXFileReference; lastKnownFileType = sourcecode.swift; path = OpenAPS.swift; sourceTree = "<group>"; };
		388E596E25AD96040019842D /* javascript */ = {isa = PBXFileReference; lastKnownFileType = folder; path = javascript; sourceTree = "<group>"; };
		388E597125AD9CF10019842D /* json */ = {isa = PBXFileReference; lastKnownFileType = folder; path = json; sourceTree = "<group>"; };
		388E5A5B25B6F0770019842D /* JSON.swift */ = {isa = PBXFileReference; lastKnownFileType = sourcecode.swift; path = JSON.swift; sourceTree = "<group>"; };
		388E5A5F25B6F2310019842D /* Autosens.swift */ = {isa = PBXFileReference; lastKnownFileType = sourcecode.swift; path = Autosens.swift; sourceTree = "<group>"; };
		389442CA25F65F7100FA1F27 /* NightscoutTreatment.swift */ = {isa = PBXFileReference; lastKnownFileType = sourcecode.swift; path = NightscoutTreatment.swift; sourceTree = "<group>"; };
		389487392614928B004DF424 /* DispatchTimer.swift */ = {isa = PBXFileReference; fileEncoding = 4; lastKnownFileType = sourcecode.swift; path = DispatchTimer.swift; sourceTree = "<group>"; };
		3895E4C525B9E00D00214B37 /* Preferences.swift */ = {isa = PBXFileReference; lastKnownFileType = sourcecode.swift; path = Preferences.swift; sourceTree = "<group>"; };
		389A571F26079BAA00BC102F /* Interpolation.swift */ = {isa = PBXFileReference; fileEncoding = 4; lastKnownFileType = sourcecode.swift; path = Interpolation.swift; sourceTree = "<group>"; };
		389ECDFD2601061500D86C4F /* View+Snapshot.swift */ = {isa = PBXFileReference; lastKnownFileType = sourcecode.swift; path = "View+Snapshot.swift"; sourceTree = "<group>"; };
		389ECE042601144100D86C4F /* ConcurrentMap.swift */ = {isa = PBXFileReference; lastKnownFileType = sourcecode.swift; path = ConcurrentMap.swift; sourceTree = "<group>"; };
		38A00B1E25FC00F7006BC0B0 /* Autotune.swift */ = {isa = PBXFileReference; lastKnownFileType = sourcecode.swift; path = Autotune.swift; sourceTree = "<group>"; };
		38A00B2225FC2B55006BC0B0 /* LRUCache.swift */ = {isa = PBXFileReference; fileEncoding = 4; lastKnownFileType = sourcecode.swift; path = LRUCache.swift; sourceTree = "<group>"; };
		38A0363A25ECF07E00FCBB52 /* GlucoseStorage.swift */ = {isa = PBXFileReference; lastKnownFileType = sourcecode.swift; path = GlucoseStorage.swift; sourceTree = "<group>"; };
		38A0364125ED069400FCBB52 /* TempBasal.swift */ = {isa = PBXFileReference; lastKnownFileType = sourcecode.swift; path = TempBasal.swift; sourceTree = "<group>"; };
		38A13D3125E28B4B00EAA382 /* PumpHistoryEvent.swift */ = {isa = PBXFileReference; lastKnownFileType = sourcecode.swift; path = PumpHistoryEvent.swift; sourceTree = "<group>"; };
		38A43597262E0E4900E80935 /* FetchAnnouncementsManager.swift */ = {isa = PBXFileReference; lastKnownFileType = sourcecode.swift; path = FetchAnnouncementsManager.swift; sourceTree = "<group>"; };
		38A5049125DD9C4000C5B9E8 /* UserDefaultsExtensions.swift */ = {isa = PBXFileReference; fileEncoding = 4; lastKnownFileType = sourcecode.swift; path = UserDefaultsExtensions.swift; sourceTree = "<group>"; };
		38A9260425F012D8009E3739 /* CarbRatios.swift */ = {isa = PBXFileReference; lastKnownFileType = sourcecode.swift; path = CarbRatios.swift; sourceTree = "<group>"; };
		38AAF85425FFF846004AF583 /* CurrentGlucoseView.swift */ = {isa = PBXFileReference; lastKnownFileType = sourcecode.swift; path = CurrentGlucoseView.swift; sourceTree = "<group>"; };
		38AAF8702600C1B0004AF583 /* MainChartView.swift */ = {isa = PBXFileReference; lastKnownFileType = sourcecode.swift; path = MainChartView.swift; sourceTree = "<group>"; };
		38AEE73C25F0200C0013F05B /* FreeAPSSettings.swift */ = {isa = PBXFileReference; lastKnownFileType = sourcecode.swift; path = FreeAPSSettings.swift; sourceTree = "<group>"; };
		38AEE75125F022080013F05B /* SettingsManager.swift */ = {isa = PBXFileReference; lastKnownFileType = sourcecode.swift; path = SettingsManager.swift; sourceTree = "<group>"; };
		38AEE75625F0F18E0013F05B /* CarbsStorage.swift */ = {isa = PBXFileReference; lastKnownFileType = sourcecode.swift; path = CarbsStorage.swift; sourceTree = "<group>"; };
		38B4F3AE25E2979F00E76A18 /* IndexedCollection.swift */ = {isa = PBXFileReference; lastKnownFileType = sourcecode.swift; path = IndexedCollection.swift; sourceTree = "<group>"; };
		38B4F3C225E2A20B00E76A18 /* PumpSetupView.swift */ = {isa = PBXFileReference; lastKnownFileType = sourcecode.swift; path = PumpSetupView.swift; sourceTree = "<group>"; };
		38B4F3C525E5017E00E76A18 /* NotificationCenter.swift */ = {isa = PBXFileReference; fileEncoding = 4; lastKnownFileType = sourcecode.swift; path = NotificationCenter.swift; sourceTree = "<group>"; };
		38B4F3C825E502E100E76A18 /* SwiftNotificationCenter.swift */ = {isa = PBXFileReference; fileEncoding = 4; lastKnownFileType = sourcecode.swift; path = SwiftNotificationCenter.swift; sourceTree = "<group>"; };
		38B4F3C925E502E100E76A18 /* WeakObjectSet.swift */ = {isa = PBXFileReference; fileEncoding = 4; lastKnownFileType = sourcecode.swift; path = WeakObjectSet.swift; sourceTree = "<group>"; };
		38B4F3CC25E5031100E76A18 /* Broadcaster.swift */ = {isa = PBXFileReference; fileEncoding = 4; lastKnownFileType = sourcecode.swift; path = Broadcaster.swift; sourceTree = "<group>"; };
		38BF021625E7CBBC00579895 /* PumpManagerExtensions.swift */ = {isa = PBXFileReference; lastKnownFileType = sourcecode.swift; path = PumpManagerExtensions.swift; sourceTree = "<group>"; };
		38BF021A25E7D06400579895 /* PumpSettingsView.swift */ = {isa = PBXFileReference; lastKnownFileType = sourcecode.swift; path = PumpSettingsView.swift; sourceTree = "<group>"; };
		38BF021C25E7E3AF00579895 /* Reservoir.swift */ = {isa = PBXFileReference; lastKnownFileType = sourcecode.swift; path = Reservoir.swift; sourceTree = "<group>"; };
		38BF021E25E7F0DE00579895 /* DeviceDataManager.swift */ = {isa = PBXFileReference; lastKnownFileType = sourcecode.swift; path = DeviceDataManager.swift; sourceTree = "<group>"; };
		38C4D33625E9A1A200D30B77 /* DispatchQueue+Extensions.swift */ = {isa = PBXFileReference; fileEncoding = 4; lastKnownFileType = sourcecode.swift; path = "DispatchQueue+Extensions.swift"; sourceTree = "<group>"; };
		38C4D33925E9A1ED00D30B77 /* NSObject+AssociatedValues.swift */ = {isa = PBXFileReference; fileEncoding = 4; lastKnownFileType = sourcecode.swift; path = "NSObject+AssociatedValues.swift"; sourceTree = "<group>"; };
		38D0B3B525EBE24900CB6E88 /* Battery.swift */ = {isa = PBXFileReference; lastKnownFileType = sourcecode.swift; path = Battery.swift; sourceTree = "<group>"; };
		38D0B3D825EC07C400CB6E88 /* CarbsEntry.swift */ = {isa = PBXFileReference; lastKnownFileType = sourcecode.swift; path = CarbsEntry.swift; sourceTree = "<group>"; };
		38DAB27F260CBB7F00F74C1A /* PumpView.swift */ = {isa = PBXFileReference; lastKnownFileType = sourcecode.swift; path = PumpView.swift; sourceTree = "<group>"; };
		38DAB289260D349500F74C1A /* FetchGlucoseManager.swift */ = {isa = PBXFileReference; lastKnownFileType = sourcecode.swift; path = FetchGlucoseManager.swift; sourceTree = "<group>"; };
		38E4451D274DB04600EC9A94 /* AppDelegate.swift */ = {isa = PBXFileReference; lastKnownFileType = sourcecode.swift; path = AppDelegate.swift; sourceTree = "<group>"; };
		38E44521274E3DDC00EC9A94 /* NetworkReachabilityManager.swift */ = {isa = PBXFileReference; fileEncoding = 4; lastKnownFileType = sourcecode.swift; path = NetworkReachabilityManager.swift; sourceTree = "<group>"; };
		38E44527274E401C00EC9A94 /* Protected.swift */ = {isa = PBXFileReference; fileEncoding = 4; lastKnownFileType = sourcecode.swift; path = Protected.swift; sourceTree = "<group>"; };
		38E4452A274E411600EC9A94 /* Disk+InternalHelpers.swift */ = {isa = PBXFileReference; fileEncoding = 4; lastKnownFileType = sourcecode.swift; path = "Disk+InternalHelpers.swift"; sourceTree = "<group>"; };
		38E4452B274E411600EC9A94 /* Disk+Data.swift */ = {isa = PBXFileReference; fileEncoding = 4; lastKnownFileType = sourcecode.swift; path = "Disk+Data.swift"; sourceTree = "<group>"; };
		38E4452C274E411600EC9A94 /* Disk.swift */ = {isa = PBXFileReference; fileEncoding = 4; lastKnownFileType = sourcecode.swift; path = Disk.swift; sourceTree = "<group>"; };
		38E4452D274E411600EC9A94 /* Disk+Helpers.swift */ = {isa = PBXFileReference; fileEncoding = 4; lastKnownFileType = sourcecode.swift; path = "Disk+Helpers.swift"; sourceTree = "<group>"; };
		38E4452E274E411600EC9A94 /* Disk+[Data].swift */ = {isa = PBXFileReference; fileEncoding = 4; lastKnownFileType = sourcecode.swift; path = "Disk+[Data].swift"; sourceTree = "<group>"; };
		38E4452F274E411600EC9A94 /* Disk+UIImage.swift */ = {isa = PBXFileReference; fileEncoding = 4; lastKnownFileType = sourcecode.swift; path = "Disk+UIImage.swift"; sourceTree = "<group>"; };
		38E44530274E411700EC9A94 /* Disk+[UIImage].swift */ = {isa = PBXFileReference; fileEncoding = 4; lastKnownFileType = sourcecode.swift; path = "Disk+[UIImage].swift"; sourceTree = "<group>"; };
		38E44531274E411700EC9A94 /* Disk+VolumeInformation.swift */ = {isa = PBXFileReference; fileEncoding = 4; lastKnownFileType = sourcecode.swift; path = "Disk+VolumeInformation.swift"; sourceTree = "<group>"; };
		38E44532274E411700EC9A94 /* Disk+Codable.swift */ = {isa = PBXFileReference; fileEncoding = 4; lastKnownFileType = sourcecode.swift; path = "Disk+Codable.swift"; sourceTree = "<group>"; };
		38E44533274E411700EC9A94 /* Disk+Errors.swift */ = {isa = PBXFileReference; fileEncoding = 4; lastKnownFileType = sourcecode.swift; path = "Disk+Errors.swift"; sourceTree = "<group>"; };
		38E873FD274F761800975559 /* CoreNFC.framework */ = {isa = PBXFileReference; lastKnownFileType = wrapper.framework; name = CoreNFC.framework; path = System/Library/Frameworks/CoreNFC.framework; sourceTree = SDKROOT; };
		38E87402274F78C000975559 /* libswiftCoreNFC.tbd */ = {isa = PBXFileReference; lastKnownFileType = "sourcecode.text-based-dylib-definition"; name = libswiftCoreNFC.tbd; path = usr/lib/swift/libswiftCoreNFC.tbd; sourceTree = SDKROOT; };
		38E87407274F9AD000975559 /* UserNotificationsManager.swift */ = {isa = PBXFileReference; lastKnownFileType = sourcecode.swift; path = UserNotificationsManager.swift; sourceTree = "<group>"; };
		38E8751C27554D5500975559 /* FreeAPSWatch.app */ = {isa = PBXFileReference; explicitFileType = wrapper.application; includeInIndex = 0; path = FreeAPSWatch.app; sourceTree = BUILT_PRODUCTS_DIR; };
		38E8751E27554D5700975559 /* Assets.xcassets */ = {isa = PBXFileReference; lastKnownFileType = folder.assetcatalog; path = Assets.xcassets; sourceTree = "<group>"; };
		38E8752427554D5700975559 /* FreeAPSWatch WatchKit Extension.appex */ = {isa = PBXFileReference; explicitFileType = "wrapper.app-extension"; includeInIndex = 0; path = "FreeAPSWatch WatchKit Extension.appex"; sourceTree = BUILT_PRODUCTS_DIR; };
		38E8752927554D5700975559 /* FreeAPSApp.swift */ = {isa = PBXFileReference; lastKnownFileType = sourcecode.swift; path = FreeAPSApp.swift; sourceTree = "<group>"; };
		38E8752B27554D5700975559 /* MainView.swift */ = {isa = PBXFileReference; lastKnownFileType = sourcecode.swift; path = MainView.swift; sourceTree = "<group>"; };
		38E8752D27554D5700975559 /* NotificationController.swift */ = {isa = PBXFileReference; lastKnownFileType = sourcecode.swift; path = NotificationController.swift; sourceTree = "<group>"; };
		38E8752F27554D5700975559 /* NotificationView.swift */ = {isa = PBXFileReference; lastKnownFileType = sourcecode.swift; path = NotificationView.swift; sourceTree = "<group>"; };
		38E8753127554D5700975559 /* ComplicationController.swift */ = {isa = PBXFileReference; lastKnownFileType = sourcecode.swift; path = ComplicationController.swift; sourceTree = "<group>"; };
		38E8753327554D5800975559 /* Assets.xcassets */ = {isa = PBXFileReference; lastKnownFileType = folder.assetcatalog; path = Assets.xcassets; sourceTree = "<group>"; };
		38E8753627554D5800975559 /* Preview Assets.xcassets */ = {isa = PBXFileReference; lastKnownFileType = folder.assetcatalog; path = "Preview Assets.xcassets"; sourceTree = "<group>"; };
		38E8753827554D5900975559 /* Info.plist */ = {isa = PBXFileReference; lastKnownFileType = text.plist.xml; path = Info.plist; sourceTree = "<group>"; };
		38E8753927554D5900975559 /* PushNotificationPayload.apns */ = {isa = PBXFileReference; lastKnownFileType = text; path = PushNotificationPayload.apns; sourceTree = "<group>"; };
		38E87549275550BB00975559 /* CarbsView.swift */ = {isa = PBXFileReference; lastKnownFileType = sourcecode.swift; path = CarbsView.swift; sourceTree = "<group>"; };
		38E8754B2755548F00975559 /* WatchStateModel.swift */ = {isa = PBXFileReference; lastKnownFileType = sourcecode.swift; path = WatchStateModel.swift; sourceTree = "<group>"; };
		38E8754E275556FA00975559 /* WatchManager.swift */ = {isa = PBXFileReference; lastKnownFileType = sourcecode.swift; path = WatchManager.swift; sourceTree = "<group>"; };
		38E8755027555D0500975559 /* DataFlow.swift */ = {isa = PBXFileReference; lastKnownFileType = sourcecode.swift; path = DataFlow.swift; sourceTree = "<group>"; };
		38E8755527564B5000975559 /* FreeAPSWatch WatchKit Extension.entitlements */ = {isa = PBXFileReference; lastKnownFileType = text.plist.entitlements; path = "FreeAPSWatch WatchKit Extension.entitlements"; sourceTree = "<group>"; };
		38E8755627564B6100975559 /* FreeAPSWatch.entitlements */ = {isa = PBXFileReference; lastKnownFileType = text.plist.entitlements; path = FreeAPSWatch.entitlements; sourceTree = "<group>"; };
		38E8755A27568A6700975559 /* ConfirmationView.swift */ = {isa = PBXFileReference; lastKnownFileType = sourcecode.swift; path = ConfirmationView.swift; sourceTree = "<group>"; };
		38E8757A2757B1C300975559 /* TempTargetsView.swift */ = {isa = PBXFileReference; lastKnownFileType = sourcecode.swift; path = TempTargetsView.swift; sourceTree = "<group>"; };
		38E8757C2757C45D00975559 /* BolusView.swift */ = {isa = PBXFileReference; lastKnownFileType = sourcecode.swift; path = BolusView.swift; sourceTree = "<group>"; };
		38E989DC25F5021400C0CED0 /* PumpStatus.swift */ = {isa = PBXFileReference; lastKnownFileType = sourcecode.swift; path = PumpStatus.swift; sourceTree = "<group>"; };
		38E98A1B25F52C9300C0CED0 /* Signpost.swift */ = {isa = PBXFileReference; fileEncoding = 4; lastKnownFileType = sourcecode.swift; path = Signpost.swift; sourceTree = "<group>"; };
		38E98A1C25F52C9300C0CED0 /* Logger.swift */ = {isa = PBXFileReference; fileEncoding = 4; lastKnownFileType = sourcecode.swift; path = Logger.swift; sourceTree = "<group>"; };
		38E98A1E25F52C9300C0CED0 /* IssueReporter.swift */ = {isa = PBXFileReference; fileEncoding = 4; lastKnownFileType = sourcecode.swift; path = IssueReporter.swift; sourceTree = "<group>"; };
		38E98A2025F52C9300C0CED0 /* CollectionIssueReporter.swift */ = {isa = PBXFileReference; fileEncoding = 4; lastKnownFileType = sourcecode.swift; path = CollectionIssueReporter.swift; sourceTree = "<group>"; };
		38E98A2225F52C9300C0CED0 /* Error+Extensions.swift */ = {isa = PBXFileReference; fileEncoding = 4; lastKnownFileType = sourcecode.swift; path = "Error+Extensions.swift"; sourceTree = "<group>"; };
		38E98A2C25F52DC400C0CED0 /* NSLocking+Extensions.swift */ = {isa = PBXFileReference; fileEncoding = 4; lastKnownFileType = sourcecode.swift; path = "NSLocking+Extensions.swift"; sourceTree = "<group>"; };
		38E98A2F25F52FF700C0CED0 /* Config.swift */ = {isa = PBXFileReference; lastKnownFileType = sourcecode.swift; path = Config.swift; sourceTree = "<group>"; };
		38E98A3625F5509500C0CED0 /* String+Extensions.swift */ = {isa = PBXFileReference; lastKnownFileType = sourcecode.swift; path = "String+Extensions.swift"; sourceTree = "<group>"; };
		38EA05D9261F6E7C0064E39B /* SimpleLogReporter.swift */ = {isa = PBXFileReference; lastKnownFileType = sourcecode.swift; path = SimpleLogReporter.swift; sourceTree = "<group>"; };
		38EA05FF262091870064E39B /* BolusProgressViewStyle.swift */ = {isa = PBXFileReference; lastKnownFileType = sourcecode.swift; path = BolusProgressViewStyle.swift; sourceTree = "<group>"; };
		38F37827261260DC009DB701 /* Color+Extensions.swift */ = {isa = PBXFileReference; lastKnownFileType = sourcecode.swift; path = "Color+Extensions.swift"; sourceTree = "<group>"; };
		38F3783A2613555C009DB701 /* Config.xcconfig */ = {isa = PBXFileReference; lastKnownFileType = text.xcconfig; path = Config.xcconfig; sourceTree = "<group>"; };
		38F3B2EE25ED8E2A005C48AA /* TempTargetsStorage.swift */ = {isa = PBXFileReference; lastKnownFileType = sourcecode.swift; path = TempTargetsStorage.swift; sourceTree = "<group>"; };
		38FCF3D525E8FDF40078B0D1 /* MD5.swift */ = {isa = PBXFileReference; lastKnownFileType = sourcecode.swift; path = MD5.swift; sourceTree = "<group>"; };
		38FCF3ED25E9028E0078B0D1 /* FreeAPSTests.xctest */ = {isa = PBXFileReference; explicitFileType = wrapper.cfbundle; includeInIndex = 0; path = FreeAPSTests.xctest; sourceTree = BUILT_PRODUCTS_DIR; };
		38FCF3F125E9028E0078B0D1 /* Info.plist */ = {isa = PBXFileReference; lastKnownFileType = text.plist.xml; path = Info.plist; sourceTree = "<group>"; };
		38FCF3F825E902C20078B0D1 /* FileStorageTests.swift */ = {isa = PBXFileReference; lastKnownFileType = sourcecode.swift; path = FileStorageTests.swift; sourceTree = "<group>"; };
		38FCF3FC25E997A80078B0D1 /* PumpHistoryStorage.swift */ = {isa = PBXFileReference; lastKnownFileType = sourcecode.swift; path = PumpHistoryStorage.swift; sourceTree = "<group>"; };
		38FE826925CC82DB001FF17A /* NetworkService.swift */ = {isa = PBXFileReference; lastKnownFileType = sourcecode.swift; path = NetworkService.swift; sourceTree = "<group>"; };
		38FE826C25CC8461001FF17A /* NightscoutAPI.swift */ = {isa = PBXFileReference; lastKnownFileType = sourcecode.swift; path = NightscoutAPI.swift; sourceTree = "<group>"; };
		38FEF3F92737E42000574A46 /* BaseStateModel.swift */ = {isa = PBXFileReference; lastKnownFileType = sourcecode.swift; path = BaseStateModel.swift; sourceTree = "<group>"; };
		38FEF3FB2737E53800574A46 /* MainStateModel.swift */ = {isa = PBXFileReference; lastKnownFileType = sourcecode.swift; path = MainStateModel.swift; sourceTree = "<group>"; };
		38FEF3FD2738083E00574A46 /* CGMProvider.swift */ = {isa = PBXFileReference; fileEncoding = 4; lastKnownFileType = sourcecode.swift; path = CGMProvider.swift; sourceTree = "<group>"; };
		38FEF407273B011A00574A46 /* LibreTransmitterSource.swift */ = {isa = PBXFileReference; lastKnownFileType = sourcecode.swift; path = LibreTransmitterSource.swift; sourceTree = "<group>"; };
		38FEF412273B317A00574A46 /* HKUnit.swift */ = {isa = PBXFileReference; fileEncoding = 4; lastKnownFileType = sourcecode.swift; path = HKUnit.swift; sourceTree = "<group>"; };
		39E7C997E56DAF8D28D09014 /* AddCarbsStateModel.swift */ = {isa = PBXFileReference; includeInIndex = 1; lastKnownFileType = sourcecode.swift; path = AddCarbsStateModel.swift; sourceTree = "<group>"; };
		3BDEA2DC60EDE0A3CA54DC73 /* TargetsEditorProvider.swift */ = {isa = PBXFileReference; includeInIndex = 1; lastKnownFileType = sourcecode.swift; path = TargetsEditorProvider.swift; sourceTree = "<group>"; };
		3BF768BD6264FF7D71D66767 /* NightscoutConfigProvider.swift */ = {isa = PBXFileReference; includeInIndex = 1; lastKnownFileType = sourcecode.swift; path = NightscoutConfigProvider.swift; sourceTree = "<group>"; };
		3F60E97100041040446F44E7 /* PumpConfigStateModel.swift */ = {isa = PBXFileReference; includeInIndex = 1; lastKnownFileType = sourcecode.swift; path = PumpConfigStateModel.swift; sourceTree = "<group>"; };
		3F8A87AA037BD079BA3528BA /* ConfigEditorDataFlow.swift */ = {isa = PBXFileReference; includeInIndex = 1; lastKnownFileType = sourcecode.swift; path = ConfigEditorDataFlow.swift; sourceTree = "<group>"; };
		42369F66CF91F30624C0B3A6 /* BasalProfileEditorProvider.swift */ = {isa = PBXFileReference; includeInIndex = 1; lastKnownFileType = sourcecode.swift; path = BasalProfileEditorProvider.swift; sourceTree = "<group>"; };
		44080E4709E3AE4B73054563 /* ConfigEditorProvider.swift */ = {isa = PBXFileReference; includeInIndex = 1; lastKnownFileType = sourcecode.swift; path = ConfigEditorProvider.swift; sourceTree = "<group>"; };
		47DFCE895C930F784EF11843 /* CalibrationsStateModel.swift */ = {isa = PBXFileReference; includeInIndex = 1; lastKnownFileType = sourcecode.swift; path = CalibrationsStateModel.swift; sourceTree = "<group>"; };
		4DD795BA46B193644D48138C /* TargetsEditorRootView.swift */ = {isa = PBXFileReference; includeInIndex = 1; lastKnownFileType = sourcecode.swift; path = TargetsEditorRootView.swift; sourceTree = "<group>"; };
		500371C09F54F89A97D65FDB /* CalibrationsRootView.swift */ = {isa = PBXFileReference; includeInIndex = 1; lastKnownFileType = sourcecode.swift; path = CalibrationsRootView.swift; sourceTree = "<group>"; };
		505E09DC17A0C3D0AF4B66FE /* ISFEditorStateModel.swift */ = {isa = PBXFileReference; includeInIndex = 1; lastKnownFileType = sourcecode.swift; path = ISFEditorStateModel.swift; sourceTree = "<group>"; };
		5B8A42073A2D03A278914448 /* AddTempTargetDataFlow.swift */ = {isa = PBXFileReference; includeInIndex = 1; lastKnownFileType = sourcecode.swift; path = AddTempTargetDataFlow.swift; sourceTree = "<group>"; };
		5C018D1680307A31C9ED7120 /* CGMStateModel.swift */ = {isa = PBXFileReference; includeInIndex = 1; lastKnownFileType = sourcecode.swift; path = CGMStateModel.swift; sourceTree = "<group>"; };
		5D5B4F8B4194BB7E260EF251 /* ConfigEditorStateModel.swift */ = {isa = PBXFileReference; includeInIndex = 1; lastKnownFileType = sourcecode.swift; path = ConfigEditorStateModel.swift; sourceTree = "<group>"; };
		5F48C3AC770D4CCD0EA2B0C2 /* AddCarbsDataFlow.swift */ = {isa = PBXFileReference; includeInIndex = 1; lastKnownFileType = sourcecode.swift; path = AddCarbsDataFlow.swift; sourceTree = "<group>"; };
		60744C3E9BB3652895C908CC /* DataTableProvider.swift */ = {isa = PBXFileReference; includeInIndex = 1; lastKnownFileType = sourcecode.swift; path = DataTableProvider.swift; sourceTree = "<group>"; };
		618E62C9757B2F95431B5DC0 /* AddCarbsProvider.swift */ = {isa = PBXFileReference; includeInIndex = 1; lastKnownFileType = sourcecode.swift; path = AddCarbsProvider.swift; sourceTree = "<group>"; };
		64AA5E04A2761F6EEA6568E1 /* CREditorStateModel.swift */ = {isa = PBXFileReference; includeInIndex = 1; lastKnownFileType = sourcecode.swift; path = CREditorStateModel.swift; sourceTree = "<group>"; };
		66A5B83E7967C38F7CBD883C /* LibreConfigDataFlow.swift */ = {isa = PBXFileReference; includeInIndex = 1; lastKnownFileType = sourcecode.swift; path = LibreConfigDataFlow.swift; sourceTree = "<group>"; };
		67F94DD2853CF42BA4E30616 /* BasalProfileEditorDataFlow.swift */ = {isa = PBXFileReference; includeInIndex = 1; lastKnownFileType = sourcecode.swift; path = BasalProfileEditorDataFlow.swift; sourceTree = "<group>"; };
		680C4420C9A345D46D90D06C /* ManualTempBasalProvider.swift */ = {isa = PBXFileReference; includeInIndex = 1; lastKnownFileType = sourcecode.swift; path = ManualTempBasalProvider.swift; sourceTree = "<group>"; };
		6F8BA8533F56BC55748CA877 /* PreferencesEditorProvider.swift */ = {isa = PBXFileReference; includeInIndex = 1; lastKnownFileType = sourcecode.swift; path = PreferencesEditorProvider.swift; sourceTree = "<group>"; };
		72778B68C3004F71F6E79BDC /* PumpSettingsEditorStateModel.swift */ = {isa = PBXFileReference; includeInIndex = 1; lastKnownFileType = sourcecode.swift; path = PumpSettingsEditorStateModel.swift; sourceTree = "<group>"; };
		79BDA519C9B890FD9A5DFCF3 /* ISFEditorDataFlow.swift */ = {isa = PBXFileReference; includeInIndex = 1; lastKnownFileType = sourcecode.swift; path = ISFEditorDataFlow.swift; sourceTree = "<group>"; };
		7E22146D3DF4853786C78132 /* CREditorDataFlow.swift */ = {isa = PBXFileReference; includeInIndex = 1; lastKnownFileType = sourcecode.swift; path = CREditorDataFlow.swift; sourceTree = "<group>"; };
		86FC1CFD647CF34508AF9A3B /* AddCarbsRootView.swift */ = {isa = PBXFileReference; includeInIndex = 1; lastKnownFileType = sourcecode.swift; path = AddCarbsRootView.swift; sourceTree = "<group>"; };
		8782B44544F38F2B2D82C38E /* NightscoutConfigRootView.swift */ = {isa = PBXFileReference; includeInIndex = 1; lastKnownFileType = sourcecode.swift; path = NightscoutConfigRootView.swift; sourceTree = "<group>"; };
		881E04BA5E0A003DE8E0A9C6 /* DataTableRootView.swift */ = {isa = PBXFileReference; includeInIndex = 1; lastKnownFileType = sourcecode.swift; path = DataTableRootView.swift; sourceTree = "<group>"; };
		8A965332F237348B119FB858 /* PreferencesEditorRootView.swift */ = {isa = PBXFileReference; includeInIndex = 1; lastKnownFileType = sourcecode.swift; path = PreferencesEditorRootView.swift; sourceTree = "<group>"; };
		8C3B5FD881CA45DFDEE0EDA9 /* AddTempTargetStateModel.swift */ = {isa = PBXFileReference; includeInIndex = 1; lastKnownFileType = sourcecode.swift; path = AddTempTargetStateModel.swift; sourceTree = "<group>"; };
		8CF5ACEE1F0859670E71B2C0 /* AutotuneConfigRootView.swift */ = {isa = PBXFileReference; includeInIndex = 1; lastKnownFileType = sourcecode.swift; path = AutotuneConfigRootView.swift; sourceTree = "<group>"; };
		8DCCCCE633F5E98E41B0CD3C /* AutotuneConfigDataFlow.swift */ = {isa = PBXFileReference; includeInIndex = 1; lastKnownFileType = sourcecode.swift; path = AutotuneConfigDataFlow.swift; sourceTree = "<group>"; };
		920DDB21E5D0EB813197500D /* ConfigEditorRootView.swift */ = {isa = PBXFileReference; includeInIndex = 1; lastKnownFileType = sourcecode.swift; path = ConfigEditorRootView.swift; sourceTree = "<group>"; };
		9455FA2D92E77A6C4AFED8A3 /* DataTableStateModel.swift */ = {isa = PBXFileReference; includeInIndex = 1; lastKnownFileType = sourcecode.swift; path = DataTableStateModel.swift; sourceTree = "<group>"; };
		96653287EDB276A111288305 /* ManualTempBasalDataFlow.swift */ = {isa = PBXFileReference; includeInIndex = 1; lastKnownFileType = sourcecode.swift; path = ManualTempBasalDataFlow.swift; sourceTree = "<group>"; };
		9C8D5F457B5AFF763F8CF3DF /* CREditorProvider.swift */ = {isa = PBXFileReference; includeInIndex = 1; lastKnownFileType = sourcecode.swift; path = CREditorProvider.swift; sourceTree = "<group>"; };
		9F9F137F126D9F8DEB799F26 /* ISFEditorProvider.swift */ = {isa = PBXFileReference; includeInIndex = 1; lastKnownFileType = sourcecode.swift; path = ISFEditorProvider.swift; sourceTree = "<group>"; };
		A0A48AE3AC813A49A517846A /* NightscoutConfigStateModel.swift */ = {isa = PBXFileReference; includeInIndex = 1; lastKnownFileType = sourcecode.swift; path = NightscoutConfigStateModel.swift; sourceTree = "<group>"; };
		A401509D21F7F35D4E109EDA /* DataTableDataFlow.swift */ = {isa = PBXFileReference; includeInIndex = 1; lastKnownFileType = sourcecode.swift; path = DataTableDataFlow.swift; sourceTree = "<group>"; };
		A8630D58BDAD6D9C650B9B39 /* PumpConfigProvider.swift */ = {isa = PBXFileReference; includeInIndex = 1; lastKnownFileType = sourcecode.swift; path = PumpConfigProvider.swift; sourceTree = "<group>"; };
		AAFF91130F2FCCC7EBBA11AD /* BasalProfileEditorStateModel.swift */ = {isa = PBXFileReference; includeInIndex = 1; lastKnownFileType = sourcecode.swift; path = BasalProfileEditorStateModel.swift; sourceTree = "<group>"; };
		AEE53A13D26F101B332EFFC8 /* AddTempTargetProvider.swift */ = {isa = PBXFileReference; includeInIndex = 1; lastKnownFileType = sourcecode.swift; path = AddTempTargetProvider.swift; sourceTree = "<group>"; };
		AF65DA88F972B56090AD6AC3 /* PumpConfigDataFlow.swift */ = {isa = PBXFileReference; includeInIndex = 1; lastKnownFileType = sourcecode.swift; path = PumpConfigDataFlow.swift; sourceTree = "<group>"; };
		B5822B15939E719628E9FF7C /* SnoozeRootView.swift */ = {isa = PBXFileReference; includeInIndex = 1; lastKnownFileType = sourcecode.swift; path = SnoozeRootView.swift; sourceTree = "<group>"; };
		B5EF98E22A39CD656A230704 /* AutotuneConfigProvider.swift */ = {isa = PBXFileReference; includeInIndex = 1; lastKnownFileType = sourcecode.swift; path = AutotuneConfigProvider.swift; sourceTree = "<group>"; };
		B8C7F882606FF83A21BE00D8 /* PumpSettingsEditorRootView.swift */ = {isa = PBXFileReference; includeInIndex = 1; lastKnownFileType = sourcecode.swift; path = PumpSettingsEditorRootView.swift; sourceTree = "<group>"; };
		B9B5C0607505A38F256BF99A /* CGMDataFlow.swift */ = {isa = PBXFileReference; includeInIndex = 1; lastKnownFileType = sourcecode.swift; path = CGMDataFlow.swift; sourceTree = "<group>"; };
		BA49538D56989D8DA6FCF538 /* TargetsEditorDataFlow.swift */ = {isa = PBXFileReference; includeInIndex = 1; lastKnownFileType = sourcecode.swift; path = TargetsEditorDataFlow.swift; sourceTree = "<group>"; };
		BC210C0F3CB6D3C86E5DED4E /* LibreConfigRootView.swift */ = {isa = PBXFileReference; includeInIndex = 1; lastKnownFileType = sourcecode.swift; path = LibreConfigRootView.swift; sourceTree = "<group>"; };
		BF8BCB0C37DEB5EC377B9612 /* BasalProfileEditorRootView.swift */ = {isa = PBXFileReference; includeInIndex = 1; lastKnownFileType = sourcecode.swift; path = BasalProfileEditorRootView.swift; sourceTree = "<group>"; };
		C19984D62EFC0035A9E9644D /* BolusProvider.swift */ = {isa = PBXFileReference; includeInIndex = 1; lastKnownFileType = sourcecode.swift; path = BolusProvider.swift; sourceTree = "<group>"; };
		C377490C77661D75E8C50649 /* ManualTempBasalRootView.swift */ = {isa = PBXFileReference; includeInIndex = 1; lastKnownFileType = sourcecode.swift; path = ManualTempBasalRootView.swift; sourceTree = "<group>"; };
		C8D1A7CA8C10C4403D4BBFA7 /* BolusDataFlow.swift */ = {isa = PBXFileReference; includeInIndex = 1; lastKnownFileType = sourcecode.swift; path = BolusDataFlow.swift; sourceTree = "<group>"; };
		CFCFE0781F9074C2917890E8 /* ManualTempBasalStateModel.swift */ = {isa = PBXFileReference; includeInIndex = 1; lastKnownFileType = sourcecode.swift; path = ManualTempBasalStateModel.swift; sourceTree = "<group>"; };
		D0BDC6993C1087310EDFC428 /* CREditorRootView.swift */ = {isa = PBXFileReference; includeInIndex = 1; lastKnownFileType = sourcecode.swift; path = CREditorRootView.swift; sourceTree = "<group>"; };
		D295A3F870E826BE371C0BB5 /* AutotuneConfigStateModel.swift */ = {isa = PBXFileReference; includeInIndex = 1; lastKnownFileType = sourcecode.swift; path = AutotuneConfigStateModel.swift; sourceTree = "<group>"; };
		D97F14812C1AFED3621165A5 /* PumpSettingsEditorProvider.swift */ = {isa = PBXFileReference; includeInIndex = 1; lastKnownFileType = sourcecode.swift; path = PumpSettingsEditorProvider.swift; sourceTree = "<group>"; };
		DA241FB1663EC96FDBE64C8A /* CalibrationsDataFlow.swift */ = {isa = PBXFileReference; includeInIndex = 1; lastKnownFileType = sourcecode.swift; path = CalibrationsDataFlow.swift; sourceTree = "<group>"; };
		DC2C6489D29ECCCAD78E0721 /* NotificationsConfigStateModel.swift */ = {isa = PBXFileReference; includeInIndex = 1; lastKnownFileType = sourcecode.swift; path = NotificationsConfigStateModel.swift; sourceTree = "<group>"; };
		E00EEBFD27368630002FF094 /* ServiceAssembly.swift */ = {isa = PBXFileReference; fileEncoding = 4; lastKnownFileType = sourcecode.swift; path = ServiceAssembly.swift; sourceTree = "<group>"; };
		E00EEBFE27368630002FF094 /* SecurityAssembly.swift */ = {isa = PBXFileReference; fileEncoding = 4; lastKnownFileType = sourcecode.swift; path = SecurityAssembly.swift; sourceTree = "<group>"; };
		E00EEBFF27368630002FF094 /* StorageAssembly.swift */ = {isa = PBXFileReference; fileEncoding = 4; lastKnownFileType = sourcecode.swift; path = StorageAssembly.swift; sourceTree = "<group>"; };
		E00EEC0027368630002FF094 /* UIAssembly.swift */ = {isa = PBXFileReference; fileEncoding = 4; lastKnownFileType = sourcecode.swift; path = UIAssembly.swift; sourceTree = "<group>"; };
		E00EEC0127368630002FF094 /* APSAssembly.swift */ = {isa = PBXFileReference; fileEncoding = 4; lastKnownFileType = sourcecode.swift; path = APSAssembly.swift; sourceTree = "<group>"; };
		E00EEC0227368630002FF094 /* NetworkAssembly.swift */ = {isa = PBXFileReference; fileEncoding = 4; lastKnownFileType = sourcecode.swift; path = NetworkAssembly.swift; sourceTree = "<group>"; };
		E013D871273AC6FE0014109C /* GlucoseSimulatorSource.swift */ = {isa = PBXFileReference; lastKnownFileType = sourcecode.swift; path = GlucoseSimulatorSource.swift; sourceTree = "<group>"; };
		E26904AACA8D9C15D229D675 /* SnoozeStateModel.swift */ = {isa = PBXFileReference; includeInIndex = 1; lastKnownFileType = sourcecode.swift; path = SnoozeStateModel.swift; sourceTree = "<group>"; };
		E2EBA7C03C26FCC67E16D798 /* LibreConfigProvider.swift */ = {isa = PBXFileReference; includeInIndex = 1; lastKnownFileType = sourcecode.swift; path = LibreConfigProvider.swift; sourceTree = "<group>"; };
		E625985B47742D498CB1681A /* NotificationsConfigProvider.swift */ = {isa = PBXFileReference; includeInIndex = 1; lastKnownFileType = sourcecode.swift; path = NotificationsConfigProvider.swift; sourceTree = "<group>"; };
		E68CDC1E5C438D1BEAD4CF24 /* LibreConfigStateModel.swift */ = {isa = PBXFileReference; includeInIndex = 1; lastKnownFileType = sourcecode.swift; path = LibreConfigStateModel.swift; sourceTree = "<group>"; };
		E9AAB83FB6C3B41EFD1846A0 /* AddTempTargetRootView.swift */ = {isa = PBXFileReference; includeInIndex = 1; lastKnownFileType = sourcecode.swift; path = AddTempTargetRootView.swift; sourceTree = "<group>"; };
		FBB3BAE7494CB771ABAC7B8B /* ISFEditorRootView.swift */ = {isa = PBXFileReference; includeInIndex = 1; lastKnownFileType = sourcecode.swift; path = ISFEditorRootView.swift; sourceTree = "<group>"; };
/* End PBXFileReference section */

/* Begin PBXFrameworksBuildPhase section */
		388E595525AD948C0019842D /* Frameworks */ = {
			isa = PBXFrameworksBuildPhase;
			buildActionMask = 2147483647;
			files = (
				38E87403274F78C000975559 /* libswiftCoreNFC.tbd in Frameworks */,
				38E87401274F77E400975559 /* CoreNFC.framework in Frameworks */,
				3818AA71274C278200843DB3 /* LoopTestingKit.framework in Frameworks */,
				3818AA47274C255A00843DB3 /* LibreTransmitter in Frameworks */,
				3818AA4A274C267000843DB3 /* CGMBLEKit.framework in Frameworks */,
				3811DE1025C9D37700A708ED /* Swinject in Frameworks */,
				3818AA5C274C26A300843DB3 /* MockKit.framework in Frameworks */,
				3818AA6A274C26A500843DB3 /* RileyLinkBLEKit.framework in Frameworks */,
				3818AA64274C26A400843DB3 /* MinimedKitUI.framework in Frameworks */,
				3818AA66274C26A400843DB3 /* OmniKit.framework in Frameworks */,
				3818AA6C274C26A500843DB3 /* RileyLinkKit.framework in Frameworks */,
				3818AA68274C26A400843DB3 /* OmniKitUI.framework in Frameworks */,
				3818AA5E274C26A300843DB3 /* MockKitUI.framework in Frameworks */,
				3818AA6E274C26A500843DB3 /* RileyLinkKitUI.framework in Frameworks */,
				3818AA5A274C26A300843DB3 /* LoopKitUI.framework in Frameworks */,
				38B17B6625DD90E0005CAE3D /* SwiftDate in Frameworks */,
				3818AA60274C26A300843DB3 /* Crypto.framework in Frameworks */,
				3833B46D26012030003021B3 /* Algorithms in Frameworks */,
				3818AA62274C26A400843DB3 /* MinimedKit.framework in Frameworks */,
				3818AA58274C26A300843DB3 /* LoopKit.framework in Frameworks */,
			);
			runOnlyForDeploymentPostprocessing = 0;
		};
		38E8752127554D5700975559 /* Frameworks */ = {
			isa = PBXFrameworksBuildPhase;
			buildActionMask = 2147483647;
			files = (
				38E8755827567AE400975559 /* SwiftDate in Frameworks */,
			);
			runOnlyForDeploymentPostprocessing = 0;
		};
		38FCF3EA25E9028E0078B0D1 /* Frameworks */ = {
			isa = PBXFrameworksBuildPhase;
			buildActionMask = 2147483647;
			files = (
			);
			runOnlyForDeploymentPostprocessing = 0;
		};
/* End PBXFrameworksBuildPhase section */

/* Begin PBXGroup section */
		0610F7D6D2EC00E3BA1569F0 /* ConfigEditor */ = {
			isa = PBXGroup;
			children = (
				3F8A87AA037BD079BA3528BA /* ConfigEditorDataFlow.swift */,
				44080E4709E3AE4B73054563 /* ConfigEditorProvider.swift */,
				5D5B4F8B4194BB7E260EF251 /* ConfigEditorStateModel.swift */,
				4E8C7B59F8065047ECE20965 /* View */,
			);
			path = ConfigEditor;
			sourceTree = "<group>";
		};
		0A67A70F9438DB6586398458 /* View */ = {
			isa = PBXGroup;
			children = (
				B5822B15939E719628E9FF7C /* SnoozeRootView.swift */,
			);
			path = View;
			sourceTree = "<group>";
		};
		0D76BBC81CEDC1A0050F45EF /* View */ = {
			isa = PBXGroup;
			children = (
				38569352270B5E350002C50D /* CGMRootView.swift */,
			);
			path = View;
			sourceTree = "<group>";
		};
		0EE66DD474AFFD4FD787D5B9 /* View */ = {
			isa = PBXGroup;
			children = (
				881E04BA5E0A003DE8E0A9C6 /* DataTableRootView.swift */,
			);
			path = View;
			sourceTree = "<group>";
		};
		18B49BC9587A59E3A347C1CD /* View */ = {
			isa = PBXGroup;
			children = (
				BF8BCB0C37DEB5EC377B9612 /* BasalProfileEditorRootView.swift */,
			);
			path = View;
			sourceTree = "<group>";
		};
		198377CF266BFEDE004DE65E /* Localizations */ = {
			isa = PBXGroup;
			children = (
				19D440A926B6FEBD008DA6C8 /* Main */,
			);
			path = Localizations;
			sourceTree = "<group>";
		};
		19D440A926B6FEBD008DA6C8 /* Main */ = {
			isa = PBXGroup;
			children = (
				198377D4266BFFF6004DE65E /* Localizable.strings */,
			);
			path = Main;
			sourceTree = "<group>";
		};
		29B478DF61BF8D270F7D8954 /* Snooze */ = {
			isa = PBXGroup;
			children = (
				36A708CDB546692C2230B385 /* SnoozeDataFlow.swift */,
				1CAE81192B118804DCD23034 /* SnoozeProvider.swift */,
				E26904AACA8D9C15D229D675 /* SnoozeStateModel.swift */,
				0A67A70F9438DB6586398458 /* View */,
			);
			path = Snooze;
			sourceTree = "<group>";
		};
		34CA4DF169B53D67EF18ED8A /* View */ = {
			isa = PBXGroup;
			children = (
				4DD795BA46B193644D48138C /* TargetsEditorRootView.swift */,
			);
			path = View;
			sourceTree = "<group>";
		};
		3811DE0325C9D31700A708ED /* Modules */ = {
			isa = PBXGroup;
			children = (
				6DC5D590658EF8B8DF94F9F5 /* AddCarbs */,
				A9A4C88374496B3C89058A89 /* AddTempTarget */,
				672F63EEAE27400625E14BAD /* AutotuneConfig */,
				A42F1FEDFFD0DDE00AAD54D3 /* BasalProfileEditor */,
				3811DE0425C9D32E00A708ED /* Base */,
				C2C98283C436DB934D7E7994 /* Bolus */,
				E8176B120B55CE89F1591542 /* Calibrations */,
				F75CB57ED6971B46F8756083 /* CGM */,
				0610F7D6D2EC00E3BA1569F0 /* ConfigEditor */,
				E42231DBF0DBE2B4B92D1B15 /* CREditor */,
				9E56E3626FAD933385101B76 /* DataTable */,
				3811DE2725C9D49500A708ED /* Home */,
				D8F047E14D567F2B5DBEFD96 /* ISFEditor */,
				C11D545CED3ECEB525EDEE23 /* LibreConfig */,
				3811DE1A25C9D48300A708ED /* Main */,
				5031FE61F63C2A8A8B7674DD /* ManualTempBasal */,
				D533BF261CDC1C3F871E7BFD /* NightscoutConfig */,
				F66B236E00924A05D6A9F9DF /* NotificationsConfig */,
				3E1C41D9301B7058AA7BF5EA /* PreferencesEditor */,
				99C01B871ACAB3F32CE755C7 /* PumpConfig */,
				E493126EA71765130F64CCE5 /* PumpSettingsEditor */,
				3811DE3825C9D4A100A708ED /* Settings */,
				29B478DF61BF8D270F7D8954 /* Snooze */,
				6517011F19F244F64E1FF14B /* TargetsEditor */,
			);
			path = Modules;
			sourceTree = "<group>";
		};
		3811DE0425C9D32E00A708ED /* Base */ = {
			isa = PBXGroup;
			children = (
				3811DE0725C9D32E00A708ED /* BaseView.swift */,
				3811DE0825C9D32F00A708ED /* BaseProvider.swift */,
				38FEF3F92737E42000574A46 /* BaseStateModel.swift */,
			);
			path = Base;
			sourceTree = "<group>";
		};
		3811DE1325C9D39E00A708ED /* Sources */ = {
			isa = PBXGroup;
			children = (
				E00EEBFC27368630002FF094 /* Assemblies */,
				198377CF266BFEDE004DE65E /* Localizations */,
				3811DEDE25C9E2DD00A708ED /* Application */,
				3811DF0A25CAAAA500A708ED /* APS */,
				38E98A3225F5300800C0CED0 /* Config */,
				388E5A5A25B6F05F0019842D /* Helpers */,
				38E98A1A25F52C9300C0CED0 /* Logger */,
				388E5A5925B6F0250019842D /* Models */,
				3811DE0325C9D31700A708ED /* Modules */,
				3811DE1425C9D40400A708ED /* Router */,
				3811DE9125C9D88200A708ED /* Services */,
				3883582E25EEAFC000E024B2 /* Views */,
			);
			path = Sources;
			sourceTree = "<group>";
		};
		3811DE1425C9D40400A708ED /* Router */ = {
			isa = PBXGroup;
			children = (
				3811DE1525C9D40400A708ED /* Screen.swift */,
				3811DE1625C9D40400A708ED /* Router.swift */,
			);
			path = Router;
			sourceTree = "<group>";
		};
		3811DE1A25C9D48300A708ED /* Main */ = {
			isa = PBXGroup;
			children = (
				3811DE1D25C9D48300A708ED /* MainDataFlow.swift */,
				3811DE1C25C9D48300A708ED /* MainProvider.swift */,
				38FEF3FB2737E53800574A46 /* MainStateModel.swift */,
				3811DE1F25C9D48300A708ED /* View */,
			);
			path = Main;
			sourceTree = "<group>";
		};
		3811DE1F25C9D48300A708ED /* View */ = {
			isa = PBXGroup;
			children = (
				3811DE2025C9D48300A708ED /* MainRootView.swift */,
			);
			path = View;
			sourceTree = "<group>";
		};
		3811DE2725C9D49500A708ED /* Home */ = {
			isa = PBXGroup;
			children = (
				3811DE2A25C9D49500A708ED /* HomeDataFlow.swift */,
				3811DE2925C9D49500A708ED /* HomeProvider.swift */,
				3811DE2825C9D49500A708ED /* HomeStateModel.swift */,
				3811DE2C25C9D49500A708ED /* View */,
			);
			path = Home;
			sourceTree = "<group>";
		};
		3811DE2C25C9D49500A708ED /* View */ = {
			isa = PBXGroup;
			children = (
				3811DE2E25C9D49500A708ED /* HomeRootView.swift */,
				3833B51E260264AC003021B3 /* Chart */,
				3833B51F260264B6003021B3 /* Header */,
			);
			path = View;
			sourceTree = "<group>";
		};
		3811DE3825C9D4A100A708ED /* Settings */ = {
			isa = PBXGroup;
			children = (
				3811DE3D25C9D4A100A708ED /* SettingsDataFlow.swift */,
				3811DE3E25C9D4A100A708ED /* SettingsProvider.swift */,
				3811DE3925C9D4A100A708ED /* SettingsStateModel.swift */,
				3811DE3B25C9D4A100A708ED /* View */,
			);
			path = Settings;
			sourceTree = "<group>";
		};
		3811DE3B25C9D4A100A708ED /* View */ = {
			isa = PBXGroup;
			children = (
				3811DE3C25C9D4A100A708ED /* SettingsRootView.swift */,
			);
			path = View;
			sourceTree = "<group>";
		};
		3811DE9125C9D88200A708ED /* Services */ = {
			isa = PBXGroup;
			children = (
				38E8754D275556E100975559 /* WatchManager */,
				38E87406274F9AA500975559 /* UserNotifiactions */,
				3862CC2C2743F9DC00BF832C /* Calendar */,
				38AEE75025F021F10013F05B /* SettingsManager */,
				38B4F3C425E5016800E76A18 /* Notifications */,
				3811DE9225C9D88200A708ED /* Appearance */,
				3811DE9425C9D88200A708ED /* Network */,
				3811DE9825C9D88300A708ED /* Storage */,
				3811DEA525C9D88300A708ED /* UnlockManager */,
			);
			path = Services;
			sourceTree = "<group>";
		};
		3811DE9225C9D88200A708ED /* Appearance */ = {
			isa = PBXGroup;
			children = (
				3811DE9325C9D88200A708ED /* AppearanceManager.swift */,
			);
			path = Appearance;
			sourceTree = "<group>";
		};
		3811DE9425C9D88200A708ED /* Network */ = {
			isa = PBXGroup;
			children = (
				38E44521274E3DDC00EC9A94 /* NetworkReachabilityManager.swift */,
				38192E03261B82FA0094D973 /* ReachabilityManager.swift */,
				3811DE9625C9D88300A708ED /* HTTPResponseStatus.swift */,
				3811DE9725C9D88300A708ED /* NightscoutManager.swift */,
				38FE826925CC82DB001FF17A /* NetworkService.swift */,
				38FE826C25CC8461001FF17A /* NightscoutAPI.swift */,
			);
			path = Network;
			sourceTree = "<group>";
		};
		3811DE9825C9D88300A708ED /* Storage */ = {
			isa = PBXGroup;
			children = (
				383948D525CD4D8900E91849 /* FileStorage.swift */,
				3811DE9C25C9D88300A708ED /* KeyValueStorage.swift */,
				3811DE9925C9D88300A708ED /* Cache */,
				38E44529274E40F100EC9A94 /* Disk */,
				3811DE9D25C9D88300A708ED /* Keychain */,
			);
			path = Storage;
			sourceTree = "<group>";
		};
		3811DE9925C9D88300A708ED /* Cache */ = {
			isa = PBXGroup;
			children = (
				3811DE9A25C9D88300A708ED /* UserDefaults+Cache.swift */,
				3811DE9B25C9D88300A708ED /* Cache.swift */,
			);
			path = Cache;
			sourceTree = "<group>";
		};
		3811DE9D25C9D88300A708ED /* Keychain */ = {
			isa = PBXGroup;
			children = (
				3811DE9E25C9D88300A708ED /* BaseKeychain.swift */,
				3811DE9F25C9D88300A708ED /* Keychain.swift */,
				3811DEA025C9D88300A708ED /* KeychainItemAccessibility.swift */,
			);
			path = Keychain;
			sourceTree = "<group>";
		};
		3811DEA525C9D88300A708ED /* UnlockManager */ = {
			isa = PBXGroup;
			children = (
				3811DEA625C9D88300A708ED /* UnlockManager.swift */,
			);
			path = UnlockManager;
			sourceTree = "<group>";
		};
		3811DED425C9E1E300A708ED /* Resources */ = {
			isa = PBXGroup;
			children = (
				388E597125AD9CF10019842D /* json */,
				388E596E25AD96040019842D /* javascript */,
				3811DEC725C9DA7300A708ED /* FreeAPS.entitlements */,
				388E596425AD948E0019842D /* Info.plist */,
				1927C8E82744606D00347C69 /* InfoPlist.strings */,
				388E595F25AD948E0019842D /* Assets.xcassets */,
			);
			path = Resources;
			sourceTree = "<group>";
		};
		3811DEDE25C9E2DD00A708ED /* Application */ = {
			isa = PBXGroup;
			children = (
				38E4451D274DB04600EC9A94 /* AppDelegate.swift */,
				388E595B25AD948C0019842D /* FreeAPSApp.swift */,
			);
			path = Application;
			sourceTree = "<group>";
		};
		3811DEE325CA063400A708ED /* PropertyWrappers */ = {
			isa = PBXGroup;
			children = (
				38E44527274E401C00EC9A94 /* Protected.swift */,
				3811DEE425CA063400A708ED /* Injected.swift */,
				3811DEE625CA063400A708ED /* SyncAccess.swift */,
				3811DEE725CA063400A708ED /* PersistedProperty.swift */,
			);
			path = PropertyWrappers;
			sourceTree = "<group>";
		};
		3811DF0A25CAAAA500A708ED /* APS */ = {
			isa = PBXGroup;
			children = (
				3811DF0F25CAAAE200A708ED /* APSManager.swift */,
				38BF021E25E7F0DE00579895 /* DeviceDataManager.swift */,
				38A43597262E0E4900E80935 /* FetchAnnouncementsManager.swift */,
				38DAB289260D349500F74C1A /* FetchGlucoseManager.swift */,
				38192E06261BA9960094D973 /* FetchTreatmentsManager.swift */,
				3856933F270B57A00002C50D /* CGM */,
				38A504F625DDA0E200C5B9E8 /* Extensions */,
				388E5A5825B6F0070019842D /* OpenAPS */,
				38A0362725ECF05300FCBB52 /* Storage */,
			);
			path = APS;
			sourceTree = "<group>";
		};
		3818AA44274C229000843DB3 /* Packages */ = {
			isa = PBXGroup;
			children = (
				3818AA45274C229000843DB3 /* LibreTransmitter */,
			);
			name = Packages;
			sourceTree = "<group>";
		};
		3818AA48274C267000843DB3 /* Frameworks */ = {
			isa = PBXGroup;
			children = (
				38E87402274F78C000975559 /* libswiftCoreNFC.tbd */,
				38E873FD274F761800975559 /* CoreNFC.framework */,
				3818AA70274C278200843DB3 /* LoopTestingKit.framework */,
				3818AA4C274C26A300843DB3 /* LoopKit.framework */,
				3818AA4D274C26A300843DB3 /* LoopKitUI.framework */,
				3818AA4E274C26A300843DB3 /* MockKit.framework */,
				3818AA4F274C26A300843DB3 /* MockKitUI.framework */,
				3818AA50274C26A300843DB3 /* Crypto.framework */,
				3818AA51274C26A300843DB3 /* MinimedKit.framework */,
				3818AA52274C26A300843DB3 /* MinimedKitUI.framework */,
				3818AA53274C26A300843DB3 /* OmniKit.framework */,
				3818AA54274C26A300843DB3 /* OmniKitUI.framework */,
				3818AA55274C26A300843DB3 /* RileyLinkBLEKit.framework */,
				3818AA56274C26A300843DB3 /* RileyLinkKit.framework */,
				3818AA57274C26A300843DB3 /* RileyLinkKitUI.framework */,
				3818AA49274C267000843DB3 /* CGMBLEKit.framework */,
			);
			name = Frameworks;
			sourceTree = "<group>";
		};
		3833B51E260264AC003021B3 /* Chart */ = {
			isa = PBXGroup;
			children = (
				38AAF8702600C1B0004AF583 /* MainChartView.swift */,
			);
			path = Chart;
			sourceTree = "<group>";
		};
		3833B51F260264B6003021B3 /* Header */ = {
			isa = PBXGroup;
			children = (
				383420D525FFE38C002D46C1 /* LoopView.swift */,
				38AAF85425FFF846004AF583 /* CurrentGlucoseView.swift */,
				38DAB27F260CBB7F00F74C1A /* PumpView.swift */,
			);
			path = Header;
			sourceTree = "<group>";
		};
		3856933F270B57A00002C50D /* CGM */ = {
			isa = PBXGroup;
			children = (
				38569346270B5DFB0002C50D /* AppGroupSource.swift */,
				38569344270B5DFA0002C50D /* CGMType.swift */,
				386A124E271707F000DDC61C /* DexcomSource.swift */,
				38569345270B5DFA0002C50D /* GlucoseSource.swift */,
				E013D871273AC6FE0014109C /* GlucoseSimulatorSource.swift */,
				38FEF407273B011A00574A46 /* LibreTransmitterSource.swift */,
				3862CC03273D150600BF832C /* Calibrations */,
			);
			path = CGM;
			sourceTree = "<group>";
		};
		3862CC03273D150600BF832C /* Calibrations */ = {
			isa = PBXGroup;
			children = (
				3862CC04273D152B00BF832C /* CalibrationService.swift */,
			);
			path = Calibrations;
			sourceTree = "<group>";
		};
		3862CC2C2743F9DC00BF832C /* Calendar */ = {
			isa = PBXGroup;
			children = (
				3862CC2D2743F9F700BF832C /* CalendarManager.swift */,
			);
			path = Calendar;
			sourceTree = "<group>";
		};
		3883582E25EEAFC000E024B2 /* Views */ = {
			isa = PBXGroup;
			children = (
				3811DE5925C9D4D500A708ED /* ViewModifiers.swift */,
				3883581B25EE79BB00E024B2 /* DecimalTextField.swift */,
				383420D825FFEB3F002D46C1 /* Popup.swift */,
				389ECDFD2601061500D86C4F /* View+Snapshot.swift */,
				38EA05FF262091870064E39B /* BolusProgressViewStyle.swift */,
			);
			path = Views;
			sourceTree = "<group>";
		};
		388E594F25AD948C0019842D = {
			isa = PBXGroup;
			children = (
				38F3783A2613555C009DB701 /* Config.xcconfig */,
				3818AA42274BBC1100843DB3 /* ConfigOverride.xcconfig */,
				388E595A25AD948C0019842D /* FreeAPS */,
				38FCF3EE25E9028E0078B0D1 /* FreeAPSTests */,
				3818AA44274C229000843DB3 /* Packages */,
				38E8751D27554D5500975559 /* FreeAPSWatch */,
				38E8752827554D5700975559 /* FreeAPSWatch WatchKit Extension */,
				388E595925AD948C0019842D /* Products */,
				3818AA48274C267000843DB3 /* Frameworks */,
			);
			sourceTree = "<group>";
		};
		388E595925AD948C0019842D /* Products */ = {
			isa = PBXGroup;
			children = (
				388E595825AD948C0019842D /* FreeAPS.app */,
				38FCF3ED25E9028E0078B0D1 /* FreeAPSTests.xctest */,
				38E8751C27554D5500975559 /* FreeAPSWatch.app */,
				38E8752427554D5700975559 /* FreeAPSWatch WatchKit Extension.appex */,
			);
			name = Products;
			sourceTree = "<group>";
		};
		388E595A25AD948C0019842D /* FreeAPS */ = {
			isa = PBXGroup;
			children = (
				3811DED425C9E1E300A708ED /* Resources */,
				3811DE1325C9D39E00A708ED /* Sources */,
			);
			path = FreeAPS;
			sourceTree = "<group>";
		};
		388E5A5825B6F0070019842D /* OpenAPS */ = {
			isa = PBXGroup;
			children = (
				388E596B25AD95110019842D /* OpenAPS.swift */,
				384E803325C385E60086DB71 /* JavaScriptWorker.swift */,
				384E803725C388640086DB71 /* Script.swift */,
				3821ED4B25DD18BA00BC42AD /* Constants.swift */,
			);
			path = OpenAPS;
			sourceTree = "<group>";
		};
		388E5A5925B6F0250019842D /* Models */ = {
			isa = PBXGroup;
			children = (
				385CEAC025F2EA52002D6D5B /* Announcement.swift */,
				388E5A5F25B6F2310019842D /* Autosens.swift */,
				38A00B1E25FC00F7006BC0B0 /* Autotune.swift */,
				388358C725EEF6D200E024B2 /* BasalProfileEntry.swift */,
				38D0B3B525EBE24900CB6E88 /* Battery.swift */,
				382C134A25F14E3700715CE1 /* BGTargets.swift */,
				3870FF4225EC13F40088248F /* BloodGlucose.swift */,
				38A9260425F012D8009E3739 /* CarbRatios.swift */,
				38D0B3D825EC07C400CB6E88 /* CarbsEntry.swift */,
				3811DF0125CA9FEA00A708ED /* Credentials.swift */,
				38AEE73C25F0200C0013F05B /* FreeAPSSettings.swift */,
				383948D925CD64D500E91849 /* Glucose.swift */,
				382C133625F13A1E00715CE1 /* InsulinSensitivities.swift */,
				38887CCD25F5725200944304 /* IOBEntry.swift */,
				385CEA8125F23DFD002D6D5B /* NightscoutStatus.swift */,
				389442CA25F65F7100FA1F27 /* NightscoutTreatment.swift */,
				3895E4C525B9E00D00214B37 /* Preferences.swift */,
				38A13D3125E28B4B00EAA382 /* PumpHistoryEvent.swift */,
				3883583325EEB38000E024B2 /* PumpSettings.swift */,
				38E989DC25F5021400C0CED0 /* PumpStatus.swift */,
				38BF021C25E7E3AF00579895 /* Reservoir.swift */,
				3871F38625ED661C0013ECB5 /* Suggestion.swift */,
				38A0364125ED069400FCBB52 /* TempBasal.swift */,
				3871F39B25ED892B0013ECB5 /* TempTarget.swift */,
				3811DE8E25C9D80400A708ED /* User.swift */,
			);
			path = Models;
			sourceTree = "<group>";
		};
		388E5A5A25B6F05F0019842D /* Helpers */ = {
			isa = PBXGroup;
			children = (
				38F37827261260DC009DB701 /* Color+Extensions.swift */,
				389ECE042601144100D86C4F /* ConcurrentMap.swift */,
				38192E0C261BAF980094D973 /* ConvenienceExtensions.swift */,
				3871F39E25ED895A0013ECB5 /* Decimal+Extensions.swift */,
				38C4D33625E9A1A200D30B77 /* DispatchQueue+Extensions.swift */,
				389487392614928B004DF424 /* DispatchTimer.swift */,
				3811DE5425C9D4D500A708ED /* Formatters.swift */,
				38FEF412273B317A00574A46 /* HKUnit.swift */,
				38B4F3AE25E2979F00E76A18 /* IndexedCollection.swift */,
				389A571F26079BAA00BC102F /* Interpolation.swift */,
				388E5A5B25B6F0770019842D /* JSON.swift */,
				38A00B2225FC2B55006BC0B0 /* LRUCache.swift */,
				38FCF3D525E8FDF40078B0D1 /* MD5.swift */,
				38E98A2C25F52DC400C0CED0 /* NSLocking+Extensions.swift */,
				38C4D33925E9A1ED00D30B77 /* NSObject+AssociatedValues.swift */,
				3811DE5725C9D4D500A708ED /* ProgressBar.swift */,
				3811DE5525C9D4D500A708ED /* Publisher.swift */,
				38E98A3625F5509500C0CED0 /* String+Extensions.swift */,
				3811DEE325CA063400A708ED /* PropertyWrappers */,
			);
			path = Helpers;
			sourceTree = "<group>";
		};
		38A0362725ECF05300FCBB52 /* Storage */ = {
			isa = PBXGroup;
			children = (
				385CEAC325F2F154002D6D5B /* AnnouncementsStorage.swift */,
				38AEE75625F0F18E0013F05B /* CarbsStorage.swift */,
				38A0363A25ECF07E00FCBB52 /* GlucoseStorage.swift */,
				38FCF3FC25E997A80078B0D1 /* PumpHistoryStorage.swift */,
				38F3B2EE25ED8E2A005C48AA /* TempTargetsStorage.swift */,
			);
			path = Storage;
			sourceTree = "<group>";
		};
		38A504F625DDA0E200C5B9E8 /* Extensions */ = {
			isa = PBXGroup;
			children = (
				38A5049125DD9C4000C5B9E8 /* UserDefaultsExtensions.swift */,
				38BF021625E7CBBC00579895 /* PumpManagerExtensions.swift */,
			);
			path = Extensions;
			sourceTree = "<group>";
		};
		38AEE75025F021F10013F05B /* SettingsManager */ = {
			isa = PBXGroup;
			children = (
				38AEE75125F022080013F05B /* SettingsManager.swift */,
			);
			path = SettingsManager;
			sourceTree = "<group>";
		};
		38B4F3C425E5016800E76A18 /* Notifications */ = {
			isa = PBXGroup;
			children = (
				38B4F3CC25E5031100E76A18 /* Broadcaster.swift */,
				38B4F3C525E5017E00E76A18 /* NotificationCenter.swift */,
				38B4F3C725E502C000E76A18 /* SwiftNotificationCenter */,
			);
			path = Notifications;
			sourceTree = "<group>";
		};
		38B4F3C725E502C000E76A18 /* SwiftNotificationCenter */ = {
			isa = PBXGroup;
			children = (
				38B4F3C825E502E100E76A18 /* SwiftNotificationCenter.swift */,
				38B4F3C925E502E100E76A18 /* WeakObjectSet.swift */,
			);
			path = SwiftNotificationCenter;
			sourceTree = "<group>";
		};
		38E44529274E40F100EC9A94 /* Disk */ = {
			isa = PBXGroup;
			children = (
				38E4452C274E411600EC9A94 /* Disk.swift */,
				38E4452E274E411600EC9A94 /* Disk+[Data].swift */,
				38E44530274E411700EC9A94 /* Disk+[UIImage].swift */,
				38E44532274E411700EC9A94 /* Disk+Codable.swift */,
				38E4452B274E411600EC9A94 /* Disk+Data.swift */,
				38E44533274E411700EC9A94 /* Disk+Errors.swift */,
				38E4452D274E411600EC9A94 /* Disk+Helpers.swift */,
				38E4452A274E411600EC9A94 /* Disk+InternalHelpers.swift */,
				38E4452F274E411600EC9A94 /* Disk+UIImage.swift */,
				38E44531274E411700EC9A94 /* Disk+VolumeInformation.swift */,
			);
			path = Disk;
			sourceTree = "<group>";
		};
		38E87406274F9AA500975559 /* UserNotifiactions */ = {
			isa = PBXGroup;
			children = (
				38E87407274F9AD000975559 /* UserNotificationsManager.swift */,
			);
			path = UserNotifiactions;
			sourceTree = "<group>";
		};
		38E8751D27554D5500975559 /* FreeAPSWatch */ = {
			isa = PBXGroup;
			children = (
				38E8755627564B6100975559 /* FreeAPSWatch.entitlements */,
				38E8751E27554D5700975559 /* Assets.xcassets */,
			);
			path = FreeAPSWatch;
			sourceTree = "<group>";
		};
		38E8752827554D5700975559 /* FreeAPSWatch WatchKit Extension */ = {
			isa = PBXGroup;
			children = (
				38E8755527564B5000975559 /* FreeAPSWatch WatchKit Extension.entitlements */,
				38E8755027555D0500975559 /* DataFlow.swift */,
				38E875482755505800975559 /* Views */,
				38E8752927554D5700975559 /* FreeAPSApp.swift */,
				38E8752D27554D5700975559 /* NotificationController.swift */,
				38E8752F27554D5700975559 /* NotificationView.swift */,
				38E8753127554D5700975559 /* ComplicationController.swift */,
				38E8753327554D5800975559 /* Assets.xcassets */,
				38E8753827554D5900975559 /* Info.plist */,
				38E8753927554D5900975559 /* PushNotificationPayload.apns */,
				38E8753527554D5800975559 /* Preview Content */,
			);
			path = "FreeAPSWatch WatchKit Extension";
			sourceTree = "<group>";
		};
		38E8753527554D5800975559 /* Preview Content */ = {
			isa = PBXGroup;
			children = (
				38E8753627554D5800975559 /* Preview Assets.xcassets */,
			);
			path = "Preview Content";
			sourceTree = "<group>";
		};
		38E875482755505800975559 /* Views */ = {
			isa = PBXGroup;
			children = (
				38E8752B27554D5700975559 /* MainView.swift */,
				38E8754B2755548F00975559 /* WatchStateModel.swift */,
				38E87549275550BB00975559 /* CarbsView.swift */,
				38E8755A27568A6700975559 /* ConfirmationView.swift */,
				38E8757A2757B1C300975559 /* TempTargetsView.swift */,
				38E8757C2757C45D00975559 /* BolusView.swift */,
			);
			path = Views;
			sourceTree = "<group>";
		};
		38E8754D275556E100975559 /* WatchManager */ = {
			isa = PBXGroup;
			children = (
				38E8754E275556FA00975559 /* WatchManager.swift */,
			);
			path = WatchManager;
			sourceTree = "<group>";
		};
		38E98A1A25F52C9300C0CED0 /* Logger */ = {
			isa = PBXGroup;
			children = (
				38E98A1B25F52C9300C0CED0 /* Signpost.swift */,
				38E98A1C25F52C9300C0CED0 /* Logger.swift */,
				38E98A1D25F52C9300C0CED0 /* IssueReporter */,
				38E98A2225F52C9300C0CED0 /* Error+Extensions.swift */,
			);
			path = Logger;
			sourceTree = "<group>";
		};
		38E98A1D25F52C9300C0CED0 /* IssueReporter */ = {
			isa = PBXGroup;
			children = (
				38E98A1E25F52C9300C0CED0 /* IssueReporter.swift */,
				38E98A2025F52C9300C0CED0 /* CollectionIssueReporter.swift */,
				38EA05D9261F6E7C0064E39B /* SimpleLogReporter.swift */,
			);
			path = IssueReporter;
			sourceTree = "<group>";
		};
		38E98A3225F5300800C0CED0 /* Config */ = {
			isa = PBXGroup;
			children = (
				38E98A2F25F52FF700C0CED0 /* Config.swift */,
			);
			path = Config;
			sourceTree = "<group>";
		};
		38FCF3EE25E9028E0078B0D1 /* FreeAPSTests */ = {
			isa = PBXGroup;
			children = (
				38FCF3F125E9028E0078B0D1 /* Info.plist */,
				38FCF3F825E902C20078B0D1 /* FileStorageTests.swift */,
			);
			path = FreeAPSTests;
			sourceTree = "<group>";
		};
		3E1C41D9301B7058AA7BF5EA /* PreferencesEditor */ = {
			isa = PBXGroup;
			children = (
				12204445D7632AF09264A979 /* PreferencesEditorDataFlow.swift */,
				6F8BA8533F56BC55748CA877 /* PreferencesEditorProvider.swift */,
				0CA3E609094E064C99A4752C /* PreferencesEditorStateModel.swift */,
				833DA2F9E47E64E305F92F9D /* View */,
			);
			path = PreferencesEditor;
			sourceTree = "<group>";
		};
		3F8670D63672AF88E2E9B09E /* View */ = {
			isa = PBXGroup;
			children = (
				E9AAB83FB6C3B41EFD1846A0 /* AddTempTargetRootView.swift */,
			);
			path = View;
			sourceTree = "<group>";
		};
		43952E72FE7AF85715FE020E /* View */ = {
			isa = PBXGroup;
			children = (
				500371C09F54F89A97D65FDB /* CalibrationsRootView.swift */,
				3862CC1E273FDC9200BF832C /* CalibrationsChart.swift */,
			);
			path = View;
			sourceTree = "<group>";
		};
		4E8C7B59F8065047ECE20965 /* View */ = {
			isa = PBXGroup;
			children = (
				920DDB21E5D0EB813197500D /* ConfigEditorRootView.swift */,
			);
			path = View;
			sourceTree = "<group>";
		};
		4F4AE4D901E8BA872B207D7F /* View */ = {
			isa = PBXGroup;
			children = (
				8782B44544F38F2B2D82C38E /* NightscoutConfigRootView.swift */,
			);
			path = View;
			sourceTree = "<group>";
		};
		5031FE61F63C2A8A8B7674DD /* ManualTempBasal */ = {
			isa = PBXGroup;
			children = (
				96653287EDB276A111288305 /* ManualTempBasalDataFlow.swift */,
				680C4420C9A345D46D90D06C /* ManualTempBasalProvider.swift */,
				CFCFE0781F9074C2917890E8 /* ManualTempBasalStateModel.swift */,
				84BDC840A57C65A1E6F9F780 /* View */,
			);
			path = ManualTempBasal;
			sourceTree = "<group>";
		};
		50E85421406582CF9D321A20 /* View */ = {
			isa = PBXGroup;
			children = (
				86FC1CFD647CF34508AF9A3B /* AddCarbsRootView.swift */,
			);
			path = View;
			sourceTree = "<group>";
		};
		510CCF29FD3216C5BBC49A15 /* View */ = {
			isa = PBXGroup;
			children = (
				2AD22C985B79A2F0D2EA3D9D /* PumpConfigRootView.swift */,
				38B4F3C225E2A20B00E76A18 /* PumpSetupView.swift */,
				38BF021A25E7D06400579895 /* PumpSettingsView.swift */,
			);
			path = View;
			sourceTree = "<group>";
		};
		54946647FDCFE43028F60511 /* View */ = {
			isa = PBXGroup;
			children = (
				D0BDC6993C1087310EDFC428 /* CREditorRootView.swift */,
			);
			path = View;
			sourceTree = "<group>";
		};
		55DE731ACE8289FAF3819077 /* View */ = {
			isa = PBXGroup;
			children = (
				8CF5ACEE1F0859670E71B2C0 /* AutotuneConfigRootView.swift */,
			);
			path = View;
			sourceTree = "<group>";
		};
		64271A287C92581EADCB47FA /* View */ = {
			isa = PBXGroup;
			children = (
				B8C7F882606FF83A21BE00D8 /* PumpSettingsEditorRootView.swift */,
			);
			path = View;
			sourceTree = "<group>";
		};
		6517011F19F244F64E1FF14B /* TargetsEditor */ = {
			isa = PBXGroup;
			children = (
				BA49538D56989D8DA6FCF538 /* TargetsEditorDataFlow.swift */,
				3BDEA2DC60EDE0A3CA54DC73 /* TargetsEditorProvider.swift */,
				36F58DDD71F0E795464FA3F0 /* TargetsEditorStateModel.swift */,
				34CA4DF169B53D67EF18ED8A /* View */,
			);
			path = TargetsEditor;
			sourceTree = "<group>";
		};
		672F63EEAE27400625E14BAD /* AutotuneConfig */ = {
			isa = PBXGroup;
			children = (
				8DCCCCE633F5E98E41B0CD3C /* AutotuneConfigDataFlow.swift */,
				B5EF98E22A39CD656A230704 /* AutotuneConfigProvider.swift */,
				D295A3F870E826BE371C0BB5 /* AutotuneConfigStateModel.swift */,
				55DE731ACE8289FAF3819077 /* View */,
			);
			path = AutotuneConfig;
			sourceTree = "<group>";
		};
		6DC5D590658EF8B8DF94F9F5 /* AddCarbs */ = {
			isa = PBXGroup;
			children = (
				5F48C3AC770D4CCD0EA2B0C2 /* AddCarbsDataFlow.swift */,
				618E62C9757B2F95431B5DC0 /* AddCarbsProvider.swift */,
				39E7C997E56DAF8D28D09014 /* AddCarbsStateModel.swift */,
				50E85421406582CF9D321A20 /* View */,
			);
			path = AddCarbs;
			sourceTree = "<group>";
		};
		833DA2F9E47E64E305F92F9D /* View */ = {
			isa = PBXGroup;
			children = (
				8A965332F237348B119FB858 /* PreferencesEditorRootView.swift */,
			);
			path = View;
			sourceTree = "<group>";
		};
		84BDC840A57C65A1E6F9F780 /* View */ = {
			isa = PBXGroup;
			children = (
				C377490C77661D75E8C50649 /* ManualTempBasalRootView.swift */,
			);
			path = View;
			sourceTree = "<group>";
		};
		99C01B871ACAB3F32CE755C7 /* PumpConfig */ = {
			isa = PBXGroup;
			children = (
				AF65DA88F972B56090AD6AC3 /* PumpConfigDataFlow.swift */,
				A8630D58BDAD6D9C650B9B39 /* PumpConfigProvider.swift */,
				3F60E97100041040446F44E7 /* PumpConfigStateModel.swift */,
				510CCF29FD3216C5BBC49A15 /* View */,
			);
			path = PumpConfig;
			sourceTree = "<group>";
		};
		9E56E3626FAD933385101B76 /* DataTable */ = {
			isa = PBXGroup;
			children = (
				A401509D21F7F35D4E109EDA /* DataTableDataFlow.swift */,
				60744C3E9BB3652895C908CC /* DataTableProvider.swift */,
				9455FA2D92E77A6C4AFED8A3 /* DataTableStateModel.swift */,
				0EE66DD474AFFD4FD787D5B9 /* View */,
			);
			path = DataTable;
			sourceTree = "<group>";
		};
		A42F1FEDFFD0DDE00AAD54D3 /* BasalProfileEditor */ = {
			isa = PBXGroup;
			children = (
				67F94DD2853CF42BA4E30616 /* BasalProfileEditorDataFlow.swift */,
				42369F66CF91F30624C0B3A6 /* BasalProfileEditorProvider.swift */,
				AAFF91130F2FCCC7EBBA11AD /* BasalProfileEditorStateModel.swift */,
				18B49BC9587A59E3A347C1CD /* View */,
			);
			path = BasalProfileEditor;
			sourceTree = "<group>";
		};
		A56097CB1DCBCE98F2F42177 /* View */ = {
			isa = PBXGroup;
			children = (
				BC210C0F3CB6D3C86E5DED4E /* LibreConfigRootView.swift */,
			);
			path = View;
			sourceTree = "<group>";
		};
		A9A4C88374496B3C89058A89 /* AddTempTarget */ = {
			isa = PBXGroup;
			children = (
				5B8A42073A2D03A278914448 /* AddTempTargetDataFlow.swift */,
				AEE53A13D26F101B332EFFC8 /* AddTempTargetProvider.swift */,
				8C3B5FD881CA45DFDEE0EDA9 /* AddTempTargetStateModel.swift */,
				3F8670D63672AF88E2E9B09E /* View */,
			);
			path = AddTempTarget;
			sourceTree = "<group>";
		};
		B9488883C59C31550E0B4CEC /* View */ = {
			isa = PBXGroup;
			children = (
				10A0C32B0DAB52726EF9B6D9 /* BolusRootView.swift */,
			);
			path = View;
			sourceTree = "<group>";
		};
		C11D545CED3ECEB525EDEE23 /* LibreConfig */ = {
			isa = PBXGroup;
			children = (
				66A5B83E7967C38F7CBD883C /* LibreConfigDataFlow.swift */,
				E2EBA7C03C26FCC67E16D798 /* LibreConfigProvider.swift */,
				E68CDC1E5C438D1BEAD4CF24 /* LibreConfigStateModel.swift */,
				A56097CB1DCBCE98F2F42177 /* View */,
			);
			path = LibreConfig;
			sourceTree = "<group>";
		};
		C2C98283C436DB934D7E7994 /* Bolus */ = {
			isa = PBXGroup;
			children = (
				C8D1A7CA8C10C4403D4BBFA7 /* BolusDataFlow.swift */,
				C19984D62EFC0035A9E9644D /* BolusProvider.swift */,
				223EC0494F55A91E3EA69EF4 /* BolusStateModel.swift */,
				B9488883C59C31550E0B4CEC /* View */,
			);
			path = Bolus;
			sourceTree = "<group>";
		};
		D533BF261CDC1C3F871E7BFD /* NightscoutConfig */ = {
			isa = PBXGroup;
			children = (
				2F2A13DF0EDEEEDC4106AA2A /* NightscoutConfigDataFlow.swift */,
				3BF768BD6264FF7D71D66767 /* NightscoutConfigProvider.swift */,
				A0A48AE3AC813A49A517846A /* NightscoutConfigStateModel.swift */,
				4F4AE4D901E8BA872B207D7F /* View */,
			);
			path = NightscoutConfig;
			sourceTree = "<group>";
		};
		D8F047E14D567F2B5DBEFD96 /* ISFEditor */ = {
			isa = PBXGroup;
			children = (
				79BDA519C9B890FD9A5DFCF3 /* ISFEditorDataFlow.swift */,
				9F9F137F126D9F8DEB799F26 /* ISFEditorProvider.swift */,
				505E09DC17A0C3D0AF4B66FE /* ISFEditorStateModel.swift */,
				EEC747824D6593B5CD87E195 /* View */,
			);
			path = ISFEditor;
			sourceTree = "<group>";
		};
		E00EEBFC27368630002FF094 /* Assemblies */ = {
			isa = PBXGroup;
			children = (
				E00EEBFD27368630002FF094 /* ServiceAssembly.swift */,
				E00EEBFE27368630002FF094 /* SecurityAssembly.swift */,
				E00EEBFF27368630002FF094 /* StorageAssembly.swift */,
				E00EEC0027368630002FF094 /* UIAssembly.swift */,
				E00EEC0127368630002FF094 /* APSAssembly.swift */,
				E00EEC0227368630002FF094 /* NetworkAssembly.swift */,
			);
			path = Assemblies;
			sourceTree = "<group>";
		};
		E42231DBF0DBE2B4B92D1B15 /* CREditor */ = {
			isa = PBXGroup;
			children = (
				7E22146D3DF4853786C78132 /* CREditorDataFlow.swift */,
				9C8D5F457B5AFF763F8CF3DF /* CREditorProvider.swift */,
				64AA5E04A2761F6EEA6568E1 /* CREditorStateModel.swift */,
				54946647FDCFE43028F60511 /* View */,
			);
			path = CREditor;
			sourceTree = "<group>";
		};
		E493126EA71765130F64CCE5 /* PumpSettingsEditor */ = {
			isa = PBXGroup;
			children = (
				0274EE6439B1C3ED70730D41 /* PumpSettingsEditorDataFlow.swift */,
				D97F14812C1AFED3621165A5 /* PumpSettingsEditorProvider.swift */,
				72778B68C3004F71F6E79BDC /* PumpSettingsEditorStateModel.swift */,
				64271A287C92581EADCB47FA /* View */,
			);
			path = PumpSettingsEditor;
			sourceTree = "<group>";
		};
		E8176B120B55CE89F1591542 /* Calibrations */ = {
			isa = PBXGroup;
			children = (
				DA241FB1663EC96FDBE64C8A /* CalibrationsDataFlow.swift */,
				212E8BFE6D66EE65AA26A114 /* CalibrationsProvider.swift */,
				47DFCE895C930F784EF11843 /* CalibrationsStateModel.swift */,
				43952E72FE7AF85715FE020E /* View */,
			);
			path = Calibrations;
			sourceTree = "<group>";
		};
		EEC747824D6593B5CD87E195 /* View */ = {
			isa = PBXGroup;
			children = (
				FBB3BAE7494CB771ABAC7B8B /* ISFEditorRootView.swift */,
			);
			path = View;
			sourceTree = "<group>";
		};
		F5DE2E6D7B2133BBD3353DC7 /* View */ = {
			isa = PBXGroup;
			children = (
				22963BD06A9C83959D4914E4 /* NotificationsConfigRootView.swift */,
			);
			path = View;
			sourceTree = "<group>";
		};
		F66B236E00924A05D6A9F9DF /* NotificationsConfig */ = {
			isa = PBXGroup;
			children = (
				3260468377DA9DB4DEE9AF6D /* NotificationsConfigDataFlow.swift */,
				E625985B47742D498CB1681A /* NotificationsConfigProvider.swift */,
				DC2C6489D29ECCCAD78E0721 /* NotificationsConfigStateModel.swift */,
				F5DE2E6D7B2133BBD3353DC7 /* View */,
			);
			path = NotificationsConfig;
			sourceTree = "<group>";
		};
		F75CB57ED6971B46F8756083 /* CGM */ = {
			isa = PBXGroup;
			children = (
				B9B5C0607505A38F256BF99A /* CGMDataFlow.swift */,
				38FEF3FD2738083E00574A46 /* CGMProvider.swift */,
				5C018D1680307A31C9ED7120 /* CGMStateModel.swift */,
				0D76BBC81CEDC1A0050F45EF /* View */,
			);
			path = CGM;
			sourceTree = "<group>";
		};
/* End PBXGroup section */

/* Begin PBXNativeTarget section */
		388E595725AD948C0019842D /* FreeAPS */ = {
			isa = PBXNativeTarget;
			buildConfigurationList = 388E596725AD948E0019842D /* Build configuration list for PBXNativeTarget "FreeAPS" */;
			buildPhases = (
				3811DEF525CA169200A708ED /* Swiftformat */,
				388E595425AD948C0019842D /* Sources */,
				388E595525AD948C0019842D /* Frameworks */,
				388E595625AD948C0019842D /* Resources */,
				3821ECD025DC703C00BC42AD /* Embed Frameworks */,
				38E8753D27554D5900975559 /* Embed Watch Content */,
			);
			buildRules = (
			);
			dependencies = (
				38E8753B27554D5900975559 /* PBXTargetDependency */,
			);
			name = FreeAPS;
			packageProductDependencies = (
				3811DE0F25C9D37700A708ED /* Swinject */,
				38B17B6525DD90E0005CAE3D /* SwiftDate */,
				3833B46C26012030003021B3 /* Algorithms */,
				3818AA46274C255A00843DB3 /* LibreTransmitter */,
			);
			productName = FreeAPS;
			productReference = 388E595825AD948C0019842D /* FreeAPS.app */;
			productType = "com.apple.product-type.application";
		};
		38E8751B27554D5500975559 /* FreeAPSWatch */ = {
			isa = PBXNativeTarget;
			buildConfigurationList = 38E8754427554D5900975559 /* Build configuration list for PBXNativeTarget "FreeAPSWatch" */;
			buildPhases = (
				38E8751A27554D5500975559 /* Resources */,
				38E8754027554D5900975559 /* Embed App Extensions */,
			);
			buildRules = (
			);
			dependencies = (
				38E8752727554D5700975559 /* PBXTargetDependency */,
			);
			name = FreeAPSWatch;
			productName = FreeAPSWatch;
			productReference = 38E8751C27554D5500975559 /* FreeAPSWatch.app */;
			productType = "com.apple.product-type.application.watchapp2";
		};
		38E8752327554D5700975559 /* FreeAPSWatch WatchKit Extension */ = {
			isa = PBXNativeTarget;
			buildConfigurationList = 38E8754327554D5900975559 /* Build configuration list for PBXNativeTarget "FreeAPSWatch WatchKit Extension" */;
			buildPhases = (
				38E8752027554D5700975559 /* Sources */,
				38E8752127554D5700975559 /* Frameworks */,
				38E8752227554D5700975559 /* Resources */,
			);
			buildRules = (
			);
			dependencies = (
			);
			name = "FreeAPSWatch WatchKit Extension";
			packageProductDependencies = (
				38E8755727567AE400975559 /* SwiftDate */,
			);
			productName = "FreeAPSWatch WatchKit Extension";
			productReference = 38E8752427554D5700975559 /* FreeAPSWatch WatchKit Extension.appex */;
			productType = "com.apple.product-type.watchkit2-extension";
		};
		38FCF3EC25E9028E0078B0D1 /* FreeAPSTests */ = {
			isa = PBXNativeTarget;
			buildConfigurationList = 38FCF3F425E9028E0078B0D1 /* Build configuration list for PBXNativeTarget "FreeAPSTests" */;
			buildPhases = (
				38FCF3E925E9028E0078B0D1 /* Sources */,
				38FCF3EA25E9028E0078B0D1 /* Frameworks */,
				38FCF3EB25E9028E0078B0D1 /* Resources */,
			);
			buildRules = (
			);
			dependencies = (
				38FCF3F325E9028E0078B0D1 /* PBXTargetDependency */,
			);
			name = FreeAPSTests;
			productName = FreeAPSTests;
			productReference = 38FCF3ED25E9028E0078B0D1 /* FreeAPSTests.xctest */;
			productType = "com.apple.product-type.bundle.unit-test";
		};
/* End PBXNativeTarget section */

/* Begin PBXProject section */
		388E595025AD948C0019842D /* Project object */ = {
			isa = PBXProject;
			attributes = {
				LastSwiftUpdateCheck = 1310;
				LastUpgradeCheck = 1240;
				TargetAttributes = {
					388E595725AD948C0019842D = {
						CreatedOnToolsVersion = 12.3;
					};
					38E8751B27554D5500975559 = {
						CreatedOnToolsVersion = 13.1;
					};
					38E8752327554D5700975559 = {
						CreatedOnToolsVersion = 13.1;
					};
					38FCF3EC25E9028E0078B0D1 = {
						CreatedOnToolsVersion = 12.4;
						TestTargetID = 388E595725AD948C0019842D;
					};
				};
			};
			buildConfigurationList = 388E595325AD948C0019842D /* Build configuration list for PBXProject "FreeAPS" */;
			compatibilityVersion = "Xcode 9.3";
			developmentRegion = en;
			hasScannedForEncodings = 0;
			knownRegions = (
				en,
				Base,
				ar,
				ca,
				"zh-Hans",
				da,
				nl,
				fr,
				de,
				he,
				it,
				nb,
				pl,
				ru,
				es,
				sv,
				tr,
				uk,
				fi,
				"pt-PT",
				"pt-BR",
				sk,
			);
			mainGroup = 388E594F25AD948C0019842D;
			packageReferences = (
				3811DE0E25C9D37700A708ED /* XCRemoteSwiftPackageReference "Swinject" */,
				38B17B6425DD90E0005CAE3D /* XCRemoteSwiftPackageReference "SwiftDate" */,
				3833B46B26012030003021B3 /* XCRemoteSwiftPackageReference "swift-algorithms" */,
			);
			productRefGroup = 388E595925AD948C0019842D /* Products */;
			projectDirPath = "";
			projectRoot = "";
			targets = (
				388E595725AD948C0019842D /* FreeAPS */,
				38FCF3EC25E9028E0078B0D1 /* FreeAPSTests */,
				38E8751B27554D5500975559 /* FreeAPSWatch */,
				38E8752327554D5700975559 /* FreeAPSWatch WatchKit Extension */,
			);
		};
/* End PBXProject section */

/* Begin PBXResourcesBuildPhase section */
		388E595625AD948C0019842D /* Resources */ = {
			isa = PBXResourcesBuildPhase;
			buildActionMask = 2147483647;
			files = (
				388E596025AD948E0019842D /* Assets.xcassets in Resources */,
				198377D2266BFFF6004DE65E /* Localizable.strings in Resources */,
				388E597225AD9CF10019842D /* json in Resources */,
				388E596F25AD96040019842D /* javascript in Resources */,
				1927C8E62744606D00347C69 /* InfoPlist.strings in Resources */,
			);
			runOnlyForDeploymentPostprocessing = 0;
		};
		38E8751A27554D5500975559 /* Resources */ = {
			isa = PBXResourcesBuildPhase;
			buildActionMask = 2147483647;
			files = (
				38E8754527554D8800975559 /* Assets.xcassets in Resources */,
				38E8751F27554D5700975559 /* Assets.xcassets in Resources */,
			);
			runOnlyForDeploymentPostprocessing = 0;
		};
		38E8752227554D5700975559 /* Resources */ = {
			isa = PBXResourcesBuildPhase;
			buildActionMask = 2147483647;
			files = (
				38E8753727554D5900975559 /* Preview Assets.xcassets in Resources */,
				38E8754627554D8A00975559 /* Assets.xcassets in Resources */,
				38E8753427554D5800975559 /* Assets.xcassets in Resources */,
			);
			runOnlyForDeploymentPostprocessing = 0;
		};
		38FCF3EB25E9028E0078B0D1 /* Resources */ = {
			isa = PBXResourcesBuildPhase;
			buildActionMask = 2147483647;
			files = (
			);
			runOnlyForDeploymentPostprocessing = 0;
		};
/* End PBXResourcesBuildPhase section */

/* Begin PBXShellScriptBuildPhase section */
		3811DEF525CA169200A708ED /* Swiftformat */ = {
			isa = PBXShellScriptBuildPhase;
			buildActionMask = 2147483647;
			files = (
			);
			inputFileListPaths = (
			);
			inputPaths = (
			);
			name = Swiftformat;
			outputFileListPaths = (
			);
			outputPaths = (
			);
			runOnlyForDeploymentPostprocessing = 0;
			shellPath = /bin/sh;
			shellScript = "source \"${SRCROOT}\"/scripts/swiftformat.sh\n\n";
		};
/* End PBXShellScriptBuildPhase section */

/* Begin PBXSourcesBuildPhase section */
		388E595425AD948C0019842D /* Sources */ = {
			isa = PBXSourcesBuildPhase;
			buildActionMask = 2147483647;
			files = (
				3811DE2325C9D48300A708ED /* MainDataFlow.swift in Sources */,
				3811DEEB25CA063400A708ED /* PersistedProperty.swift in Sources */,
				38E44537274E411700EC9A94 /* Disk+Helpers.swift in Sources */,
				388E5A6025B6F2310019842D /* Autosens.swift in Sources */,
				3811DE8F25C9D80400A708ED /* User.swift in Sources */,
				3811DEB225C9D88300A708ED /* KeychainItemAccessibility.swift in Sources */,
				385CEAC425F2F154002D6D5B /* AnnouncementsStorage.swift in Sources */,
				38AEE73D25F0200C0013F05B /* FreeAPSSettings.swift in Sources */,
				38FCF3FD25E997A80078B0D1 /* PumpHistoryStorage.swift in Sources */,
				38D0B3B625EBE24900CB6E88 /* Battery.swift in Sources */,
				38C4D33725E9A1A300D30B77 /* DispatchQueue+Extensions.swift in Sources */,
				3862CC2E2743F9F700BF832C /* CalendarManager.swift in Sources */,
				38B4F3C325E2A20B00E76A18 /* PumpSetupView.swift in Sources */,
				38E4453C274E411700EC9A94 /* Disk+Codable.swift in Sources */,
				382C134B25F14E3700715CE1 /* BGTargets.swift in Sources */,
				38AEE75725F0F18E0013F05B /* CarbsStorage.swift in Sources */,
				38B4F3CA25E502E200E76A18 /* SwiftNotificationCenter.swift in Sources */,
				38AEE75225F022080013F05B /* SettingsManager.swift in Sources */,
				38FEF408273B011A00574A46 /* LibreTransmitterSource.swift in Sources */,
				3894873A2614928B004DF424 /* DispatchTimer.swift in Sources */,
				3895E4C625B9E00D00214B37 /* Preferences.swift in Sources */,
				386A124F271707F000DDC61C /* DexcomSource.swift in Sources */,
				38B4F3CD25E5031100E76A18 /* Broadcaster.swift in Sources */,
				383420D925FFEB3F002D46C1 /* Popup.swift in Sources */,
				3811DE3025C9D49500A708ED /* HomeStateModel.swift in Sources */,
				38BF021725E7CBBC00579895 /* PumpManagerExtensions.swift in Sources */,
				38F3B2EF25ED8E2A005C48AA /* TempTargetsStorage.swift in Sources */,
				3811DF1025CAAAE200A708ED /* APSManager.swift in Sources */,
				3870FF4725EC187A0088248F /* BloodGlucose.swift in Sources */,
				38A0364225ED069400FCBB52 /* TempBasal.swift in Sources */,
				3811DE1725C9D40400A708ED /* Screen.swift in Sources */,
				383948DA25CD64D500E91849 /* Glucose.swift in Sources */,
				388E596C25AD95110019842D /* OpenAPS.swift in Sources */,
				E00EEC0527368630002FF094 /* StorageAssembly.swift in Sources */,
				384E803825C388640086DB71 /* Script.swift in Sources */,
				3883583425EEB38000E024B2 /* PumpSettings.swift in Sources */,
				38DAB280260CBB7F00F74C1A /* PumpView.swift in Sources */,
				3811DEB125C9D88300A708ED /* Keychain.swift in Sources */,
				382C133725F13A1E00715CE1 /* InsulinSensitivities.swift in Sources */,
				383948D625CD4D8900E91849 /* FileStorage.swift in Sources */,
				3811DE4125C9D4A100A708ED /* SettingsRootView.swift in Sources */,
				38192E04261B82FA0094D973 /* ReachabilityManager.swift in Sources */,
				38E44539274E411700EC9A94 /* Disk+UIImage.swift in Sources */,
				388E595C25AD948C0019842D /* FreeAPSApp.swift in Sources */,
				38FEF3FC2737E53800574A46 /* MainStateModel.swift in Sources */,
				38569348270B5DFB0002C50D /* GlucoseSource.swift in Sources */,
				3811DE4225C9D4A100A708ED /* SettingsDataFlow.swift in Sources */,
				3811DE2525C9D48300A708ED /* MainRootView.swift in Sources */,
				38E44535274E411700EC9A94 /* Disk+Data.swift in Sources */,
				3811DE3125C9D49500A708ED /* HomeProvider.swift in Sources */,
				E013D872273AC6FE0014109C /* GlucoseSimulatorSource.swift in Sources */,
				388E5A5C25B6F0770019842D /* JSON.swift in Sources */,
				3811DF0225CA9FEA00A708ED /* Credentials.swift in Sources */,
				389A572026079BAA00BC102F /* Interpolation.swift in Sources */,
				38B4F3C625E5017E00E76A18 /* NotificationCenter.swift in Sources */,
				38E44528274E401C00EC9A94 /* Protected.swift in Sources */,
				3811DEB625C9D88300A708ED /* UnlockManager.swift in Sources */,
				E00EEC0827368630002FF094 /* NetworkAssembly.swift in Sources */,
				38A13D3225E28B4B00EAA382 /* PumpHistoryEvent.swift in Sources */,
				E00EEC0627368630002FF094 /* UIAssembly.swift in Sources */,
				3811DE1825C9D40400A708ED /* Router.swift in Sources */,
				38A0363B25ECF07E00FCBB52 /* GlucoseStorage.swift in Sources */,
				38E98A2725F52C9300C0CED0 /* CollectionIssueReporter.swift in Sources */,
				E00EEC0427368630002FF094 /* SecurityAssembly.swift in Sources */,
				3811DEE825CA063400A708ED /* Injected.swift in Sources */,
				3811DEAF25C9D88300A708ED /* KeyValueStorage.swift in Sources */,
				38FE826D25CC8461001FF17A /* NightscoutAPI.swift in Sources */,
				388358C825EEF6D200E024B2 /* BasalProfileEntry.swift in Sources */,
				3811DE0B25C9D32F00A708ED /* BaseView.swift in Sources */,
				3811DE3225C9D49500A708ED /* HomeDataFlow.swift in Sources */,
				38569347270B5DFB0002C50D /* CGMType.swift in Sources */,
				3821ED4C25DD18BA00BC42AD /* Constants.swift in Sources */,
				384E803425C385E60086DB71 /* JavaScriptWorker.swift in Sources */,
				3811DE5D25C9D4D500A708ED /* Publisher.swift in Sources */,
				E00EEC0727368630002FF094 /* APSAssembly.swift in Sources */,
				38B4F3AF25E2979F00E76A18 /* IndexedCollection.swift in Sources */,
				3811DEAE25C9D88300A708ED /* Cache.swift in Sources */,
				383420D625FFE38C002D46C1 /* LoopView.swift in Sources */,
				3811DEAD25C9D88300A708ED /* UserDefaults+Cache.swift in Sources */,
				3811DE2225C9D48300A708ED /* MainProvider.swift in Sources */,
				3811DE0C25C9D32F00A708ED /* BaseProvider.swift in Sources */,
				3811DE5C25C9D4D500A708ED /* Formatters.swift in Sources */,
				3871F39F25ED895A0013ECB5 /* Decimal+Extensions.swift in Sources */,
				3811DE3525C9D49500A708ED /* HomeRootView.swift in Sources */,
				38E98A2925F52C9300C0CED0 /* Error+Extensions.swift in Sources */,
				38EA05DA261F6E7C0064E39B /* SimpleLogReporter.swift in Sources */,
				3811DE6125C9D4D500A708ED /* ViewModifiers.swift in Sources */,
				3811DEAC25C9D88300A708ED /* NightscoutManager.swift in Sources */,
				3811DEA925C9D88300A708ED /* AppearanceManager.swift in Sources */,
				38D0B3D925EC07C400CB6E88 /* CarbsEntry.swift in Sources */,
				38A9260525F012D8009E3739 /* CarbRatios.swift in Sources */,
				38FCF3D625E8FDF40078B0D1 /* MD5.swift in Sources */,
				3871F39C25ED892B0013ECB5 /* TempTarget.swift in Sources */,
				3811DEAB25C9D88300A708ED /* HTTPResponseStatus.swift in Sources */,
				3811DE5F25C9D4D500A708ED /* ProgressBar.swift in Sources */,
				38E87408274F9AD000975559 /* UserNotificationsManager.swift in Sources */,
				38BF021D25E7E3AF00579895 /* Reservoir.swift in Sources */,
				38BF021B25E7D06400579895 /* PumpSettingsView.swift in Sources */,
				3862CC05273D152B00BF832C /* CalibrationService.swift in Sources */,
				3811DEEA25CA063400A708ED /* SyncAccess.swift in Sources */,
				38BF021F25E7F0DE00579895 /* DeviceDataManager.swift in Sources */,
				38A504A425DD9C4000C5B9E8 /* UserDefaultsExtensions.swift in Sources */,
				38FE826A25CC82DB001FF17A /* NetworkService.swift in Sources */,
				3883581C25EE79BB00E024B2 /* DecimalTextField.swift in Sources */,
				38DAB28A260D349500F74C1A /* FetchGlucoseManager.swift in Sources */,
				38F37828261260DC009DB701 /* Color+Extensions.swift in Sources */,
				3811DE3F25C9D4A100A708ED /* SettingsStateModel.swift in Sources */,
				38B4F3CB25E502E200E76A18 /* WeakObjectSet.swift in Sources */,
				38E989DD25F5021400C0CED0 /* PumpStatus.swift in Sources */,
				38E98A2525F52C9300C0CED0 /* IssueReporter.swift in Sources */,
				3811DEB025C9D88300A708ED /* BaseKeychain.swift in Sources */,
				3811DE4325C9D4A100A708ED /* SettingsProvider.swift in Sources */,
				45252C95D220E796FDB3B022 /* ConfigEditorDataFlow.swift in Sources */,
				3871F38725ED661C0013ECB5 /* Suggestion.swift in Sources */,
				38C4D33A25E9A1ED00D30B77 /* NSObject+AssociatedValues.swift in Sources */,
				38AAF8712600C1B0004AF583 /* MainChartView.swift in Sources */,
				38E4453A274E411700EC9A94 /* Disk+[UIImage].swift in Sources */,
				72F1BD388F42FCA6C52E4500 /* ConfigEditorProvider.swift in Sources */,
				E39E418C56A5A46B61D960EE /* ConfigEditorStateModel.swift in Sources */,
				45717281F743594AA9D87191 /* ConfigEditorRootView.swift in Sources */,
				D6DEC113821A7F1056C4AA1E /* NightscoutConfigDataFlow.swift in Sources */,
				38E98A3025F52FF700C0CED0 /* Config.swift in Sources */,
				BD2B464E0745FBE7B79913F4 /* NightscoutConfigProvider.swift in Sources */,
				9825E5E923F0B8FA80C8C7C7 /* NightscoutConfigStateModel.swift in Sources */,
				38A43598262E0E4900E80935 /* FetchAnnouncementsManager.swift in Sources */,
				642F76A05A4FF530463A9FD0 /* NightscoutConfigRootView.swift in Sources */,
				AD3D2CD42CD01B9EB8F26522 /* PumpConfigDataFlow.swift in Sources */,
				53F2382465BF74DB1A967C8B /* PumpConfigProvider.swift in Sources */,
				5D16287A969E64D18CE40E44 /* PumpConfigStateModel.swift in Sources */,
				E974172296125A5AE99E634C /* PumpConfigRootView.swift in Sources */,
				448B6FCB252BD4796E2960C0 /* PumpSettingsEditorDataFlow.swift in Sources */,
				38E44536274E411700EC9A94 /* Disk.swift in Sources */,
				2BE9A6FA20875F6F4F9CD461 /* PumpSettingsEditorProvider.swift in Sources */,
				6B9625766B697D1C98E455A2 /* PumpSettingsEditorStateModel.swift in Sources */,
				A0B8EC8CC5CD1DD237D1BCD2 /* PumpSettingsEditorRootView.swift in Sources */,
				38EA0600262091870064E39B /* BolusProgressViewStyle.swift in Sources */,
				389ECDFE2601061500D86C4F /* View+Snapshot.swift in Sources */,
				38FEF3FE2738083E00574A46 /* CGMProvider.swift in Sources */,
				38E98A3725F5509500C0CED0 /* String+Extensions.swift in Sources */,
				385CEAC125F2EA52002D6D5B /* Announcement.swift in Sources */,
				8B759CFCF47B392BB365C251 /* BasalProfileEditorDataFlow.swift in Sources */,
				389442CB25F65F7100FA1F27 /* NightscoutTreatment.swift in Sources */,
				FA630397F76B582C8D8681A7 /* BasalProfileEditorProvider.swift in Sources */,
				63E890B4D951EAA91C071D5C /* BasalProfileEditorStateModel.swift in Sources */,
				38FEF3FA2737E42000574A46 /* BaseStateModel.swift in Sources */,
				385CEA8225F23DFD002D6D5B /* NightscoutStatus.swift in Sources */,
				38887CCE25F5725200944304 /* IOBEntry.swift in Sources */,
				38E98A2425F52C9300C0CED0 /* Logger.swift in Sources */,
				CA370FC152BC98B3D1832968 /* BasalProfileEditorRootView.swift in Sources */,
				E00EEC0327368630002FF094 /* ServiceAssembly.swift in Sources */,
				38192E07261BA9960094D973 /* FetchTreatmentsManager.swift in Sources */,
				6632A0DC746872439A858B44 /* ISFEditorDataFlow.swift in Sources */,
				DBA5254DBB2586C98F61220C /* ISFEditorProvider.swift in Sources */,
				1BBB001DAD60F3B8CEA4B1C7 /* ISFEditorStateModel.swift in Sources */,
				38192E0D261BAF980094D973 /* ConvenienceExtensions.swift in Sources */,
				88AB39B23C9552BD6E0C9461 /* ISFEditorRootView.swift in Sources */,
				38FEF413273B317A00574A46 /* HKUnit.swift in Sources */,
				A33352ED40476125EBAC6EE0 /* CREditorDataFlow.swift in Sources */,
				17A9D0899046B45E87834820 /* CREditorProvider.swift in Sources */,
				69B9A368029F7EB39F525422 /* CREditorStateModel.swift in Sources */,
				38E44538274E411700EC9A94 /* Disk+[Data].swift in Sources */,
				98641AF4F92123DA668AB931 /* CREditorRootView.swift in Sources */,
				38E4453D274E411700EC9A94 /* Disk+Errors.swift in Sources */,
				38E98A2325F52C9300C0CED0 /* Signpost.swift in Sources */,
				F5F7E6C1B7F098F59EB67EC5 /* TargetsEditorDataFlow.swift in Sources */,
				5075C1608E6249A51495C422 /* TargetsEditorProvider.swift in Sources */,
				E13B7DAB2A435F57066AF02E /* TargetsEditorStateModel.swift in Sources */,
				9702FF92A09C53942F20D7EA /* TargetsEditorRootView.swift in Sources */,
				38E8754F275556FA00975559 /* WatchManager.swift in Sources */,
				A228DF96647338139F152B15 /* PreferencesEditorDataFlow.swift in Sources */,
				389ECE052601144100D86C4F /* ConcurrentMap.swift in Sources */,
				E4984C5262A90469788754BB /* PreferencesEditorProvider.swift in Sources */,
				DD399FB31EACB9343C944C4C /* PreferencesEditorStateModel.swift in Sources */,
				44190F0BBA464D74B857D1FB /* PreferencesEditorRootView.swift in Sources */,
				E97285ED9B814CD5253C6658 /* AddCarbsDataFlow.swift in Sources */,
				38E8755427561E9800975559 /* DataFlow.swift in Sources */,
				38E44522274E3DDC00EC9A94 /* NetworkReachabilityManager.swift in Sources */,
				A6F097A14CAAE0CE0D11BE1B /* AddCarbsProvider.swift in Sources */,
				33E198D3039045D98C3DC5D4 /* AddCarbsStateModel.swift in Sources */,
				28089E07169488CF6DCC2A31 /* AddCarbsRootView.swift in Sources */,
				D2165E9D78EFF692C1DED1C6 /* AddTempTargetDataFlow.swift in Sources */,
				38E4451E274DB04600EC9A94 /* AppDelegate.swift in Sources */,
				5BFA1C2208114643B77F8CEB /* AddTempTargetProvider.swift in Sources */,
				919DBD08F13BAFB180DF6F47 /* AddTempTargetStateModel.swift in Sources */,
				8BC2F5A29AD1ED08AC0EE013 /* AddTempTargetRootView.swift in Sources */,
				38A00B1F25FC00F7006BC0B0 /* Autotune.swift in Sources */,
				38AAF85525FFF846004AF583 /* CurrentGlucoseView.swift in Sources */,
				041D1E995A6AE92E9289DC49 /* BolusDataFlow.swift in Sources */,
				23888883D4EA091C88480FF2 /* BolusProvider.swift in Sources */,
				38E98A2D25F52DC400C0CED0 /* NSLocking+Extensions.swift in Sources */,
				38569353270B5E350002C50D /* CGMRootView.swift in Sources */,
				69A31254F2451C20361D172F /* BolusStateModel.swift in Sources */,
				0CEA2EA070AB041AF3E3745B /* BolusRootView.swift in Sources */,
				3862CC1F273FDC9200BF832C /* CalibrationsChart.swift in Sources */,
				711C0CB42CAABE788916BC9D /* ManualTempBasalDataFlow.swift in Sources */,
				BF1667ADE69E4B5B111CECAE /* ManualTempBasalProvider.swift in Sources */,
				C967DACD3B1E638F8B43BE06 /* ManualTempBasalStateModel.swift in Sources */,
				38E4453B274E411700EC9A94 /* Disk+VolumeInformation.swift in Sources */,
				7BCFACB97C821041BA43A114 /* ManualTempBasalRootView.swift in Sources */,
				38E44534274E411700EC9A94 /* Disk+InternalHelpers.swift in Sources */,
				38A00B2325FC2B55006BC0B0 /* LRUCache.swift in Sources */,
				3083261C4B268E353F36CD0B /* AutotuneConfigDataFlow.swift in Sources */,
				891DECF7BC20968D7F566161 /* AutotuneConfigProvider.swift in Sources */,
				D76333C9256787610B3B4875 /* AutotuneConfigStateModel.swift in Sources */,
				A05235B9112E677ED03B6E8E /* AutotuneConfigRootView.swift in Sources */,
				7F7B756BE8543965D9FDF1A2 /* DataTableDataFlow.swift in Sources */,
				1D845DF2E3324130E1D95E67 /* DataTableProvider.swift in Sources */,
				0D9A5E34A899219C5C4CDFAF /* DataTableStateModel.swift in Sources */,
				D6D02515BBFBE64FEBE89856 /* DataTableRootView.swift in Sources */,
				38569349270B5DFB0002C50D /* AppGroupSource.swift in Sources */,
				F5CA3DB1F9DC8B05792BBFAA /* CGMDataFlow.swift in Sources */,
				BA00D96F7B2FF169A06FB530 /* CGMStateModel.swift in Sources */,
				61962FCAF8A2D222553AC5A3 /* LibreConfigDataFlow.swift in Sources */,
				6EADD581738D64431902AC0A /* LibreConfigProvider.swift in Sources */,
				903D18976088B09110BCBE29 /* LibreConfigStateModel.swift in Sources */,
				9050F378F0063C064D7FFC86 /* LibreConfigRootView.swift in Sources */,
				B7C465E9472624D8A2BE2A6A /* CalibrationsDataFlow.swift in Sources */,
				320D030F724170A637F06D50 /* CalibrationsProvider.swift in Sources */,
				E25073BC86C11C3D6A42F5AC /* CalibrationsStateModel.swift in Sources */,
				BA90041DC8991147E5C8C3AA /* CalibrationsRootView.swift in Sources */,
				E3A08AAE59538BC8A8ABE477 /* NotificationsConfigDataFlow.swift in Sources */,
				0F7A65FBD2CD8D6477ED4539 /* NotificationsConfigProvider.swift in Sources */,
				3171D2818C7C72CD1584BB5E /* NotificationsConfigStateModel.swift in Sources */,
				CD78BB94E43B249D60CC1A1B /* NotificationsConfigRootView.swift in Sources */,
				6B1F539F9FF75646D1606066 /* SnoozeDataFlow.swift in Sources */,
				6FFAE524D1D9C262F2407CAE /* SnoozeProvider.swift in Sources */,
				8194B80890CDD6A3C13B0FEE /* SnoozeStateModel.swift in Sources */,
				0437CE46C12535A56504EC19 /* SnoozeRootView.swift in Sources */,
			);
			runOnlyForDeploymentPostprocessing = 0;
		};
		38E8752027554D5700975559 /* Sources */ = {
			isa = PBXSourcesBuildPhase;
			buildActionMask = 2147483647;
			files = (
				38E8757927579D9200975559 /* Publisher.swift in Sources */,
				38E8755B27568A6800975559 /* ConfirmationView.swift in Sources */,
				38E8757D2757C45D00975559 /* BolusView.swift in Sources */,
				38E8752E27554D5700975559 /* NotificationController.swift in Sources */,
				38E8754C2755548F00975559 /* WatchStateModel.swift in Sources */,
				38E8754A275550BB00975559 /* CarbsView.swift in Sources */,
				38E8752C27554D5700975559 /* MainView.swift in Sources */,
				38E8755127555D0500975559 /* DataFlow.swift in Sources */,
				38E8753227554D5700975559 /* ComplicationController.swift in Sources */,
				38E8752A27554D5700975559 /* FreeAPSApp.swift in Sources */,
				38E8757B2757B1C300975559 /* TempTargetsView.swift in Sources */,
				38E8753027554D5700975559 /* NotificationView.swift in Sources */,
				38E8757E2758C86A00975559 /* ConvenienceExtensions.swift in Sources */,
				38E8754727554DF100975559 /* Color+Extensions.swift in Sources */,
				38E8755927567CA600975559 /* Decimal+Extensions.swift in Sources */,
			);
			runOnlyForDeploymentPostprocessing = 0;
		};
		38FCF3E925E9028E0078B0D1 /* Sources */ = {
			isa = PBXSourcesBuildPhase;
			buildActionMask = 2147483647;
			files = (
				38FCF3F925E902C20078B0D1 /* FileStorageTests.swift in Sources */,
			);
			runOnlyForDeploymentPostprocessing = 0;
		};
/* End PBXSourcesBuildPhase section */

/* Begin PBXTargetDependency section */
		38E8752727554D5700975559 /* PBXTargetDependency */ = {
			isa = PBXTargetDependency;
			target = 38E8752327554D5700975559 /* FreeAPSWatch WatchKit Extension */;
			targetProxy = 38E8752627554D5700975559 /* PBXContainerItemProxy */;
		};
		38E8753B27554D5900975559 /* PBXTargetDependency */ = {
			isa = PBXTargetDependency;
			target = 38E8751B27554D5500975559 /* FreeAPSWatch */;
			targetProxy = 38E8753A27554D5900975559 /* PBXContainerItemProxy */;
		};
		38FCF3F325E9028E0078B0D1 /* PBXTargetDependency */ = {
			isa = PBXTargetDependency;
			target = 388E595725AD948C0019842D /* FreeAPS */;
			targetProxy = 38FCF3F225E9028E0078B0D1 /* PBXContainerItemProxy */;
		};
/* End PBXTargetDependency section */

/* Begin PBXVariantGroup section */
		1927C8E82744606D00347C69 /* InfoPlist.strings */ = {
			isa = PBXVariantGroup;
			children = (
				1927C8E92744611700347C69 /* ar */,
				1927C8EA2744611800347C69 /* ca */,
				1927C8EB2744611900347C69 /* zh-Hans */,
				1927C8EC2744611A00347C69 /* da */,
				1927C8ED2744611B00347C69 /* fi */,
				1927C8EE2744611C00347C69 /* nl */,
				1927C8EF2744611D00347C69 /* fr */,
				1927C8F02744611E00347C69 /* de */,
				1927C8F12744611E00347C69 /* he */,
				1927C8F22744611F00347C69 /* it */,
				1927C8F32744612000347C69 /* nb */,
				1927C8F42744612100347C69 /* pl */,
				1927C8F52744612100347C69 /* pt-BR */,
				1927C8F62744612200347C69 /* pt-PT */,
				1927C8F72744612300347C69 /* ru */,
				1927C8F82744612400347C69 /* es */,
				1927C8F92744612400347C69 /* sv */,
				1927C8FA2744612500347C69 /* tr */,
				1927C8FB2744612600347C69 /* uk */,
				1927C8FE274489BA00347C69 /* Base */,
				19C166682756EFBD00ED12E3 /* sk */,
			);
			name = InfoPlist.strings;
			sourceTree = "<group>";
		};
		198377D4266BFFF6004DE65E /* Localizable.strings */ = {
			isa = PBXVariantGroup;
			children = (
				198377D3266BFFF6004DE65E /* en */,
				198377D5266C0A05004DE65E /* ar */,
				198377D6266C0A0A004DE65E /* ca */,
				198377D7266C0A15004DE65E /* zh-Hans */,
				198377D8266C0A1C004DE65E /* da */,
				198377D9266C0A21004DE65E /* nl */,
				198377DA266C0A2B004DE65E /* fr */,
				198377DB266C0A32004DE65E /* de */,
				198377DC266C0A3C004DE65E /* he */,
				198377DD266C0A51004DE65E /* it */,
				198377DE266C0A69004DE65E /* nb */,
				198377DF266C0A7F004DE65E /* pl */,
				198377E0266C0AB5004DE65E /* ru */,
				198377E1266C0ABF004DE65E /* es */,
				198377E2266C0AC8004DE65E /* sv */,
				198377E3266C0ADC004DE65E /* tr */,
				198377E4266C13D2004DE65E /* uk */,
				1918333A26ADA46800F45722 /* fi */,
				199732B4271B72DD00129A3F /* pt-PT */,
				199732B5271B9EE900129A3F /* pt-BR */,
				19C166692756EFBD00ED12E3 /* sk */,
			);
			name = Localizable.strings;
			sourceTree = "<group>";
		};
/* End PBXVariantGroup section */

/* Begin XCBuildConfiguration section */
		388E596525AD948E0019842D /* Debug */ = {
			isa = XCBuildConfiguration;
			baseConfigurationReference = 38F3783A2613555C009DB701 /* Config.xcconfig */;
			buildSettings = {
				ALWAYS_SEARCH_USER_PATHS = NO;
				CLANG_ANALYZER_LOCALIZABILITY_NONLOCALIZED = YES;
				CLANG_ANALYZER_NONNULL = YES;
				CLANG_ANALYZER_NUMBER_OBJECT_CONVERSION = YES_AGGRESSIVE;
				CLANG_CXX_LANGUAGE_STANDARD = "gnu++14";
				CLANG_CXX_LIBRARY = "libc++";
				CLANG_ENABLE_MODULES = YES;
				CLANG_ENABLE_OBJC_ARC = YES;
				CLANG_ENABLE_OBJC_WEAK = YES;
				CLANG_WARN_BLOCK_CAPTURE_AUTORELEASING = YES;
				CLANG_WARN_BOOL_CONVERSION = YES;
				CLANG_WARN_COMMA = YES;
				CLANG_WARN_CONSTANT_CONVERSION = YES;
				CLANG_WARN_DEPRECATED_OBJC_IMPLEMENTATIONS = YES;
				CLANG_WARN_DIRECT_OBJC_ISA_USAGE = YES_ERROR;
				CLANG_WARN_DOCUMENTATION_COMMENTS = YES;
				CLANG_WARN_EMPTY_BODY = YES;
				CLANG_WARN_ENUM_CONVERSION = YES;
				CLANG_WARN_INFINITE_RECURSION = YES;
				CLANG_WARN_INT_CONVERSION = YES;
				CLANG_WARN_NON_LITERAL_NULL_CONVERSION = YES;
				CLANG_WARN_OBJC_IMPLICIT_RETAIN_SELF = YES;
				CLANG_WARN_OBJC_LITERAL_CONVERSION = YES;
				CLANG_WARN_OBJC_ROOT_CLASS = YES_ERROR;
				CLANG_WARN_QUOTED_INCLUDE_IN_FRAMEWORK_HEADER = YES;
				CLANG_WARN_RANGE_LOOP_ANALYSIS = YES;
				CLANG_WARN_STRICT_PROTOTYPES = YES;
				CLANG_WARN_SUSPICIOUS_MOVE = YES;
				CLANG_WARN_UNGUARDED_AVAILABILITY = YES_AGGRESSIVE;
				CLANG_WARN_UNREACHABLE_CODE = YES;
				CLANG_WARN__DUPLICATE_METHOD_MATCH = YES;
				COPY_PHASE_STRIP = NO;
				CURRENT_PROJECT_VERSION = $CURRENT_PROJECT_VERSION;
				DEBUG_INFORMATION_FORMAT = dwarf;
				ENABLE_STRICT_OBJC_MSGSEND = YES;
				ENABLE_TESTABILITY = YES;
				GCC_C_LANGUAGE_STANDARD = gnu11;
				GCC_DYNAMIC_NO_PIC = NO;
				GCC_NO_COMMON_BLOCKS = YES;
				GCC_OPTIMIZATION_LEVEL = 0;
				GCC_PREPROCESSOR_DEFINITIONS = (
					"DEBUG=1",
					"$(inherited)",
				);
				GCC_WARN_64_TO_32_BIT_CONVERSION = YES;
				GCC_WARN_ABOUT_RETURN_TYPE = YES_ERROR;
				GCC_WARN_UNDECLARED_SELECTOR = YES;
				GCC_WARN_UNINITIALIZED_AUTOS = YES_AGGRESSIVE;
				GCC_WARN_UNUSED_FUNCTION = YES;
				GCC_WARN_UNUSED_VARIABLE = YES;
				IPHONEOS_DEPLOYMENT_TARGET = 14.3;
				MTL_ENABLE_DEBUG_INFO = INCLUDE_SOURCE;
				MTL_FAST_MATH = YES;
				ONLY_ACTIVE_ARCH = YES;
				SDKROOT = iphoneos;
				SWIFT_ACTIVE_COMPILATION_CONDITIONS = DEBUG;
				SWIFT_OPTIMIZATION_LEVEL = "-Onone";
			};
			name = Debug;
		};
		388E596625AD948E0019842D /* Release */ = {
			isa = XCBuildConfiguration;
			baseConfigurationReference = 38F3783A2613555C009DB701 /* Config.xcconfig */;
			buildSettings = {
				ALWAYS_SEARCH_USER_PATHS = NO;
				CLANG_ANALYZER_LOCALIZABILITY_NONLOCALIZED = YES;
				CLANG_ANALYZER_NONNULL = YES;
				CLANG_ANALYZER_NUMBER_OBJECT_CONVERSION = YES_AGGRESSIVE;
				CLANG_CXX_LANGUAGE_STANDARD = "gnu++14";
				CLANG_CXX_LIBRARY = "libc++";
				CLANG_ENABLE_MODULES = YES;
				CLANG_ENABLE_OBJC_ARC = YES;
				CLANG_ENABLE_OBJC_WEAK = YES;
				CLANG_WARN_BLOCK_CAPTURE_AUTORELEASING = YES;
				CLANG_WARN_BOOL_CONVERSION = YES;
				CLANG_WARN_COMMA = YES;
				CLANG_WARN_CONSTANT_CONVERSION = YES;
				CLANG_WARN_DEPRECATED_OBJC_IMPLEMENTATIONS = YES;
				CLANG_WARN_DIRECT_OBJC_ISA_USAGE = YES_ERROR;
				CLANG_WARN_DOCUMENTATION_COMMENTS = YES;
				CLANG_WARN_EMPTY_BODY = YES;
				CLANG_WARN_ENUM_CONVERSION = YES;
				CLANG_WARN_INFINITE_RECURSION = YES;
				CLANG_WARN_INT_CONVERSION = YES;
				CLANG_WARN_NON_LITERAL_NULL_CONVERSION = YES;
				CLANG_WARN_OBJC_IMPLICIT_RETAIN_SELF = YES;
				CLANG_WARN_OBJC_LITERAL_CONVERSION = YES;
				CLANG_WARN_OBJC_ROOT_CLASS = YES_ERROR;
				CLANG_WARN_QUOTED_INCLUDE_IN_FRAMEWORK_HEADER = YES;
				CLANG_WARN_RANGE_LOOP_ANALYSIS = YES;
				CLANG_WARN_STRICT_PROTOTYPES = YES;
				CLANG_WARN_SUSPICIOUS_MOVE = YES;
				CLANG_WARN_UNGUARDED_AVAILABILITY = YES_AGGRESSIVE;
				CLANG_WARN_UNREACHABLE_CODE = YES;
				CLANG_WARN__DUPLICATE_METHOD_MATCH = YES;
				COPY_PHASE_STRIP = NO;
				CURRENT_PROJECT_VERSION = $CURRENT_PROJECT_VERSION;
				DEBUG_INFORMATION_FORMAT = "dwarf-with-dsym";
				ENABLE_NS_ASSERTIONS = NO;
				ENABLE_STRICT_OBJC_MSGSEND = YES;
				GCC_C_LANGUAGE_STANDARD = gnu11;
				GCC_NO_COMMON_BLOCKS = YES;
				GCC_WARN_64_TO_32_BIT_CONVERSION = YES;
				GCC_WARN_ABOUT_RETURN_TYPE = YES_ERROR;
				GCC_WARN_UNDECLARED_SELECTOR = YES;
				GCC_WARN_UNINITIALIZED_AUTOS = YES_AGGRESSIVE;
				GCC_WARN_UNUSED_FUNCTION = YES;
				GCC_WARN_UNUSED_VARIABLE = YES;
				IPHONEOS_DEPLOYMENT_TARGET = 14.3;
				MTL_ENABLE_DEBUG_INFO = NO;
				MTL_FAST_MATH = YES;
				SDKROOT = iphoneos;
				SWIFT_COMPILATION_MODE = wholemodule;
				SWIFT_OPTIMIZATION_LEVEL = "-O";
				VALIDATE_PRODUCT = YES;
			};
			name = Release;
		};
		388E596825AD948E0019842D /* Debug */ = {
			isa = XCBuildConfiguration;
			buildSettings = {
				APP_DISPLAY_NAME = "$(APP_DISPLAY_NAME)";
				APP_GROUP_ID = "$(APP_GROUP_ID)";
				ASSETCATALOG_COMPILER_APPICON_NAME = AppIcon;
				ASSETCATALOG_COMPILER_GLOBAL_ACCENT_COLOR_NAME = AccentColor;
				BUNDLE_IDENTIFIER = "$(BUNDLE_IDENTIFIER)";
				CODE_SIGN_ENTITLEMENTS = FreeAPS/Resources/FreeAPS.entitlements;
				CODE_SIGN_STYLE = Automatic;
				CURRENT_PROJECT_VERSION = 1;
				DEVELOPMENT_ASSET_PATHS = "";
				DEVELOPMENT_TEAM = "${DEVELOPER_TEAM}";
				ENABLE_PREVIEWS = YES;
				INFOPLIST_FILE = FreeAPS/Resources/Info.plist;
				IPHONEOS_DEPLOYMENT_TARGET = 14.0;
				LD_RUNPATH_SEARCH_PATHS = (
					"$(inherited)",
					"@executable_path/Frameworks",
				);
				LIBRARY_SEARCH_PATHS = (
					"$(inherited)",
					"$(SDKROOT)/usr/lib/swift",
				);
				MARKETING_VERSION = "$(CURRENT_PROJECT_VERSION)";
				OTHER_LDFLAGS = (
					"-weak_framework",
					CoreNFC,
				);
				PRODUCT_BUNDLE_IDENTIFIER = "$(BUNDLE_IDENTIFIER)";
				PRODUCT_NAME = "$(TARGET_NAME)";
				SWIFT_VERSION = 5.0;
				TARGETED_DEVICE_FAMILY = "1,2";
			};
			name = Debug;
		};
		388E596925AD948E0019842D /* Release */ = {
			isa = XCBuildConfiguration;
			buildSettings = {
				APP_DISPLAY_NAME = "$(APP_DISPLAY_NAME)";
				APP_GROUP_ID = "$(APP_GROUP_ID)";
				ASSETCATALOG_COMPILER_APPICON_NAME = AppIcon;
				ASSETCATALOG_COMPILER_GLOBAL_ACCENT_COLOR_NAME = AccentColor;
				BUNDLE_IDENTIFIER = "$(BUNDLE_IDENTIFIER)";
				CODE_SIGN_ENTITLEMENTS = FreeAPS/Resources/FreeAPS.entitlements;
				CODE_SIGN_STYLE = Automatic;
				CURRENT_PROJECT_VERSION = 1;
				DEVELOPMENT_ASSET_PATHS = "";
				DEVELOPMENT_TEAM = "${DEVELOPER_TEAM}";
				ENABLE_PREVIEWS = YES;
				INFOPLIST_FILE = FreeAPS/Resources/Info.plist;
				IPHONEOS_DEPLOYMENT_TARGET = 14.0;
				LD_RUNPATH_SEARCH_PATHS = (
					"$(inherited)",
					"@executable_path/Frameworks",
				);
				LIBRARY_SEARCH_PATHS = (
					"$(inherited)",
					"$(SDKROOT)/usr/lib/swift",
				);
				MARKETING_VERSION = "$(CURRENT_PROJECT_VERSION)";
				OTHER_LDFLAGS = (
					"-weak_framework",
					CoreNFC,
				);
				PRODUCT_BUNDLE_IDENTIFIER = "$(BUNDLE_IDENTIFIER)";
				PRODUCT_NAME = "$(TARGET_NAME)";
				SWIFT_VERSION = 5.0;
				TARGETED_DEVICE_FAMILY = "1,2";
			};
			name = Release;
		};
		38E8753E27554D5900975559 /* Debug */ = {
			isa = XCBuildConfiguration;
			buildSettings = {
				ALWAYS_EMBED_SWIFT_STANDARD_LIBRARIES = YES;
				APP_DISPLAY_NAME = "$(APP_DISPLAY_NAME)";
				ASSETCATALOG_COMPILER_APPICON_NAME = AppIcon;
				ASSETCATALOG_COMPILER_GLOBAL_ACCENT_COLOR_NAME = AccentColor;
				BUNDLE_IDENTIFIER = "$(BUNDLE_IDENTIFIER)";
				CLANG_CXX_LANGUAGE_STANDARD = "gnu++17";
				CODE_SIGN_ENTITLEMENTS = FreeAPSWatch/FreeAPSWatch.entitlements;
				CODE_SIGN_STYLE = Automatic;
				CURRENT_PROJECT_VERSION = "$(BUILD_VERSION)";
				DEVELOPMENT_TEAM = "${DEVELOPER_TEAM}";
				GENERATE_INFOPLIST_FILE = YES;
				IBSC_MODULE = FreeAPSWatch_WatchKit_Extension;
				INFOPLIST_KEY_CFBundleDisplayName = "$(APP_DISPLAY_NAME)";
				INFOPLIST_KEY_UISupportedInterfaceOrientations = "UIInterfaceOrientationPortrait UIInterfaceOrientationPortraitUpsideDown";
				INFOPLIST_KEY_WKCompanionAppBundleIdentifier = "$(BUNDLE_IDENTIFIER)";
				MARKETING_VERSION = 1;
				PRODUCT_BUNDLE_IDENTIFIER = "$(BUNDLE_IDENTIFIER).watchkitapp";
				PRODUCT_NAME = "$(TARGET_NAME)";
				SDKROOT = watchos;
				SKIP_INSTALL = YES;
				SWIFT_EMIT_LOC_STRINGS = YES;
				SWIFT_VERSION = 5.0;
				TARGETED_DEVICE_FAMILY = 4;
				WATCHOS_DEPLOYMENT_TARGET = 8.0;
			};
			name = Debug;
		};
		38E8753F27554D5900975559 /* Release */ = {
			isa = XCBuildConfiguration;
			buildSettings = {
				ALWAYS_EMBED_SWIFT_STANDARD_LIBRARIES = YES;
				APP_DISPLAY_NAME = "$(APP_DISPLAY_NAME)";
				ASSETCATALOG_COMPILER_APPICON_NAME = AppIcon;
				ASSETCATALOG_COMPILER_GLOBAL_ACCENT_COLOR_NAME = AccentColor;
				BUNDLE_IDENTIFIER = "$(BUNDLE_IDENTIFIER)";
				CLANG_CXX_LANGUAGE_STANDARD = "gnu++17";
				CODE_SIGN_ENTITLEMENTS = FreeAPSWatch/FreeAPSWatch.entitlements;
				CODE_SIGN_STYLE = Automatic;
				CURRENT_PROJECT_VERSION = "$(BUILD_VERSION)";
				DEVELOPMENT_TEAM = "${DEVELOPER_TEAM}";
				GENERATE_INFOPLIST_FILE = YES;
				IBSC_MODULE = FreeAPSWatch_WatchKit_Extension;
				INFOPLIST_KEY_CFBundleDisplayName = "$(APP_DISPLAY_NAME)";
				INFOPLIST_KEY_UISupportedInterfaceOrientations = "UIInterfaceOrientationPortrait UIInterfaceOrientationPortraitUpsideDown";
				INFOPLIST_KEY_WKCompanionAppBundleIdentifier = "$(BUNDLE_IDENTIFIER)";
				MARKETING_VERSION = 1;
				PRODUCT_BUNDLE_IDENTIFIER = "$(BUNDLE_IDENTIFIER).watchkitapp";
				PRODUCT_NAME = "$(TARGET_NAME)";
				SDKROOT = watchos;
				SKIP_INSTALL = YES;
				SWIFT_EMIT_LOC_STRINGS = YES;
				SWIFT_VERSION = 5.0;
				TARGETED_DEVICE_FAMILY = 4;
				WATCHOS_DEPLOYMENT_TARGET = 8.0;
			};
			name = Release;
		};
		38E8754127554D5900975559 /* Debug */ = {
			isa = XCBuildConfiguration;
			buildSettings = {
				APP_DISPLAY_NAME = "$(APP_DISPLAY_NAME)";
				ASSETCATALOG_COMPILER_COMPLICATION_NAME = Complication;
				BUNDLE_IDENTIFIER = "$(BUNDLE_IDENTIFIER)";
				CLANG_CXX_LANGUAGE_STANDARD = "gnu++17";
				CODE_SIGN_ENTITLEMENTS = "FreeAPSWatch WatchKit Extension/FreeAPSWatch WatchKit Extension.entitlements";
				CODE_SIGN_STYLE = Automatic;
				CURRENT_PROJECT_VERSION = "$(BUILD_VERSION)";
				DEVELOPMENT_ASSET_PATHS = "\"FreeAPSWatch WatchKit Extension/Preview Content\"";
				DEVELOPMENT_TEAM = BA7ZHP4963;
				ENABLE_PREVIEWS = YES;
				GENERATE_INFOPLIST_FILE = YES;
				INFOPLIST_FILE = "FreeAPSWatch WatchKit Extension/Info.plist";
				INFOPLIST_KEY_CFBundleDisplayName = "$(APP_DISPLAY_NAME) WatchKit Extension";
<<<<<<< HEAD
				INFOPLIST_KEY_CLKComplicationPrincipalClass = ComplicationController;
=======
				INFOPLIST_KEY_CLKComplicationPrincipalClass = "$(PRODUCT_MODULE_NAME).ComplicationController";
>>>>>>> 5c3dc2ba
				INFOPLIST_KEY_NSHumanReadableCopyright = "";
				LD_RUNPATH_SEARCH_PATHS = (
					"$(inherited)",
					"@executable_path/Frameworks",
					"@executable_path/../../Frameworks",
				);
				MARKETING_VERSION = 1;
				PRODUCT_BUNDLE_IDENTIFIER = "$(BUNDLE_IDENTIFIER).watchkitapp.watchkitextension";
				PRODUCT_NAME = "${TARGET_NAME}";
				SDKROOT = watchos;
				SKIP_INSTALL = YES;
				SWIFT_EMIT_LOC_STRINGS = YES;
				SWIFT_VERSION = 5.0;
				TARGETED_DEVICE_FAMILY = 4;
				WATCHOS_DEPLOYMENT_TARGET = 8.0;
			};
			name = Debug;
		};
		38E8754227554D5900975559 /* Release */ = {
			isa = XCBuildConfiguration;
			buildSettings = {
				APP_DISPLAY_NAME = "$(APP_DISPLAY_NAME)";
				ASSETCATALOG_COMPILER_COMPLICATION_NAME = Complication;
				BUNDLE_IDENTIFIER = "$(BUNDLE_IDENTIFIER)";
				CLANG_CXX_LANGUAGE_STANDARD = "gnu++17";
				CODE_SIGN_ENTITLEMENTS = "FreeAPSWatch WatchKit Extension/FreeAPSWatch WatchKit Extension.entitlements";
				CODE_SIGN_STYLE = Automatic;
				CURRENT_PROJECT_VERSION = "$(BUILD_VERSION)";
				DEVELOPMENT_ASSET_PATHS = "\"FreeAPSWatch WatchKit Extension/Preview Content\"";
				DEVELOPMENT_TEAM = BA7ZHP4963;
				ENABLE_PREVIEWS = YES;
				GENERATE_INFOPLIST_FILE = YES;
				INFOPLIST_FILE = "FreeAPSWatch WatchKit Extension/Info.plist";
				INFOPLIST_KEY_CFBundleDisplayName = "$(APP_DISPLAY_NAME) WatchKit Extension";
<<<<<<< HEAD
				INFOPLIST_KEY_CLKComplicationPrincipalClass = ComplicationController;
=======
				INFOPLIST_KEY_CLKComplicationPrincipalClass = "$(PRODUCT_MODULE_NAME).ComplicationController";
>>>>>>> 5c3dc2ba
				INFOPLIST_KEY_NSHumanReadableCopyright = "";
				LD_RUNPATH_SEARCH_PATHS = (
					"$(inherited)",
					"@executable_path/Frameworks",
					"@executable_path/../../Frameworks",
				);
				MARKETING_VERSION = 1;
				PRODUCT_BUNDLE_IDENTIFIER = "$(BUNDLE_IDENTIFIER).watchkitapp.watchkitextension";
				PRODUCT_NAME = "${TARGET_NAME}";
				SDKROOT = watchos;
				SKIP_INSTALL = YES;
				SWIFT_EMIT_LOC_STRINGS = YES;
				SWIFT_VERSION = 5.0;
				TARGETED_DEVICE_FAMILY = 4;
				WATCHOS_DEPLOYMENT_TARGET = 8.0;
			};
			name = Release;
		};
		38FCF3F525E9028E0078B0D1 /* Debug */ = {
			isa = XCBuildConfiguration;
			buildSettings = {
				BUNDLE_LOADER = "$(TEST_HOST)";
				CODE_SIGN_STYLE = Automatic;
				DEVELOPMENT_TEAM = "$(DEVELOPER_TEAM)";
				INFOPLIST_FILE = FreeAPSTests/Info.plist;
				IPHONEOS_DEPLOYMENT_TARGET = 14.4;
				LD_RUNPATH_SEARCH_PATHS = (
					"$(inherited)",
					"@executable_path/Frameworks",
					"@loader_path/Frameworks",
				);
				PRODUCT_BUNDLE_IDENTIFIER = ru.artpancreas.FreeAPSTests;
				PRODUCT_NAME = "$(TARGET_NAME)";
				SWIFT_VERSION = 5.0;
				TARGETED_DEVICE_FAMILY = "1,2";
				TEST_HOST = "$(BUILT_PRODUCTS_DIR)/FreeAPS.app/FreeAPS";
			};
			name = Debug;
		};
		38FCF3F625E9028E0078B0D1 /* Release */ = {
			isa = XCBuildConfiguration;
			buildSettings = {
				BUNDLE_LOADER = "$(TEST_HOST)";
				CODE_SIGN_STYLE = Automatic;
				DEVELOPMENT_TEAM = "$(DEVELOPER_TEAM)";
				INFOPLIST_FILE = FreeAPSTests/Info.plist;
				IPHONEOS_DEPLOYMENT_TARGET = 14.4;
				LD_RUNPATH_SEARCH_PATHS = (
					"$(inherited)",
					"@executable_path/Frameworks",
					"@loader_path/Frameworks",
				);
				PRODUCT_BUNDLE_IDENTIFIER = ru.artpancreas.FreeAPSTests;
				PRODUCT_NAME = "$(TARGET_NAME)";
				SWIFT_VERSION = 5.0;
				TARGETED_DEVICE_FAMILY = "1,2";
				TEST_HOST = "$(BUILT_PRODUCTS_DIR)/FreeAPS.app/FreeAPS";
			};
			name = Release;
		};
/* End XCBuildConfiguration section */

/* Begin XCConfigurationList section */
		388E595325AD948C0019842D /* Build configuration list for PBXProject "FreeAPS" */ = {
			isa = XCConfigurationList;
			buildConfigurations = (
				388E596525AD948E0019842D /* Debug */,
				388E596625AD948E0019842D /* Release */,
			);
			defaultConfigurationIsVisible = 0;
			defaultConfigurationName = Release;
		};
		388E596725AD948E0019842D /* Build configuration list for PBXNativeTarget "FreeAPS" */ = {
			isa = XCConfigurationList;
			buildConfigurations = (
				388E596825AD948E0019842D /* Debug */,
				388E596925AD948E0019842D /* Release */,
			);
			defaultConfigurationIsVisible = 0;
			defaultConfigurationName = Release;
		};
		38E8754327554D5900975559 /* Build configuration list for PBXNativeTarget "FreeAPSWatch WatchKit Extension" */ = {
			isa = XCConfigurationList;
			buildConfigurations = (
				38E8754127554D5900975559 /* Debug */,
				38E8754227554D5900975559 /* Release */,
			);
			defaultConfigurationIsVisible = 0;
			defaultConfigurationName = Release;
		};
		38E8754427554D5900975559 /* Build configuration list for PBXNativeTarget "FreeAPSWatch" */ = {
			isa = XCConfigurationList;
			buildConfigurations = (
				38E8753E27554D5900975559 /* Debug */,
				38E8753F27554D5900975559 /* Release */,
			);
			defaultConfigurationIsVisible = 0;
			defaultConfigurationName = Release;
		};
		38FCF3F425E9028E0078B0D1 /* Build configuration list for PBXNativeTarget "FreeAPSTests" */ = {
			isa = XCConfigurationList;
			buildConfigurations = (
				38FCF3F525E9028E0078B0D1 /* Debug */,
				38FCF3F625E9028E0078B0D1 /* Release */,
			);
			defaultConfigurationIsVisible = 0;
			defaultConfigurationName = Release;
		};
/* End XCConfigurationList section */

/* Begin XCRemoteSwiftPackageReference section */
		3811DE0E25C9D37700A708ED /* XCRemoteSwiftPackageReference "Swinject" */ = {
			isa = XCRemoteSwiftPackageReference;
			repositoryURL = "https://github.com/Swinject/Swinject";
			requirement = {
				kind = upToNextMajorVersion;
				minimumVersion = 2.7.1;
			};
		};
		3833B46B26012030003021B3 /* XCRemoteSwiftPackageReference "swift-algorithms" */ = {
			isa = XCRemoteSwiftPackageReference;
			repositoryURL = "https://github.com/apple/swift-algorithms";
			requirement = {
				kind = upToNextMajorVersion;
				minimumVersion = 0.0.3;
			};
		};
		38B17B6425DD90E0005CAE3D /* XCRemoteSwiftPackageReference "SwiftDate" */ = {
			isa = XCRemoteSwiftPackageReference;
			repositoryURL = "https://github.com/malcommac/SwiftDate";
			requirement = {
				kind = upToNextMajorVersion;
				minimumVersion = 6.3.1;
			};
		};
/* End XCRemoteSwiftPackageReference section */

/* Begin XCSwiftPackageProductDependency section */
		3811DE0F25C9D37700A708ED /* Swinject */ = {
			isa = XCSwiftPackageProductDependency;
			package = 3811DE0E25C9D37700A708ED /* XCRemoteSwiftPackageReference "Swinject" */;
			productName = Swinject;
		};
		3818AA46274C255A00843DB3 /* LibreTransmitter */ = {
			isa = XCSwiftPackageProductDependency;
			productName = LibreTransmitter;
		};
		3833B46C26012030003021B3 /* Algorithms */ = {
			isa = XCSwiftPackageProductDependency;
			package = 3833B46B26012030003021B3 /* XCRemoteSwiftPackageReference "swift-algorithms" */;
			productName = Algorithms;
		};
		38B17B6525DD90E0005CAE3D /* SwiftDate */ = {
			isa = XCSwiftPackageProductDependency;
			package = 38B17B6425DD90E0005CAE3D /* XCRemoteSwiftPackageReference "SwiftDate" */;
			productName = SwiftDate;
		};
		38E8755727567AE400975559 /* SwiftDate */ = {
			isa = XCSwiftPackageProductDependency;
			package = 38B17B6425DD90E0005CAE3D /* XCRemoteSwiftPackageReference "SwiftDate" */;
			productName = SwiftDate;
		};
/* End XCSwiftPackageProductDependency section */
	};
	rootObject = 388E595025AD948C0019842D /* Project object */;
}<|MERGE_RESOLUTION|>--- conflicted
+++ resolved
@@ -2599,11 +2599,8 @@
 				GENERATE_INFOPLIST_FILE = YES;
 				INFOPLIST_FILE = "FreeAPSWatch WatchKit Extension/Info.plist";
 				INFOPLIST_KEY_CFBundleDisplayName = "$(APP_DISPLAY_NAME) WatchKit Extension";
-<<<<<<< HEAD
 				INFOPLIST_KEY_CLKComplicationPrincipalClass = ComplicationController;
-=======
-				INFOPLIST_KEY_CLKComplicationPrincipalClass = "$(PRODUCT_MODULE_NAME).ComplicationController";
->>>>>>> 5c3dc2ba
+				INFOPLIST_KEY_CLKComplicationPrincipalClass = "$(PRODUCT_MODULE_NAME).ComplicationController"
 				INFOPLIST_KEY_NSHumanReadableCopyright = "";
 				LD_RUNPATH_SEARCH_PATHS = (
 					"$(inherited)",
@@ -2638,11 +2635,8 @@
 				GENERATE_INFOPLIST_FILE = YES;
 				INFOPLIST_FILE = "FreeAPSWatch WatchKit Extension/Info.plist";
 				INFOPLIST_KEY_CFBundleDisplayName = "$(APP_DISPLAY_NAME) WatchKit Extension";
-<<<<<<< HEAD
 				INFOPLIST_KEY_CLKComplicationPrincipalClass = ComplicationController;
-=======
 				INFOPLIST_KEY_CLKComplicationPrincipalClass = "$(PRODUCT_MODULE_NAME).ComplicationController";
->>>>>>> 5c3dc2ba
 				INFOPLIST_KEY_NSHumanReadableCopyright = "";
 				LD_RUNPATH_SEARCH_PATHS = (
 					"$(inherited)",
