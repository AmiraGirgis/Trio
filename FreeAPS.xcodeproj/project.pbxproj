// !$*UTF8*$!
{
	archiveVersion = 1;
	classes = {
	};
	objectVersion = 54;
	objects = {

/* Begin PBXBuildFile section */
		041D1E995A6AE92E9289DC49 /* BolusDataFlow.swift in Sources */ = {isa = PBXBuildFile; fileRef = C8D1A7CA8C10C4403D4BBFA7 /* BolusDataFlow.swift */; };
		0437CE46C12535A56504EC19 /* SnoozeRootView.swift in Sources */ = {isa = PBXBuildFile; fileRef = B5822B15939E719628E9FF7C /* SnoozeRootView.swift */; };
		0CEA2EA070AB041AF3E3745B /* BolusRootView.swift in Sources */ = {isa = PBXBuildFile; fileRef = 10A0C32B0DAB52726EF9B6D9 /* BolusRootView.swift */; };
		0D9A5E34A899219C5C4CDFAF /* DataTableStateModel.swift in Sources */ = {isa = PBXBuildFile; fileRef = 9455FA2D92E77A6C4AFED8A3 /* DataTableStateModel.swift */; };
		0F7A65FBD2CD8D6477ED4539 /* NotificationsConfigProvider.swift in Sources */ = {isa = PBXBuildFile; fileRef = E625985B47742D498CB1681A /* NotificationsConfigProvider.swift */; };
		17A9D0899046B45E87834820 /* CREditorProvider.swift in Sources */ = {isa = PBXBuildFile; fileRef = 9C8D5F457B5AFF763F8CF3DF /* CREditorProvider.swift */; };
		19012CDC291D2CB900FB8210 /* LoopStats.swift in Sources */ = {isa = PBXBuildFile; fileRef = 19012CDB291D2CB900FB8210 /* LoopStats.swift */; };
		190EBCC429FF136900BA767D /* StatConfigDataFlow.swift in Sources */ = {isa = PBXBuildFile; fileRef = 190EBCC329FF136900BA767D /* StatConfigDataFlow.swift */; };
		190EBCC629FF138000BA767D /* StatConfigProvider.swift in Sources */ = {isa = PBXBuildFile; fileRef = 190EBCC529FF138000BA767D /* StatConfigProvider.swift */; };
		190EBCC829FF13AA00BA767D /* StatConfigStateModel.swift in Sources */ = {isa = PBXBuildFile; fileRef = 190EBCC729FF13AA00BA767D /* StatConfigStateModel.swift */; };
		190EBCCB29FF13CB00BA767D /* StatConfigRootView.swift in Sources */ = {isa = PBXBuildFile; fileRef = 190EBCCA29FF13CB00BA767D /* StatConfigRootView.swift */; };
		191F62682AD6B05A004D7911 /* NightscoutSettings.swift in Sources */ = {isa = PBXBuildFile; fileRef = 191F62672AD6B05A004D7911 /* NightscoutSettings.swift */; };
		1927C8E62744606D00347C69 /* InfoPlist.strings in Resources */ = {isa = PBXBuildFile; fileRef = 1927C8E82744606D00347C69 /* InfoPlist.strings */; };
		1935364028496F7D001E0B16 /* Oref2_variables.swift in Sources */ = {isa = PBXBuildFile; fileRef = 1935363F28496F7D001E0B16 /* Oref2_variables.swift */; };
		193F6CDD2A512C8F001240FD /* Loops.swift in Sources */ = {isa = PBXBuildFile; fileRef = 193F6CDC2A512C8F001240FD /* Loops.swift */; };
		1956FB212AFF79E200C7B4FF /* CoreDataStorage.swift in Sources */ = {isa = PBXBuildFile; fileRef = 1956FB202AFF79E200C7B4FF /* CoreDataStorage.swift */; };
		1967DFBE29D052C200759F30 /* Icons.swift in Sources */ = {isa = PBXBuildFile; fileRef = 1967DFBD29D052C200759F30 /* Icons.swift */; };
		1967DFC029D053AC00759F30 /* IconSelection.swift in Sources */ = {isa = PBXBuildFile; fileRef = 1967DFBF29D053AC00759F30 /* IconSelection.swift */; };
		1967DFC229D053D300759F30 /* IconImage.swift in Sources */ = {isa = PBXBuildFile; fileRef = 1967DFC129D053D300759F30 /* IconImage.swift */; };
		19795118275953E50044850D /* Localizable.strings in Resources */ = {isa = PBXBuildFile; fileRef = 198377D4266BFFF6004DE65E /* Localizable.strings */; };
		198377D2266BFFF6004DE65E /* Localizable.strings in Resources */ = {isa = PBXBuildFile; fileRef = 198377D4266BFFF6004DE65E /* Localizable.strings */; };
		199561C1275E61A50077B976 /* HealthKit.framework in Frameworks */ = {isa = PBXBuildFile; fileRef = 199561C0275E61A50077B976 /* HealthKit.framework */; };
		19A910302A24BF6300C8951B /* StatsView.swift in Sources */ = {isa = PBXBuildFile; fileRef = 19A9102F2A24BF6300C8951B /* StatsView.swift */; };
		19A910362A24D6D700C8951B /* DateFilter.swift in Sources */ = {isa = PBXBuildFile; fileRef = 19A910352A24D6D700C8951B /* DateFilter.swift */; };
		19A910382A24EF3200C8951B /* ChartsView.swift in Sources */ = {isa = PBXBuildFile; fileRef = 19A910372A24EF3200C8951B /* ChartsView.swift */; };
		19B0EF2128F6D66200069496 /* Statistics.swift in Sources */ = {isa = PBXBuildFile; fileRef = 19B0EF2028F6D66200069496 /* Statistics.swift */; };
		19D466A329AA2B80004D5F33 /* FPUConfigDataFlow.swift in Sources */ = {isa = PBXBuildFile; fileRef = 19D466A229AA2B80004D5F33 /* FPUConfigDataFlow.swift */; };
		19D466A529AA2BD4004D5F33 /* FPUConfigProvider.swift in Sources */ = {isa = PBXBuildFile; fileRef = 19D466A429AA2BD4004D5F33 /* FPUConfigProvider.swift */; };
		19D466A729AA2C22004D5F33 /* FPUConfigStateModel.swift in Sources */ = {isa = PBXBuildFile; fileRef = 19D466A629AA2C22004D5F33 /* FPUConfigStateModel.swift */; };
		19D466AA29AA3099004D5F33 /* FPUConfigRootView.swift in Sources */ = {isa = PBXBuildFile; fileRef = 19D466A929AA3099004D5F33 /* FPUConfigRootView.swift */; };
		19D4E4EB29FC6A9F00351451 /* TIRforChart.swift in Sources */ = {isa = PBXBuildFile; fileRef = 19D4E4EA29FC6A9F00351451 /* TIRforChart.swift */; };
		19DA48E829CD339B00EEA1E7 /* Assets.xcassets in Resources */ = {isa = PBXBuildFile; fileRef = 19DA487F29CD2B8400EEA1E7 /* Assets.xcassets */; };
		19DA48E929CD339C00EEA1E7 /* Assets.xcassets in Resources */ = {isa = PBXBuildFile; fileRef = 19DA487F29CD2B8400EEA1E7 /* Assets.xcassets */; };
		19DA48EA29CD339C00EEA1E7 /* Assets.xcassets in Resources */ = {isa = PBXBuildFile; fileRef = 19DA487F29CD2B8400EEA1E7 /* Assets.xcassets */; };
		19DC677F29CA675700FD9EC4 /* OverrideProfilesDataFlow.swift in Sources */ = {isa = PBXBuildFile; fileRef = 19DC677E29CA675700FD9EC4 /* OverrideProfilesDataFlow.swift */; };
		19DC678129CA676A00FD9EC4 /* OverrideProfilesProvider.swift in Sources */ = {isa = PBXBuildFile; fileRef = 19DC678029CA676A00FD9EC4 /* OverrideProfilesProvider.swift */; };
		19DC678329CA677D00FD9EC4 /* OverrideProfilesStateModel.swift in Sources */ = {isa = PBXBuildFile; fileRef = 19DC678229CA677D00FD9EC4 /* OverrideProfilesStateModel.swift */; };
		19DC678529CA67A400FD9EC4 /* OverrideProfilesRootView.swift in Sources */ = {isa = PBXBuildFile; fileRef = 19DC678429CA67A400FD9EC4 /* OverrideProfilesRootView.swift */; };
		19E1F7E829D082D0005C8D20 /* IconConfigDataFlow.swift in Sources */ = {isa = PBXBuildFile; fileRef = 19E1F7E729D082D0005C8D20 /* IconConfigDataFlow.swift */; };
		19E1F7EA29D082ED005C8D20 /* IconConfigProvider.swift in Sources */ = {isa = PBXBuildFile; fileRef = 19E1F7E929D082ED005C8D20 /* IconConfigProvider.swift */; };
		19E1F7EC29D082FE005C8D20 /* IconConfigStateModel.swift in Sources */ = {isa = PBXBuildFile; fileRef = 19E1F7EB29D082FE005C8D20 /* IconConfigStateModel.swift */; };
		19E1F7EF29D08EBA005C8D20 /* IconConfigRootWiew.swift in Sources */ = {isa = PBXBuildFile; fileRef = 19E1F7EE29D08EBA005C8D20 /* IconConfigRootWiew.swift */; };
		19F95FF329F10FBC00314DDC /* StatDataFlow.swift in Sources */ = {isa = PBXBuildFile; fileRef = 19F95FF229F10FBC00314DDC /* StatDataFlow.swift */; };
		19F95FF529F10FCF00314DDC /* StatProvider.swift in Sources */ = {isa = PBXBuildFile; fileRef = 19F95FF429F10FCF00314DDC /* StatProvider.swift */; };
		19F95FF729F10FEE00314DDC /* StatStateModel.swift in Sources */ = {isa = PBXBuildFile; fileRef = 19F95FF629F10FEE00314DDC /* StatStateModel.swift */; };
		19F95FFA29F1102A00314DDC /* StatRootView.swift in Sources */ = {isa = PBXBuildFile; fileRef = 19F95FF929F1102A00314DDC /* StatRootView.swift */; };
		1BBB001DAD60F3B8CEA4B1C7 /* ISFEditorStateModel.swift in Sources */ = {isa = PBXBuildFile; fileRef = 505E09DC17A0C3D0AF4B66FE /* ISFEditorStateModel.swift */; };
		1D845DF2E3324130E1D95E67 /* DataTableProvider.swift in Sources */ = {isa = PBXBuildFile; fileRef = 60744C3E9BB3652895C908CC /* DataTableProvider.swift */; };
		23888883D4EA091C88480FF2 /* BolusProvider.swift in Sources */ = {isa = PBXBuildFile; fileRef = C19984D62EFC0035A9E9644D /* BolusProvider.swift */; };
		28089E07169488CF6DCC2A31 /* AddCarbsRootView.swift in Sources */ = {isa = PBXBuildFile; fileRef = 86FC1CFD647CF34508AF9A3B /* AddCarbsRootView.swift */; };
		2BE9A6FA20875F6F4F9CD461 /* PumpSettingsEditorProvider.swift in Sources */ = {isa = PBXBuildFile; fileRef = D97F14812C1AFED3621165A5 /* PumpSettingsEditorProvider.swift */; };
		3083261C4B268E353F36CD0B /* AutotuneConfigDataFlow.swift in Sources */ = {isa = PBXBuildFile; fileRef = 8DCCCCE633F5E98E41B0CD3C /* AutotuneConfigDataFlow.swift */; };
		3171D2818C7C72CD1584BB5E /* NotificationsConfigStateModel.swift in Sources */ = {isa = PBXBuildFile; fileRef = DC2C6489D29ECCCAD78E0721 /* NotificationsConfigStateModel.swift */; };
		33E198D3039045D98C3DC5D4 /* AddCarbsStateModel.swift in Sources */ = {isa = PBXBuildFile; fileRef = 39E7C997E56DAF8D28D09014 /* AddCarbsStateModel.swift */; };
		3811DE0B25C9D32F00A708ED /* BaseView.swift in Sources */ = {isa = PBXBuildFile; fileRef = 3811DE0725C9D32E00A708ED /* BaseView.swift */; };
		3811DE0C25C9D32F00A708ED /* BaseProvider.swift in Sources */ = {isa = PBXBuildFile; fileRef = 3811DE0825C9D32F00A708ED /* BaseProvider.swift */; };
		3811DE1025C9D37700A708ED /* Swinject in Frameworks */ = {isa = PBXBuildFile; productRef = 3811DE0F25C9D37700A708ED /* Swinject */; };
		3811DE1725C9D40400A708ED /* Screen.swift in Sources */ = {isa = PBXBuildFile; fileRef = 3811DE1525C9D40400A708ED /* Screen.swift */; };
		3811DE1825C9D40400A708ED /* Router.swift in Sources */ = {isa = PBXBuildFile; fileRef = 3811DE1625C9D40400A708ED /* Router.swift */; };
		3811DE2225C9D48300A708ED /* MainProvider.swift in Sources */ = {isa = PBXBuildFile; fileRef = 3811DE1C25C9D48300A708ED /* MainProvider.swift */; };
		3811DE2325C9D48300A708ED /* MainDataFlow.swift in Sources */ = {isa = PBXBuildFile; fileRef = 3811DE1D25C9D48300A708ED /* MainDataFlow.swift */; };
		3811DE2525C9D48300A708ED /* MainRootView.swift in Sources */ = {isa = PBXBuildFile; fileRef = 3811DE2025C9D48300A708ED /* MainRootView.swift */; };
		3811DE3025C9D49500A708ED /* HomeStateModel.swift in Sources */ = {isa = PBXBuildFile; fileRef = 3811DE2825C9D49500A708ED /* HomeStateModel.swift */; };
		3811DE3125C9D49500A708ED /* HomeProvider.swift in Sources */ = {isa = PBXBuildFile; fileRef = 3811DE2925C9D49500A708ED /* HomeProvider.swift */; };
		3811DE3225C9D49500A708ED /* HomeDataFlow.swift in Sources */ = {isa = PBXBuildFile; fileRef = 3811DE2A25C9D49500A708ED /* HomeDataFlow.swift */; };
		3811DE3525C9D49500A708ED /* HomeRootView.swift in Sources */ = {isa = PBXBuildFile; fileRef = 3811DE2E25C9D49500A708ED /* HomeRootView.swift */; };
		3811DE3F25C9D4A100A708ED /* SettingsStateModel.swift in Sources */ = {isa = PBXBuildFile; fileRef = 3811DE3925C9D4A100A708ED /* SettingsStateModel.swift */; };
		3811DE4125C9D4A100A708ED /* SettingsRootView.swift in Sources */ = {isa = PBXBuildFile; fileRef = 3811DE3C25C9D4A100A708ED /* SettingsRootView.swift */; };
		3811DE4225C9D4A100A708ED /* SettingsDataFlow.swift in Sources */ = {isa = PBXBuildFile; fileRef = 3811DE3D25C9D4A100A708ED /* SettingsDataFlow.swift */; };
		3811DE4325C9D4A100A708ED /* SettingsProvider.swift in Sources */ = {isa = PBXBuildFile; fileRef = 3811DE3E25C9D4A100A708ED /* SettingsProvider.swift */; };
		3811DE5C25C9D4D500A708ED /* Formatters.swift in Sources */ = {isa = PBXBuildFile; fileRef = 3811DE5425C9D4D500A708ED /* Formatters.swift */; };
		3811DE5D25C9D4D500A708ED /* Publisher.swift in Sources */ = {isa = PBXBuildFile; fileRef = 3811DE5525C9D4D500A708ED /* Publisher.swift */; };
		3811DE5F25C9D4D500A708ED /* ProgressBar.swift in Sources */ = {isa = PBXBuildFile; fileRef = 3811DE5725C9D4D500A708ED /* ProgressBar.swift */; };
		3811DE6125C9D4D500A708ED /* ViewModifiers.swift in Sources */ = {isa = PBXBuildFile; fileRef = 3811DE5925C9D4D500A708ED /* ViewModifiers.swift */; };
		3811DE8F25C9D80400A708ED /* User.swift in Sources */ = {isa = PBXBuildFile; fileRef = 3811DE8E25C9D80400A708ED /* User.swift */; };
		3811DEA925C9D88300A708ED /* AppearanceManager.swift in Sources */ = {isa = PBXBuildFile; fileRef = 3811DE9325C9D88200A708ED /* AppearanceManager.swift */; };
		3811DEAB25C9D88300A708ED /* HTTPResponseStatus.swift in Sources */ = {isa = PBXBuildFile; fileRef = 3811DE9625C9D88300A708ED /* HTTPResponseStatus.swift */; };
		3811DEAC25C9D88300A708ED /* NightscoutManager.swift in Sources */ = {isa = PBXBuildFile; fileRef = 3811DE9725C9D88300A708ED /* NightscoutManager.swift */; };
		3811DEAD25C9D88300A708ED /* UserDefaults+Cache.swift in Sources */ = {isa = PBXBuildFile; fileRef = 3811DE9A25C9D88300A708ED /* UserDefaults+Cache.swift */; };
		3811DEAE25C9D88300A708ED /* Cache.swift in Sources */ = {isa = PBXBuildFile; fileRef = 3811DE9B25C9D88300A708ED /* Cache.swift */; };
		3811DEAF25C9D88300A708ED /* KeyValueStorage.swift in Sources */ = {isa = PBXBuildFile; fileRef = 3811DE9C25C9D88300A708ED /* KeyValueStorage.swift */; };
		3811DEB025C9D88300A708ED /* BaseKeychain.swift in Sources */ = {isa = PBXBuildFile; fileRef = 3811DE9E25C9D88300A708ED /* BaseKeychain.swift */; };
		3811DEB125C9D88300A708ED /* Keychain.swift in Sources */ = {isa = PBXBuildFile; fileRef = 3811DE9F25C9D88300A708ED /* Keychain.swift */; };
		3811DEB225C9D88300A708ED /* KeychainItemAccessibility.swift in Sources */ = {isa = PBXBuildFile; fileRef = 3811DEA025C9D88300A708ED /* KeychainItemAccessibility.swift */; };
		3811DEB625C9D88300A708ED /* UnlockManager.swift in Sources */ = {isa = PBXBuildFile; fileRef = 3811DEA625C9D88300A708ED /* UnlockManager.swift */; };
		3811DEE825CA063400A708ED /* Injected.swift in Sources */ = {isa = PBXBuildFile; fileRef = 3811DEE425CA063400A708ED /* Injected.swift */; };
		3811DEEA25CA063400A708ED /* SyncAccess.swift in Sources */ = {isa = PBXBuildFile; fileRef = 3811DEE625CA063400A708ED /* SyncAccess.swift */; };
		3811DEEB25CA063400A708ED /* PersistedProperty.swift in Sources */ = {isa = PBXBuildFile; fileRef = 3811DEE725CA063400A708ED /* PersistedProperty.swift */; };
		3811DF0225CA9FEA00A708ED /* Credentials.swift in Sources */ = {isa = PBXBuildFile; fileRef = 3811DF0125CA9FEA00A708ED /* Credentials.swift */; };
		3811DF1025CAAAE200A708ED /* APSManager.swift in Sources */ = {isa = PBXBuildFile; fileRef = 3811DF0F25CAAAE200A708ED /* APSManager.swift */; };
		38192E04261B82FA0094D973 /* ReachabilityManager.swift in Sources */ = {isa = PBXBuildFile; fileRef = 38192E03261B82FA0094D973 /* ReachabilityManager.swift */; };
		38192E07261BA9960094D973 /* FetchTreatmentsManager.swift in Sources */ = {isa = PBXBuildFile; fileRef = 38192E06261BA9960094D973 /* FetchTreatmentsManager.swift */; };
		38192E0D261BAF980094D973 /* ConvenienceExtensions.swift in Sources */ = {isa = PBXBuildFile; fileRef = 38192E0C261BAF980094D973 /* ConvenienceExtensions.swift */; };
		3821ED4C25DD18BA00BC42AD /* Constants.swift in Sources */ = {isa = PBXBuildFile; fileRef = 3821ED4B25DD18BA00BC42AD /* Constants.swift */; };
		382C133725F13A1E00715CE1 /* InsulinSensitivities.swift in Sources */ = {isa = PBXBuildFile; fileRef = 382C133625F13A1E00715CE1 /* InsulinSensitivities.swift */; };
		382C134B25F14E3700715CE1 /* BGTargets.swift in Sources */ = {isa = PBXBuildFile; fileRef = 382C134A25F14E3700715CE1 /* BGTargets.swift */; };
		3833B46D26012030003021B3 /* Algorithms in Frameworks */ = {isa = PBXBuildFile; productRef = 3833B46C26012030003021B3 /* Algorithms */; };
		383420D625FFE38C002D46C1 /* LoopView.swift in Sources */ = {isa = PBXBuildFile; fileRef = 383420D525FFE38C002D46C1 /* LoopView.swift */; };
		383420D925FFEB3F002D46C1 /* Popup.swift in Sources */ = {isa = PBXBuildFile; fileRef = 383420D825FFEB3F002D46C1 /* Popup.swift */; };
		383948D625CD4D8900E91849 /* FileStorage.swift in Sources */ = {isa = PBXBuildFile; fileRef = 383948D525CD4D8900E91849 /* FileStorage.swift */; };
		383948DA25CD64D500E91849 /* Glucose.swift in Sources */ = {isa = PBXBuildFile; fileRef = 383948D925CD64D500E91849 /* Glucose.swift */; };
		384E803425C385E60086DB71 /* JavaScriptWorker.swift in Sources */ = {isa = PBXBuildFile; fileRef = 384E803325C385E60086DB71 /* JavaScriptWorker.swift */; };
		384E803825C388640086DB71 /* Script.swift in Sources */ = {isa = PBXBuildFile; fileRef = 384E803725C388640086DB71 /* Script.swift */; };
		38569347270B5DFB0002C50D /* CGMType.swift in Sources */ = {isa = PBXBuildFile; fileRef = 38569344270B5DFA0002C50D /* CGMType.swift */; };
		38569348270B5DFB0002C50D /* GlucoseSource.swift in Sources */ = {isa = PBXBuildFile; fileRef = 38569345270B5DFA0002C50D /* GlucoseSource.swift */; };
		38569349270B5DFB0002C50D /* AppGroupSource.swift in Sources */ = {isa = PBXBuildFile; fileRef = 38569346270B5DFB0002C50D /* AppGroupSource.swift */; };
		38569353270B5E350002C50D /* CGMRootView.swift in Sources */ = {isa = PBXBuildFile; fileRef = 38569352270B5E350002C50D /* CGMRootView.swift */; };
		385CEA8225F23DFD002D6D5B /* NightscoutStatus.swift in Sources */ = {isa = PBXBuildFile; fileRef = 385CEA8125F23DFD002D6D5B /* NightscoutStatus.swift */; };
		385CEAC125F2EA52002D6D5B /* Announcement.swift in Sources */ = {isa = PBXBuildFile; fileRef = 385CEAC025F2EA52002D6D5B /* Announcement.swift */; };
		385CEAC425F2F154002D6D5B /* AnnouncementsStorage.swift in Sources */ = {isa = PBXBuildFile; fileRef = 385CEAC325F2F154002D6D5B /* AnnouncementsStorage.swift */; };
		3862CC2E2743F9F700BF832C /* CalendarManager.swift in Sources */ = {isa = PBXBuildFile; fileRef = 3862CC2D2743F9F700BF832C /* CalendarManager.swift */; };
		3870FF4725EC187A0088248F /* BloodGlucose.swift in Sources */ = {isa = PBXBuildFile; fileRef = 3870FF4225EC13F40088248F /* BloodGlucose.swift */; };
		3871F38725ED661C0013ECB5 /* Suggestion.swift in Sources */ = {isa = PBXBuildFile; fileRef = 3871F38625ED661C0013ECB5 /* Suggestion.swift */; };
		3871F39C25ED892B0013ECB5 /* TempTarget.swift in Sources */ = {isa = PBXBuildFile; fileRef = 3871F39B25ED892B0013ECB5 /* TempTarget.swift */; };
		3871F39F25ED895A0013ECB5 /* Decimal+Extensions.swift in Sources */ = {isa = PBXBuildFile; fileRef = 3871F39E25ED895A0013ECB5 /* Decimal+Extensions.swift */; };
		3883581C25EE79BB00E024B2 /* DecimalTextField.swift in Sources */ = {isa = PBXBuildFile; fileRef = 3883581B25EE79BB00E024B2 /* DecimalTextField.swift */; };
		3883583425EEB38000E024B2 /* PumpSettings.swift in Sources */ = {isa = PBXBuildFile; fileRef = 3883583325EEB38000E024B2 /* PumpSettings.swift */; };
		388358C825EEF6D200E024B2 /* BasalProfileEntry.swift in Sources */ = {isa = PBXBuildFile; fileRef = 388358C725EEF6D200E024B2 /* BasalProfileEntry.swift */; };
		38887CCE25F5725200944304 /* IOBEntry.swift in Sources */ = {isa = PBXBuildFile; fileRef = 38887CCD25F5725200944304 /* IOBEntry.swift */; };
		388E595C25AD948C0019842D /* FreeAPSApp.swift in Sources */ = {isa = PBXBuildFile; fileRef = 388E595B25AD948C0019842D /* FreeAPSApp.swift */; };
		388E596C25AD95110019842D /* OpenAPS.swift in Sources */ = {isa = PBXBuildFile; fileRef = 388E596B25AD95110019842D /* OpenAPS.swift */; };
		388E596F25AD96040019842D /* javascript in Resources */ = {isa = PBXBuildFile; fileRef = 388E596E25AD96040019842D /* javascript */; };
		388E597225AD9CF10019842D /* json in Resources */ = {isa = PBXBuildFile; fileRef = 388E597125AD9CF10019842D /* json */; };
		388E5A5C25B6F0770019842D /* JSON.swift in Sources */ = {isa = PBXBuildFile; fileRef = 388E5A5B25B6F0770019842D /* JSON.swift */; };
		388E5A6025B6F2310019842D /* Autosens.swift in Sources */ = {isa = PBXBuildFile; fileRef = 388E5A5F25B6F2310019842D /* Autosens.swift */; };
		389442CB25F65F7100FA1F27 /* NightscoutTreatment.swift in Sources */ = {isa = PBXBuildFile; fileRef = 389442CA25F65F7100FA1F27 /* NightscoutTreatment.swift */; };
		3894873A2614928B004DF424 /* DispatchTimer.swift in Sources */ = {isa = PBXBuildFile; fileRef = 389487392614928B004DF424 /* DispatchTimer.swift */; };
		3895E4C625B9E00D00214B37 /* Preferences.swift in Sources */ = {isa = PBXBuildFile; fileRef = 3895E4C525B9E00D00214B37 /* Preferences.swift */; };
		389A572026079BAA00BC102F /* Interpolation.swift in Sources */ = {isa = PBXBuildFile; fileRef = 389A571F26079BAA00BC102F /* Interpolation.swift */; };
		389ECDFE2601061500D86C4F /* View+Snapshot.swift in Sources */ = {isa = PBXBuildFile; fileRef = 389ECDFD2601061500D86C4F /* View+Snapshot.swift */; };
		389ECE052601144100D86C4F /* ConcurrentMap.swift in Sources */ = {isa = PBXBuildFile; fileRef = 389ECE042601144100D86C4F /* ConcurrentMap.swift */; };
		38A00B1F25FC00F7006BC0B0 /* Autotune.swift in Sources */ = {isa = PBXBuildFile; fileRef = 38A00B1E25FC00F7006BC0B0 /* Autotune.swift */; };
		38A00B2325FC2B55006BC0B0 /* LRUCache.swift in Sources */ = {isa = PBXBuildFile; fileRef = 38A00B2225FC2B55006BC0B0 /* LRUCache.swift */; };
		38A0363B25ECF07E00FCBB52 /* GlucoseStorage.swift in Sources */ = {isa = PBXBuildFile; fileRef = 38A0363A25ECF07E00FCBB52 /* GlucoseStorage.swift */; };
		38A0364225ED069400FCBB52 /* TempBasal.swift in Sources */ = {isa = PBXBuildFile; fileRef = 38A0364125ED069400FCBB52 /* TempBasal.swift */; };
		38A13D3225E28B4B00EAA382 /* PumpHistoryEvent.swift in Sources */ = {isa = PBXBuildFile; fileRef = 38A13D3125E28B4B00EAA382 /* PumpHistoryEvent.swift */; };
		38A43598262E0E4900E80935 /* FetchAnnouncementsManager.swift in Sources */ = {isa = PBXBuildFile; fileRef = 38A43597262E0E4900E80935 /* FetchAnnouncementsManager.swift */; };
		38A504A425DD9C4000C5B9E8 /* UserDefaultsExtensions.swift in Sources */ = {isa = PBXBuildFile; fileRef = 38A5049125DD9C4000C5B9E8 /* UserDefaultsExtensions.swift */; };
		38A9260525F012D8009E3739 /* CarbRatios.swift in Sources */ = {isa = PBXBuildFile; fileRef = 38A9260425F012D8009E3739 /* CarbRatios.swift */; };
		38AAF85525FFF846004AF583 /* CurrentGlucoseView.swift in Sources */ = {isa = PBXBuildFile; fileRef = 38AAF85425FFF846004AF583 /* CurrentGlucoseView.swift */; };
		38AAF8712600C1B0004AF583 /* MainChartView.swift in Sources */ = {isa = PBXBuildFile; fileRef = 38AAF8702600C1B0004AF583 /* MainChartView.swift */; };
		38AEE73D25F0200C0013F05B /* FreeAPSSettings.swift in Sources */ = {isa = PBXBuildFile; fileRef = 38AEE73C25F0200C0013F05B /* FreeAPSSettings.swift */; };
		38AEE75225F022080013F05B /* SettingsManager.swift in Sources */ = {isa = PBXBuildFile; fileRef = 38AEE75125F022080013F05B /* SettingsManager.swift */; };
		38AEE75725F0F18E0013F05B /* CarbsStorage.swift in Sources */ = {isa = PBXBuildFile; fileRef = 38AEE75625F0F18E0013F05B /* CarbsStorage.swift */; };
		38B17B6625DD90E0005CAE3D /* SwiftDate in Frameworks */ = {isa = PBXBuildFile; productRef = 38B17B6525DD90E0005CAE3D /* SwiftDate */; };
		38B4F3AF25E2979F00E76A18 /* IndexedCollection.swift in Sources */ = {isa = PBXBuildFile; fileRef = 38B4F3AE25E2979F00E76A18 /* IndexedCollection.swift */; };
		38B4F3C325E2A20B00E76A18 /* PumpSetupView.swift in Sources */ = {isa = PBXBuildFile; fileRef = 38B4F3C225E2A20B00E76A18 /* PumpSetupView.swift */; };
		38B4F3C625E5017E00E76A18 /* NotificationCenter.swift in Sources */ = {isa = PBXBuildFile; fileRef = 38B4F3C525E5017E00E76A18 /* NotificationCenter.swift */; };
		38B4F3CA25E502E200E76A18 /* SwiftNotificationCenter.swift in Sources */ = {isa = PBXBuildFile; fileRef = 38B4F3C825E502E100E76A18 /* SwiftNotificationCenter.swift */; };
		38B4F3CB25E502E200E76A18 /* WeakObjectSet.swift in Sources */ = {isa = PBXBuildFile; fileRef = 38B4F3C925E502E100E76A18 /* WeakObjectSet.swift */; };
		38B4F3CD25E5031100E76A18 /* Broadcaster.swift in Sources */ = {isa = PBXBuildFile; fileRef = 38B4F3CC25E5031100E76A18 /* Broadcaster.swift */; };
		38BF021725E7CBBC00579895 /* PumpManagerExtensions.swift in Sources */ = {isa = PBXBuildFile; fileRef = 38BF021625E7CBBC00579895 /* PumpManagerExtensions.swift */; };
		38BF021B25E7D06400579895 /* PumpSettingsView.swift in Sources */ = {isa = PBXBuildFile; fileRef = 38BF021A25E7D06400579895 /* PumpSettingsView.swift */; };
		38BF021D25E7E3AF00579895 /* Reservoir.swift in Sources */ = {isa = PBXBuildFile; fileRef = 38BF021C25E7E3AF00579895 /* Reservoir.swift */; };
		38BF021F25E7F0DE00579895 /* DeviceDataManager.swift in Sources */ = {isa = PBXBuildFile; fileRef = 38BF021E25E7F0DE00579895 /* DeviceDataManager.swift */; };
		38C4D33725E9A1A300D30B77 /* DispatchQueue+Extensions.swift in Sources */ = {isa = PBXBuildFile; fileRef = 38C4D33625E9A1A200D30B77 /* DispatchQueue+Extensions.swift */; };
		38C4D33A25E9A1ED00D30B77 /* NSObject+AssociatedValues.swift in Sources */ = {isa = PBXBuildFile; fileRef = 38C4D33925E9A1ED00D30B77 /* NSObject+AssociatedValues.swift */; };
		38D0B3B625EBE24900CB6E88 /* Battery.swift in Sources */ = {isa = PBXBuildFile; fileRef = 38D0B3B525EBE24900CB6E88 /* Battery.swift */; };
		38D0B3D925EC07C400CB6E88 /* CarbsEntry.swift in Sources */ = {isa = PBXBuildFile; fileRef = 38D0B3D825EC07C400CB6E88 /* CarbsEntry.swift */; };
		38DAB280260CBB7F00F74C1A /* PumpView.swift in Sources */ = {isa = PBXBuildFile; fileRef = 38DAB27F260CBB7F00F74C1A /* PumpView.swift */; };
		38DAB28A260D349500F74C1A /* FetchGlucoseManager.swift in Sources */ = {isa = PBXBuildFile; fileRef = 38DAB289260D349500F74C1A /* FetchGlucoseManager.swift */; };
		38DF1786276A73D400B3528F /* TagCloudView.swift in Sources */ = {isa = PBXBuildFile; fileRef = 38DF1785276A73D400B3528F /* TagCloudView.swift */; };
		38DF1789276FC8C400B3528F /* SwiftMessages in Frameworks */ = {isa = PBXBuildFile; productRef = 38DF1788276FC8C400B3528F /* SwiftMessages */; };
		38DF178D27733E6800B3528F /* snow.sks in Resources */ = {isa = PBXBuildFile; fileRef = 38DF178B27733E6800B3528F /* snow.sks */; };
		38DF178E27733E6800B3528F /* Assets.xcassets in Resources */ = {isa = PBXBuildFile; fileRef = 38DF178C27733E6800B3528F /* Assets.xcassets */; };
		38DF179027733EAD00B3528F /* SnowScene.swift in Sources */ = {isa = PBXBuildFile; fileRef = 38DF178F27733EAD00B3528F /* SnowScene.swift */; };
		38E4451E274DB04600EC9A94 /* AppDelegate.swift in Sources */ = {isa = PBXBuildFile; fileRef = 38E4451D274DB04600EC9A94 /* AppDelegate.swift */; };
		38E44522274E3DDC00EC9A94 /* NetworkReachabilityManager.swift in Sources */ = {isa = PBXBuildFile; fileRef = 38E44521274E3DDC00EC9A94 /* NetworkReachabilityManager.swift */; };
		38E44528274E401C00EC9A94 /* Protected.swift in Sources */ = {isa = PBXBuildFile; fileRef = 38E44527274E401C00EC9A94 /* Protected.swift */; };
		38E44534274E411700EC9A94 /* Disk+InternalHelpers.swift in Sources */ = {isa = PBXBuildFile; fileRef = 38E4452A274E411600EC9A94 /* Disk+InternalHelpers.swift */; };
		38E44535274E411700EC9A94 /* Disk+Data.swift in Sources */ = {isa = PBXBuildFile; fileRef = 38E4452B274E411600EC9A94 /* Disk+Data.swift */; };
		38E44536274E411700EC9A94 /* Disk.swift in Sources */ = {isa = PBXBuildFile; fileRef = 38E4452C274E411600EC9A94 /* Disk.swift */; };
		38E44537274E411700EC9A94 /* Disk+Helpers.swift in Sources */ = {isa = PBXBuildFile; fileRef = 38E4452D274E411600EC9A94 /* Disk+Helpers.swift */; };
		38E44538274E411700EC9A94 /* Disk+[Data].swift in Sources */ = {isa = PBXBuildFile; fileRef = 38E4452E274E411600EC9A94 /* Disk+[Data].swift */; };
		38E44539274E411700EC9A94 /* Disk+UIImage.swift in Sources */ = {isa = PBXBuildFile; fileRef = 38E4452F274E411600EC9A94 /* Disk+UIImage.swift */; };
		38E4453A274E411700EC9A94 /* Disk+[UIImage].swift in Sources */ = {isa = PBXBuildFile; fileRef = 38E44530274E411700EC9A94 /* Disk+[UIImage].swift */; };
		38E4453B274E411700EC9A94 /* Disk+VolumeInformation.swift in Sources */ = {isa = PBXBuildFile; fileRef = 38E44531274E411700EC9A94 /* Disk+VolumeInformation.swift */; };
		38E4453C274E411700EC9A94 /* Disk+Codable.swift in Sources */ = {isa = PBXBuildFile; fileRef = 38E44532274E411700EC9A94 /* Disk+Codable.swift */; };
		38E4453D274E411700EC9A94 /* Disk+Errors.swift in Sources */ = {isa = PBXBuildFile; fileRef = 38E44533274E411700EC9A94 /* Disk+Errors.swift */; };
		38E87401274F77E400975559 /* CoreNFC.framework in Frameworks */ = {isa = PBXBuildFile; fileRef = 38E873FD274F761800975559 /* CoreNFC.framework */; settings = {ATTRIBUTES = (Weak, ); }; };
		38E87403274F78C000975559 /* libswiftCoreNFC.tbd in Frameworks */ = {isa = PBXBuildFile; fileRef = 38E87402274F78C000975559 /* libswiftCoreNFC.tbd */; settings = {ATTRIBUTES = (Weak, ); }; };
		38E87408274F9AD000975559 /* UserNotificationsManager.swift in Sources */ = {isa = PBXBuildFile; fileRef = 38E87407274F9AD000975559 /* UserNotificationsManager.swift */; };
		38E8752527554D5700975559 /* FreeAPSWatch WatchKit Extension.appex in Embed App Extensions */ = {isa = PBXBuildFile; fileRef = 38E8752427554D5700975559 /* FreeAPSWatch WatchKit Extension.appex */; settings = {ATTRIBUTES = (RemoveHeadersOnCopy, ); }; };
		38E8752A27554D5700975559 /* FreeAPSApp.swift in Sources */ = {isa = PBXBuildFile; fileRef = 38E8752927554D5700975559 /* FreeAPSApp.swift */; };
		38E8752C27554D5700975559 /* MainView.swift in Sources */ = {isa = PBXBuildFile; fileRef = 38E8752B27554D5700975559 /* MainView.swift */; };
		38E8752E27554D5700975559 /* NotificationController.swift in Sources */ = {isa = PBXBuildFile; fileRef = 38E8752D27554D5700975559 /* NotificationController.swift */; };
		38E8753027554D5700975559 /* NotificationView.swift in Sources */ = {isa = PBXBuildFile; fileRef = 38E8752F27554D5700975559 /* NotificationView.swift */; };
		38E8753227554D5700975559 /* ComplicationController.swift in Sources */ = {isa = PBXBuildFile; fileRef = 38E8753127554D5700975559 /* ComplicationController.swift */; };
		38E8753427554D5800975559 /* Assets.xcassets in Resources */ = {isa = PBXBuildFile; fileRef = 38E8753327554D5800975559 /* Assets.xcassets */; };
		38E8753727554D5900975559 /* Preview Assets.xcassets in Resources */ = {isa = PBXBuildFile; fileRef = 38E8753627554D5800975559 /* Preview Assets.xcassets */; };
		38E8753C27554D5900975559 /* FreeAPSWatch.app in Embed Watch Content */ = {isa = PBXBuildFile; fileRef = 38E8751C27554D5500975559 /* FreeAPSWatch.app */; settings = {ATTRIBUTES = (RemoveHeadersOnCopy, ); }; };
		38E8754727554DF100975559 /* Color+Extensions.swift in Sources */ = {isa = PBXBuildFile; fileRef = 38F37827261260DC009DB701 /* Color+Extensions.swift */; };
		38E8754A275550BB00975559 /* CarbsView.swift in Sources */ = {isa = PBXBuildFile; fileRef = 38E87549275550BB00975559 /* CarbsView.swift */; };
		38E8754C2755548F00975559 /* WatchStateModel.swift in Sources */ = {isa = PBXBuildFile; fileRef = 38E8754B2755548F00975559 /* WatchStateModel.swift */; };
		38E8754F275556FA00975559 /* WatchManager.swift in Sources */ = {isa = PBXBuildFile; fileRef = 38E8754E275556FA00975559 /* WatchManager.swift */; };
		38E8755127555D0500975559 /* DataFlow.swift in Sources */ = {isa = PBXBuildFile; fileRef = 38E8755027555D0500975559 /* DataFlow.swift */; };
		38E8755427561E9800975559 /* DataFlow.swift in Sources */ = {isa = PBXBuildFile; fileRef = 38E8755027555D0500975559 /* DataFlow.swift */; };
		38E8755827567AE400975559 /* SwiftDate in Frameworks */ = {isa = PBXBuildFile; productRef = 38E8755727567AE400975559 /* SwiftDate */; };
		38E8755927567CA600975559 /* Decimal+Extensions.swift in Sources */ = {isa = PBXBuildFile; fileRef = 3871F39E25ED895A0013ECB5 /* Decimal+Extensions.swift */; };
		38E8755B27568A6800975559 /* ConfirmationView.swift in Sources */ = {isa = PBXBuildFile; fileRef = 38E8755A27568A6700975559 /* ConfirmationView.swift */; };
		38E8757927579D9200975559 /* Publisher.swift in Sources */ = {isa = PBXBuildFile; fileRef = 3811DE5525C9D4D500A708ED /* Publisher.swift */; };
		38E8757B2757B1C300975559 /* TempTargetsView.swift in Sources */ = {isa = PBXBuildFile; fileRef = 38E8757A2757B1C300975559 /* TempTargetsView.swift */; };
		38E8757D2757C45D00975559 /* BolusView.swift in Sources */ = {isa = PBXBuildFile; fileRef = 38E8757C2757C45D00975559 /* BolusView.swift */; };
		38E8757E2758C86A00975559 /* ConvenienceExtensions.swift in Sources */ = {isa = PBXBuildFile; fileRef = 38192E0C261BAF980094D973 /* ConvenienceExtensions.swift */; };
		38E8758027595DC600975559 /* BolusConfirmationView.swift in Sources */ = {isa = PBXBuildFile; fileRef = 38E8757F27595DC500975559 /* BolusConfirmationView.swift */; };
		38E989DD25F5021400C0CED0 /* PumpStatus.swift in Sources */ = {isa = PBXBuildFile; fileRef = 38E989DC25F5021400C0CED0 /* PumpStatus.swift */; };
		38E98A2325F52C9300C0CED0 /* Signpost.swift in Sources */ = {isa = PBXBuildFile; fileRef = 38E98A1B25F52C9300C0CED0 /* Signpost.swift */; };
		38E98A2425F52C9300C0CED0 /* Logger.swift in Sources */ = {isa = PBXBuildFile; fileRef = 38E98A1C25F52C9300C0CED0 /* Logger.swift */; };
		38E98A2525F52C9300C0CED0 /* IssueReporter.swift in Sources */ = {isa = PBXBuildFile; fileRef = 38E98A1E25F52C9300C0CED0 /* IssueReporter.swift */; };
		38E98A2725F52C9300C0CED0 /* CollectionIssueReporter.swift in Sources */ = {isa = PBXBuildFile; fileRef = 38E98A2025F52C9300C0CED0 /* CollectionIssueReporter.swift */; };
		38E98A2925F52C9300C0CED0 /* Error+Extensions.swift in Sources */ = {isa = PBXBuildFile; fileRef = 38E98A2225F52C9300C0CED0 /* Error+Extensions.swift */; };
		38E98A2D25F52DC400C0CED0 /* NSLocking+Extensions.swift in Sources */ = {isa = PBXBuildFile; fileRef = 38E98A2C25F52DC400C0CED0 /* NSLocking+Extensions.swift */; };
		38E98A3025F52FF700C0CED0 /* Config.swift in Sources */ = {isa = PBXBuildFile; fileRef = 38E98A2F25F52FF700C0CED0 /* Config.swift */; };
		38E98A3725F5509500C0CED0 /* String+Extensions.swift in Sources */ = {isa = PBXBuildFile; fileRef = 38E98A3625F5509500C0CED0 /* String+Extensions.swift */; };
		38EA05DA261F6E7C0064E39B /* SimpleLogReporter.swift in Sources */ = {isa = PBXBuildFile; fileRef = 38EA05D9261F6E7C0064E39B /* SimpleLogReporter.swift */; };
		38EA0600262091870064E39B /* BolusProgressViewStyle.swift in Sources */ = {isa = PBXBuildFile; fileRef = 38EA05FF262091870064E39B /* BolusProgressViewStyle.swift */; };
		38F37828261260DC009DB701 /* Color+Extensions.swift in Sources */ = {isa = PBXBuildFile; fileRef = 38F37827261260DC009DB701 /* Color+Extensions.swift */; };
		38F3B2EF25ED8E2A005C48AA /* TempTargetsStorage.swift in Sources */ = {isa = PBXBuildFile; fileRef = 38F3B2EE25ED8E2A005C48AA /* TempTargetsStorage.swift */; };
		38FCF3D625E8FDF40078B0D1 /* MD5.swift in Sources */ = {isa = PBXBuildFile; fileRef = 38FCF3D525E8FDF40078B0D1 /* MD5.swift */; };
		38FCF3F925E902C20078B0D1 /* FileStorageTests.swift in Sources */ = {isa = PBXBuildFile; fileRef = 38FCF3F825E902C20078B0D1 /* FileStorageTests.swift */; };
		38FCF3FD25E997A80078B0D1 /* PumpHistoryStorage.swift in Sources */ = {isa = PBXBuildFile; fileRef = 38FCF3FC25E997A80078B0D1 /* PumpHistoryStorage.swift */; };
		38FE826A25CC82DB001FF17A /* NetworkService.swift in Sources */ = {isa = PBXBuildFile; fileRef = 38FE826925CC82DB001FF17A /* NetworkService.swift */; };
		38FE826D25CC8461001FF17A /* NightscoutAPI.swift in Sources */ = {isa = PBXBuildFile; fileRef = 38FE826C25CC8461001FF17A /* NightscoutAPI.swift */; };
		38FEF3FA2737E42000574A46 /* BaseStateModel.swift in Sources */ = {isa = PBXBuildFile; fileRef = 38FEF3F92737E42000574A46 /* BaseStateModel.swift */; };
		38FEF3FC2737E53800574A46 /* MainStateModel.swift in Sources */ = {isa = PBXBuildFile; fileRef = 38FEF3FB2737E53800574A46 /* MainStateModel.swift */; };
		38FEF3FE2738083E00574A46 /* CGMProvider.swift in Sources */ = {isa = PBXBuildFile; fileRef = 38FEF3FD2738083E00574A46 /* CGMProvider.swift */; };
		38FEF413273B317A00574A46 /* HKUnit.swift in Sources */ = {isa = PBXBuildFile; fileRef = 38FEF412273B317A00574A46 /* HKUnit.swift */; };
		44190F0BBA464D74B857D1FB /* PreferencesEditorRootView.swift in Sources */ = {isa = PBXBuildFile; fileRef = 8A965332F237348B119FB858 /* PreferencesEditorRootView.swift */; };
		448B6FCB252BD4796E2960C0 /* PumpSettingsEditorDataFlow.swift in Sources */ = {isa = PBXBuildFile; fileRef = 0274EE6439B1C3ED70730D41 /* PumpSettingsEditorDataFlow.swift */; };
		45252C95D220E796FDB3B022 /* ConfigEditorDataFlow.swift in Sources */ = {isa = PBXBuildFile; fileRef = 3F8A87AA037BD079BA3528BA /* ConfigEditorDataFlow.swift */; };
		45717281F743594AA9D87191 /* ConfigEditorRootView.swift in Sources */ = {isa = PBXBuildFile; fileRef = 920DDB21E5D0EB813197500D /* ConfigEditorRootView.swift */; };
		5075C1608E6249A51495C422 /* TargetsEditorProvider.swift in Sources */ = {isa = PBXBuildFile; fileRef = 3BDEA2DC60EDE0A3CA54DC73 /* TargetsEditorProvider.swift */; };
		53F2382465BF74DB1A967C8B /* PumpConfigProvider.swift in Sources */ = {isa = PBXBuildFile; fileRef = A8630D58BDAD6D9C650B9B39 /* PumpConfigProvider.swift */; };
		5BFA1C2208114643B77F8CEB /* AddTempTargetProvider.swift in Sources */ = {isa = PBXBuildFile; fileRef = AEE53A13D26F101B332EFFC8 /* AddTempTargetProvider.swift */; };
		5D16287A969E64D18CE40E44 /* PumpConfigStateModel.swift in Sources */ = {isa = PBXBuildFile; fileRef = 3F60E97100041040446F44E7 /* PumpConfigStateModel.swift */; };
		63E890B4D951EAA91C071D5C /* BasalProfileEditorStateModel.swift in Sources */ = {isa = PBXBuildFile; fileRef = AAFF91130F2FCCC7EBBA11AD /* BasalProfileEditorStateModel.swift */; };
		642F76A05A4FF530463A9FD0 /* NightscoutConfigRootView.swift in Sources */ = {isa = PBXBuildFile; fileRef = 8782B44544F38F2B2D82C38E /* NightscoutConfigRootView.swift */; };
		6632A0DC746872439A858B44 /* ISFEditorDataFlow.swift in Sources */ = {isa = PBXBuildFile; fileRef = 79BDA519C9B890FD9A5DFCF3 /* ISFEditorDataFlow.swift */; };
		69A31254F2451C20361D172F /* BolusStateModel.swift in Sources */ = {isa = PBXBuildFile; fileRef = 223EC0494F55A91E3EA69EF4 /* BolusStateModel.swift */; };
		69B9A368029F7EB39F525422 /* CREditorStateModel.swift in Sources */ = {isa = PBXBuildFile; fileRef = 64AA5E04A2761F6EEA6568E1 /* CREditorStateModel.swift */; };
		6B1A8D192B14D91600E76752 /* WidgetKit.framework in Frameworks */ = {isa = PBXBuildFile; fileRef = 6B1A8D182B14D91600E76752 /* WidgetKit.framework */; };
		6B1A8D1B2B14D91600E76752 /* SwiftUI.framework in Frameworks */ = {isa = PBXBuildFile; fileRef = 6B1A8D1A2B14D91600E76752 /* SwiftUI.framework */; };
		6B1A8D1E2B14D91600E76752 /* LiveActivityBundle.swift in Sources */ = {isa = PBXBuildFile; fileRef = 6B1A8D1D2B14D91600E76752 /* LiveActivityBundle.swift */; };
		6B1A8D202B14D91600E76752 /* LiveActivity.swift in Sources */ = {isa = PBXBuildFile; fileRef = 6B1A8D1F2B14D91600E76752 /* LiveActivity.swift */; };
		6B1A8D242B14D91700E76752 /* Assets.xcassets in Resources */ = {isa = PBXBuildFile; fileRef = 6B1A8D232B14D91700E76752 /* Assets.xcassets */; };
		6B1A8D282B14D91700E76752 /* LiveActivityExtension.appex in Embed Foundation Extensions */ = {isa = PBXBuildFile; fileRef = 6B1A8D172B14D91600E76752 /* LiveActivityExtension.appex */; settings = {ATTRIBUTES = (RemoveHeadersOnCopy, ); }; };
		6B1A8D2E2B156EEF00E76752 /* LiveActivityBridge.swift in Sources */ = {isa = PBXBuildFile; fileRef = 6B1A8D2D2B156EEF00E76752 /* LiveActivityBridge.swift */; };
		6B1F539F9FF75646D1606066 /* SnoozeDataFlow.swift in Sources */ = {isa = PBXBuildFile; fileRef = 36A708CDB546692C2230B385 /* SnoozeDataFlow.swift */; };
		6B9625766B697D1C98E455A2 /* PumpSettingsEditorStateModel.swift in Sources */ = {isa = PBXBuildFile; fileRef = 72778B68C3004F71F6E79BDC /* PumpSettingsEditorStateModel.swift */; };
<<<<<<< HEAD
		6BCF84DD2B16843A003AD46E /* LiveActitiyShared.swift in Sources */ = {isa = PBXBuildFile; fileRef = 6BCF84DC2B16843A003AD46E /* LiveActitiyShared.swift */; };
		6BCF84DE2B16843A003AD46E /* LiveActitiyShared.swift in Sources */ = {isa = PBXBuildFile; fileRef = 6BCF84DC2B16843A003AD46E /* LiveActitiyShared.swift */; };
		6EADD581738D64431902AC0A /* LibreConfigProvider.swift in Sources */ = {isa = PBXBuildFile; fileRef = E2EBA7C03C26FCC67E16D798 /* LibreConfigProvider.swift */; };
=======
>>>>>>> d529658a
		6FFAE524D1D9C262F2407CAE /* SnoozeProvider.swift in Sources */ = {isa = PBXBuildFile; fileRef = 1CAE81192B118804DCD23034 /* SnoozeProvider.swift */; };
		711C0CB42CAABE788916BC9D /* ManualTempBasalDataFlow.swift in Sources */ = {isa = PBXBuildFile; fileRef = 96653287EDB276A111288305 /* ManualTempBasalDataFlow.swift */; };
		72F1BD388F42FCA6C52E4500 /* ConfigEditorProvider.swift in Sources */ = {isa = PBXBuildFile; fileRef = 44080E4709E3AE4B73054563 /* ConfigEditorProvider.swift */; };
		7BCFACB97C821041BA43A114 /* ManualTempBasalRootView.swift in Sources */ = {isa = PBXBuildFile; fileRef = C377490C77661D75E8C50649 /* ManualTempBasalRootView.swift */; };
		7F7B756BE8543965D9FDF1A2 /* DataTableDataFlow.swift in Sources */ = {isa = PBXBuildFile; fileRef = A401509D21F7F35D4E109EDA /* DataTableDataFlow.swift */; };
		8194B80890CDD6A3C13B0FEE /* SnoozeStateModel.swift in Sources */ = {isa = PBXBuildFile; fileRef = E26904AACA8D9C15D229D675 /* SnoozeStateModel.swift */; };
		88AB39B23C9552BD6E0C9461 /* ISFEditorRootView.swift in Sources */ = {isa = PBXBuildFile; fileRef = FBB3BAE7494CB771ABAC7B8B /* ISFEditorRootView.swift */; };
		891DECF7BC20968D7F566161 /* AutotuneConfigProvider.swift in Sources */ = {isa = PBXBuildFile; fileRef = B5EF98E22A39CD656A230704 /* AutotuneConfigProvider.swift */; };
		8B759CFCF47B392BB365C251 /* BasalProfileEditorDataFlow.swift in Sources */ = {isa = PBXBuildFile; fileRef = 67F94DD2853CF42BA4E30616 /* BasalProfileEditorDataFlow.swift */; };
		8BC2F5A29AD1ED08AC0EE013 /* AddTempTargetRootView.swift in Sources */ = {isa = PBXBuildFile; fileRef = E9AAB83FB6C3B41EFD1846A0 /* AddTempTargetRootView.swift */; };
		919DBD08F13BAFB180DF6F47 /* AddTempTargetStateModel.swift in Sources */ = {isa = PBXBuildFile; fileRef = 8C3B5FD881CA45DFDEE0EDA9 /* AddTempTargetStateModel.swift */; };
		9702FF92A09C53942F20D7EA /* TargetsEditorRootView.swift in Sources */ = {isa = PBXBuildFile; fileRef = 4DD795BA46B193644D48138C /* TargetsEditorRootView.swift */; };
		9825E5E923F0B8FA80C8C7C7 /* NightscoutConfigStateModel.swift in Sources */ = {isa = PBXBuildFile; fileRef = A0A48AE3AC813A49A517846A /* NightscoutConfigStateModel.swift */; };
		98641AF4F92123DA668AB931 /* CREditorRootView.swift in Sources */ = {isa = PBXBuildFile; fileRef = D0BDC6993C1087310EDFC428 /* CREditorRootView.swift */; };
		A05235B9112E677ED03B6E8E /* AutotuneConfigRootView.swift in Sources */ = {isa = PBXBuildFile; fileRef = 8CF5ACEE1F0859670E71B2C0 /* AutotuneConfigRootView.swift */; };
		A0B8EC8CC5CD1DD237D1BCD2 /* PumpSettingsEditorRootView.swift in Sources */ = {isa = PBXBuildFile; fileRef = B8C7F882606FF83A21BE00D8 /* PumpSettingsEditorRootView.swift */; };
		A228DF96647338139F152B15 /* PreferencesEditorDataFlow.swift in Sources */ = {isa = PBXBuildFile; fileRef = 12204445D7632AF09264A979 /* PreferencesEditorDataFlow.swift */; };
		A33352ED40476125EBAC6EE0 /* CREditorDataFlow.swift in Sources */ = {isa = PBXBuildFile; fileRef = 7E22146D3DF4853786C78132 /* CREditorDataFlow.swift */; };
		A6F097A14CAAE0CE0D11BE1B /* AddCarbsProvider.swift in Sources */ = {isa = PBXBuildFile; fileRef = 618E62C9757B2F95431B5DC0 /* AddCarbsProvider.swift */; };
		AD3D2CD42CD01B9EB8F26522 /* PumpConfigDataFlow.swift in Sources */ = {isa = PBXBuildFile; fileRef = AF65DA88F972B56090AD6AC3 /* PumpConfigDataFlow.swift */; };
		B958F1B72BA0711600484851 /* MKRingProgressView in Frameworks */ = {isa = PBXBuildFile; productRef = B958F1B62BA0711600484851 /* MKRingProgressView */; };
		B9CAAEFC2AE70836000F68BC /* branch.txt in Resources */ = {isa = PBXBuildFile; fileRef = B9CAAEFB2AE70836000F68BC /* branch.txt */; };
		BA00D96F7B2FF169A06FB530 /* CGMStateModel.swift in Sources */ = {isa = PBXBuildFile; fileRef = 5C018D1680307A31C9ED7120 /* CGMStateModel.swift */; };
		BD2B464E0745FBE7B79913F4 /* NightscoutConfigProvider.swift in Sources */ = {isa = PBXBuildFile; fileRef = 3BF768BD6264FF7D71D66767 /* NightscoutConfigProvider.swift */; };
		BDF530D82B40F8AC002CAF43 /* LockScreenView.swift in Sources */ = {isa = PBXBuildFile; fileRef = BDF530D72B40F8AC002CAF43 /* LockScreenView.swift */; };
		BF1667ADE69E4B5B111CECAE /* ManualTempBasalProvider.swift in Sources */ = {isa = PBXBuildFile; fileRef = 680C4420C9A345D46D90D06C /* ManualTempBasalProvider.swift */; };
		C967DACD3B1E638F8B43BE06 /* ManualTempBasalStateModel.swift in Sources */ = {isa = PBXBuildFile; fileRef = CFCFE0781F9074C2917890E8 /* ManualTempBasalStateModel.swift */; };
		CA370FC152BC98B3D1832968 /* BasalProfileEditorRootView.swift in Sources */ = {isa = PBXBuildFile; fileRef = BF8BCB0C37DEB5EC377B9612 /* BasalProfileEditorRootView.swift */; };
		CC6C406E2ACDD69E009B8058 /* RawFetchedProfile.swift in Sources */ = {isa = PBXBuildFile; fileRef = CC6C406D2ACDD69E009B8058 /* RawFetchedProfile.swift */; };
		CD78BB94E43B249D60CC1A1B /* NotificationsConfigRootView.swift in Sources */ = {isa = PBXBuildFile; fileRef = 22963BD06A9C83959D4914E4 /* NotificationsConfigRootView.swift */; };
		CE1F6DD92BADF4620064EB8D /* PluginManagerTests.swift in Sources */ = {isa = PBXBuildFile; fileRef = CE1F6DD82BADF4620064EB8D /* PluginManagerTests.swift */; };
		CE1F6DDB2BAE08B60064EB8D /* TidepoolManager.swift in Sources */ = {isa = PBXBuildFile; fileRef = CE1F6DDA2BAE08B60064EB8D /* TidepoolManager.swift */; };
		CE1F6DE72BAF1A180064EB8D /* BuildDetails.plist in Resources */ = {isa = PBXBuildFile; fileRef = CE1F6DE62BAF1A180064EB8D /* BuildDetails.plist */; };
		CE1F6DE92BAF37C90064EB8D /* TidePoolConfigView.swift in Sources */ = {isa = PBXBuildFile; fileRef = CE1F6DE82BAF37C90064EB8D /* TidePoolConfigView.swift */; };
		CE2FAD3A297D93F0001A872C /* BloodGlucoseExtensions.swift in Sources */ = {isa = PBXBuildFile; fileRef = CE2FAD39297D93F0001A872C /* BloodGlucoseExtensions.swift */; };
		CE48C86428CA69D5007C0598 /* OmniBLEPumpManagerExtensions.swift in Sources */ = {isa = PBXBuildFile; fileRef = CE48C86328CA69D5007C0598 /* OmniBLEPumpManagerExtensions.swift */; };
		CE48C86628CA6B48007C0598 /* OmniPodManagerExtensions.swift in Sources */ = {isa = PBXBuildFile; fileRef = CE48C86528CA6B48007C0598 /* OmniPodManagerExtensions.swift */; };
		CE51DD1C2A01970900F163F7 /* ConnectIQ 2.xcframework in Frameworks */ = {isa = PBXBuildFile; fileRef = CE51DD1B2A01970800F163F7 /* ConnectIQ 2.xcframework */; };
		CE51DD1D2A01970900F163F7 /* ConnectIQ 2.xcframework in Embed Frameworks */ = {isa = PBXBuildFile; fileRef = CE51DD1B2A01970800F163F7 /* ConnectIQ 2.xcframework */; settings = {ATTRIBUTES = (CodeSignOnCopy, RemoveHeadersOnCopy, ); }; };
		CE6B025728F350FF000C5502 /* HealthKit.framework in Frameworks */ = {isa = PBXBuildFile; fileRef = CE6B025628F350FF000C5502 /* HealthKit.framework */; };
		CE7950242997D81700FA576E /* CGMSettingsView.swift in Sources */ = {isa = PBXBuildFile; fileRef = CE7950232997D81700FA576E /* CGMSettingsView.swift */; };
		CE7950262998056D00FA576E /* CGMSetupView.swift in Sources */ = {isa = PBXBuildFile; fileRef = CE7950252998056D00FA576E /* CGMSetupView.swift */; };
		CE7CA34E2A064973004BE681 /* AppShortcuts.swift in Sources */ = {isa = PBXBuildFile; fileRef = CE7CA3432A064973004BE681 /* AppShortcuts.swift */; };
		CE7CA34F2A064973004BE681 /* BaseIntentsRequest.swift in Sources */ = {isa = PBXBuildFile; fileRef = CE7CA3442A064973004BE681 /* BaseIntentsRequest.swift */; };
		CE7CA3502A064973004BE681 /* CancelTempPresetIntent.swift in Sources */ = {isa = PBXBuildFile; fileRef = CE7CA3462A064973004BE681 /* CancelTempPresetIntent.swift */; };
		CE7CA3512A064973004BE681 /* ApplyTempPresetIntent.swift in Sources */ = {isa = PBXBuildFile; fileRef = CE7CA3472A064973004BE681 /* ApplyTempPresetIntent.swift */; };
		CE7CA3522A064973004BE681 /* ListTempPresetsIntent.swift in Sources */ = {isa = PBXBuildFile; fileRef = CE7CA3482A064973004BE681 /* ListTempPresetsIntent.swift */; };
		CE7CA3532A064973004BE681 /* tempPresetIntent.swift in Sources */ = {isa = PBXBuildFile; fileRef = CE7CA3492A064973004BE681 /* tempPresetIntent.swift */; };
		CE7CA3542A064973004BE681 /* TempPresetsIntentRequest.swift in Sources */ = {isa = PBXBuildFile; fileRef = CE7CA34A2A064973004BE681 /* TempPresetsIntentRequest.swift */; };
		CE7CA3552A064973004BE681 /* ListStateIntent.swift in Sources */ = {isa = PBXBuildFile; fileRef = CE7CA34C2A064973004BE681 /* ListStateIntent.swift */; };
		CE7CA3562A064973004BE681 /* StateIntentRequest.swift in Sources */ = {isa = PBXBuildFile; fileRef = CE7CA34D2A064973004BE681 /* StateIntentRequest.swift */; };
		CE7CA3582A064E2F004BE681 /* ListStateView.swift in Sources */ = {isa = PBXBuildFile; fileRef = CE7CA3572A064E2F004BE681 /* ListStateView.swift */; };
		CE82E02528E867BA00473A9C /* AlertStorage.swift in Sources */ = {isa = PBXBuildFile; fileRef = CE82E02428E867BA00473A9C /* AlertStorage.swift */; };
		CE82E02728E869DF00473A9C /* AlertEntry.swift in Sources */ = {isa = PBXBuildFile; fileRef = CE82E02628E869DF00473A9C /* AlertEntry.swift */; };
		CE94597E29E9E1EE0047C9C6 /* GarminManager.swift in Sources */ = {isa = PBXBuildFile; fileRef = CE94597D29E9E1EE0047C9C6 /* GarminManager.swift */; };
		CE94598029E9E3BD0047C9C6 /* WatchConfigDataFlow.swift in Sources */ = {isa = PBXBuildFile; fileRef = CE94597F29E9E3BD0047C9C6 /* WatchConfigDataFlow.swift */; };
		CE94598229E9E3D30047C9C6 /* WatchConfigProvider.swift in Sources */ = {isa = PBXBuildFile; fileRef = CE94598129E9E3D30047C9C6 /* WatchConfigProvider.swift */; };
		CE94598429E9E3E60047C9C6 /* WatchConfigStateModel.swift in Sources */ = {isa = PBXBuildFile; fileRef = CE94598329E9E3E60047C9C6 /* WatchConfigStateModel.swift */; };
		CE94598729E9E4110047C9C6 /* WatchConfigRootView.swift in Sources */ = {isa = PBXBuildFile; fileRef = CE94598629E9E4110047C9C6 /* WatchConfigRootView.swift */; };
		CE95BF572BA5F5FE00DC3DE3 /* PluginManager.swift in Sources */ = {isa = PBXBuildFile; fileRef = CE95BF562BA5F5FE00DC3DE3 /* PluginManager.swift */; };
		CE95BF5A2BA62E4A00DC3DE3 /* PluginSource.swift in Sources */ = {isa = PBXBuildFile; fileRef = CE95BF592BA62E4A00DC3DE3 /* PluginSource.swift */; };
		CE95BF5B2BA770C300DC3DE3 /* LoopKit.framework in Frameworks */ = {isa = PBXBuildFile; fileRef = 3818AA4C274C26A300843DB3 /* LoopKit.framework */; };
		CE95BF5C2BA770C300DC3DE3 /* LoopKit.framework in Embed Frameworks */ = {isa = PBXBuildFile; fileRef = 3818AA4C274C26A300843DB3 /* LoopKit.framework */; settings = {ATTRIBUTES = (CodeSignOnCopy, RemoveHeadersOnCopy, ); }; };
		CE95BF5D2BA770C300DC3DE3 /* LoopKitUI.framework in Frameworks */ = {isa = PBXBuildFile; fileRef = 3818AA4D274C26A300843DB3 /* LoopKitUI.framework */; };
		CE95BF5E2BA770C300DC3DE3 /* LoopKitUI.framework in Embed Frameworks */ = {isa = PBXBuildFile; fileRef = 3818AA4D274C26A300843DB3 /* LoopKitUI.framework */; settings = {ATTRIBUTES = (CodeSignOnCopy, RemoveHeadersOnCopy, ); }; };
		CE95BF5F2BA7715800DC3DE3 /* MockKit.framework in Frameworks */ = {isa = PBXBuildFile; fileRef = 3818AA4E274C26A300843DB3 /* MockKit.framework */; };
		CE95BF602BA7715800DC3DE3 /* MockKit.framework in Embed Frameworks */ = {isa = PBXBuildFile; fileRef = 3818AA4E274C26A300843DB3 /* MockKit.framework */; settings = {ATTRIBUTES = (CodeSignOnCopy, RemoveHeadersOnCopy, ); }; };
		CE95BF612BA7715900DC3DE3 /* MockKitUI.framework in Frameworks */ = {isa = PBXBuildFile; fileRef = 3818AA4F274C26A300843DB3 /* MockKitUI.framework */; };
		CE95BF622BA7715900DC3DE3 /* MockKitUI.framework in Embed Frameworks */ = {isa = PBXBuildFile; fileRef = 3818AA4F274C26A300843DB3 /* MockKitUI.framework */; settings = {ATTRIBUTES = (CodeSignOnCopy, RemoveHeadersOnCopy, ); }; };
		CE95BF632BA771BE00DC3DE3 /* LoopTestingKit.framework in Frameworks */ = {isa = PBXBuildFile; fileRef = 3818AA70274C278200843DB3 /* LoopTestingKit.framework */; };
		CE95BF642BA771BE00DC3DE3 /* LoopTestingKit.framework in Embed Frameworks */ = {isa = PBXBuildFile; fileRef = 3818AA70274C278200843DB3 /* LoopTestingKit.framework */; settings = {ATTRIBUTES = (CodeSignOnCopy, RemoveHeadersOnCopy, ); }; };
		CEA4F62329BE10F70011ADF7 /* SavitzkyGolayFilter.swift in Sources */ = {isa = PBXBuildFile; fileRef = CEA4F62229BE10F70011ADF7 /* SavitzkyGolayFilter.swift */; };
		CEB434E328B8F9DB00B70274 /* BluetoothStateManager.swift in Sources */ = {isa = PBXBuildFile; fileRef = CEB434E228B8F9DB00B70274 /* BluetoothStateManager.swift */; };
		CEB434E528B8FF5D00B70274 /* UIColor.swift in Sources */ = {isa = PBXBuildFile; fileRef = CEB434E428B8FF5D00B70274 /* UIColor.swift */; };
		CEB434E728B9053300B70274 /* LoopUIColorPalette+Default.swift in Sources */ = {isa = PBXBuildFile; fileRef = CEB434E628B9053300B70274 /* LoopUIColorPalette+Default.swift */; };
		CEB434FD28B90B7C00B70274 /* SwiftCharts in Frameworks */ = {isa = PBXBuildFile; productRef = CEB434FC28B90B7C00B70274 /* SwiftCharts */; };
		CEB434FE28B90B8C00B70274 /* SwiftCharts in Embed Frameworks */ = {isa = PBXBuildFile; productRef = CEB434FC28B90B7C00B70274 /* SwiftCharts */; settings = {ATTRIBUTES = (CodeSignOnCopy, ); }; };
		CEE9A6552BBB418300EB5194 /* CalibrationsProvider.swift in Sources */ = {isa = PBXBuildFile; fileRef = CEE9A64F2BBB418300EB5194 /* CalibrationsProvider.swift */; };
		CEE9A6562BBB418300EB5194 /* CalibrationsRootView.swift in Sources */ = {isa = PBXBuildFile; fileRef = CEE9A6512BBB418300EB5194 /* CalibrationsRootView.swift */; };
		CEE9A6572BBB418300EB5194 /* CalibrationsChart.swift in Sources */ = {isa = PBXBuildFile; fileRef = CEE9A6522BBB418300EB5194 /* CalibrationsChart.swift */; };
		CEE9A6582BBB418300EB5194 /* CalibrationsStateModel.swift in Sources */ = {isa = PBXBuildFile; fileRef = CEE9A6532BBB418300EB5194 /* CalibrationsStateModel.swift */; };
		CEE9A6592BBB418300EB5194 /* CalibrationsDataFlow.swift in Sources */ = {isa = PBXBuildFile; fileRef = CEE9A6542BBB418300EB5194 /* CalibrationsDataFlow.swift */; };
		CEE9A65C2BBB41C800EB5194 /* CalibrationService.swift in Sources */ = {isa = PBXBuildFile; fileRef = CEE9A65B2BBB41C800EB5194 /* CalibrationService.swift */; };
		CEE9A65E2BBC9F6500EB5194 /* CalibrationsTests.swift in Sources */ = {isa = PBXBuildFile; fileRef = CEE9A65D2BBC9F6500EB5194 /* CalibrationsTests.swift */; };
		D2165E9D78EFF692C1DED1C6 /* AddTempTargetDataFlow.swift in Sources */ = {isa = PBXBuildFile; fileRef = 5B8A42073A2D03A278914448 /* AddTempTargetDataFlow.swift */; };
		D6D02515BBFBE64FEBE89856 /* DataTableRootView.swift in Sources */ = {isa = PBXBuildFile; fileRef = 881E04BA5E0A003DE8E0A9C6 /* DataTableRootView.swift */; };
		D6DEC113821A7F1056C4AA1E /* NightscoutConfigDataFlow.swift in Sources */ = {isa = PBXBuildFile; fileRef = 2F2A13DF0EDEEEDC4106AA2A /* NightscoutConfigDataFlow.swift */; };
		D76333C9256787610B3B4875 /* AutotuneConfigStateModel.swift in Sources */ = {isa = PBXBuildFile; fileRef = D295A3F870E826BE371C0BB5 /* AutotuneConfigStateModel.swift */; };
		DBA5254DBB2586C98F61220C /* ISFEditorProvider.swift in Sources */ = {isa = PBXBuildFile; fileRef = 9F9F137F126D9F8DEB799F26 /* ISFEditorProvider.swift */; };
		DD399FB31EACB9343C944C4C /* PreferencesEditorStateModel.swift in Sources */ = {isa = PBXBuildFile; fileRef = 0CA3E609094E064C99A4752C /* PreferencesEditorStateModel.swift */; };
		E00EEC0327368630002FF094 /* ServiceAssembly.swift in Sources */ = {isa = PBXBuildFile; fileRef = E00EEBFD27368630002FF094 /* ServiceAssembly.swift */; };
		E00EEC0427368630002FF094 /* SecurityAssembly.swift in Sources */ = {isa = PBXBuildFile; fileRef = E00EEBFE27368630002FF094 /* SecurityAssembly.swift */; };
		E00EEC0527368630002FF094 /* StorageAssembly.swift in Sources */ = {isa = PBXBuildFile; fileRef = E00EEBFF27368630002FF094 /* StorageAssembly.swift */; };
		E00EEC0627368630002FF094 /* UIAssembly.swift in Sources */ = {isa = PBXBuildFile; fileRef = E00EEC0027368630002FF094 /* UIAssembly.swift */; };
		E00EEC0727368630002FF094 /* APSAssembly.swift in Sources */ = {isa = PBXBuildFile; fileRef = E00EEC0127368630002FF094 /* APSAssembly.swift */; };
		E00EEC0827368630002FF094 /* NetworkAssembly.swift in Sources */ = {isa = PBXBuildFile; fileRef = E00EEC0227368630002FF094 /* NetworkAssembly.swift */; };
		E013D872273AC6FE0014109C /* GlucoseSimulatorSource.swift in Sources */ = {isa = PBXBuildFile; fileRef = E013D871273AC6FE0014109C /* GlucoseSimulatorSource.swift */; };
		E06B911A275B5EEA003C04B6 /* Array+Extension.swift in Sources */ = {isa = PBXBuildFile; fileRef = E06B9119275B5EEA003C04B6 /* Array+Extension.swift */; };
		E0CC2C5C275B9F0F00A7BC71 /* HealthKit.framework in Frameworks */ = {isa = PBXBuildFile; fileRef = E0CC2C5B275B9DAE00A7BC71 /* HealthKit.framework */; };
		E0D4F80527513ECF00BDF1FE /* HealthKitSample.swift in Sources */ = {isa = PBXBuildFile; fileRef = E0D4F80427513ECF00BDF1FE /* HealthKitSample.swift */; };
		E13B7DAB2A435F57066AF02E /* TargetsEditorStateModel.swift in Sources */ = {isa = PBXBuildFile; fileRef = 36F58DDD71F0E795464FA3F0 /* TargetsEditorStateModel.swift */; };
		E39E418C56A5A46B61D960EE /* ConfigEditorStateModel.swift in Sources */ = {isa = PBXBuildFile; fileRef = 5D5B4F8B4194BB7E260EF251 /* ConfigEditorStateModel.swift */; };
		E3A08AAE59538BC8A8ABE477 /* NotificationsConfigDataFlow.swift in Sources */ = {isa = PBXBuildFile; fileRef = 3260468377DA9DB4DEE9AF6D /* NotificationsConfigDataFlow.swift */; };
		E4984C5262A90469788754BB /* PreferencesEditorProvider.swift in Sources */ = {isa = PBXBuildFile; fileRef = 6F8BA8533F56BC55748CA877 /* PreferencesEditorProvider.swift */; };
		E97285ED9B814CD5253C6658 /* AddCarbsDataFlow.swift in Sources */ = {isa = PBXBuildFile; fileRef = 5F48C3AC770D4CCD0EA2B0C2 /* AddCarbsDataFlow.swift */; };
		E974172296125A5AE99E634C /* PumpConfigRootView.swift in Sources */ = {isa = PBXBuildFile; fileRef = 2AD22C985B79A2F0D2EA3D9D /* PumpConfigRootView.swift */; };
		F5CA3DB1F9DC8B05792BBFAA /* CGMDataFlow.swift in Sources */ = {isa = PBXBuildFile; fileRef = B9B5C0607505A38F256BF99A /* CGMDataFlow.swift */; };
		F5F7E6C1B7F098F59EB67EC5 /* TargetsEditorDataFlow.swift in Sources */ = {isa = PBXBuildFile; fileRef = BA49538D56989D8DA6FCF538 /* TargetsEditorDataFlow.swift */; };
		F816825E28DB441200054060 /* HeartBeatManager.swift in Sources */ = {isa = PBXBuildFile; fileRef = F816825D28DB441200054060 /* HeartBeatManager.swift */; };
		F816826028DB441800054060 /* BluetoothTransmitter.swift in Sources */ = {isa = PBXBuildFile; fileRef = F816825F28DB441800054060 /* BluetoothTransmitter.swift */; };
		F90692AA274B7AAE0037068D /* HealthKitManager.swift in Sources */ = {isa = PBXBuildFile; fileRef = F90692A9274B7AAE0037068D /* HealthKitManager.swift */; };
		F90692CF274B999A0037068D /* HealthKitDataFlow.swift in Sources */ = {isa = PBXBuildFile; fileRef = F90692CE274B999A0037068D /* HealthKitDataFlow.swift */; };
		F90692D1274B99B60037068D /* HealthKitProvider.swift in Sources */ = {isa = PBXBuildFile; fileRef = F90692D0274B99B60037068D /* HealthKitProvider.swift */; };
		F90692D3274B9A130037068D /* AppleHealthKitRootView.swift in Sources */ = {isa = PBXBuildFile; fileRef = F90692D2274B9A130037068D /* AppleHealthKitRootView.swift */; };
		F90692D6274B9A450037068D /* HealthKitStateModel.swift in Sources */ = {isa = PBXBuildFile; fileRef = F90692D5274B9A450037068D /* HealthKitStateModel.swift */; };
		FA630397F76B582C8D8681A7 /* BasalProfileEditorProvider.swift in Sources */ = {isa = PBXBuildFile; fileRef = 42369F66CF91F30624C0B3A6 /* BasalProfileEditorProvider.swift */; };
		FE41E4D429463C660047FD55 /* NightscoutStatistics.swift in Sources */ = {isa = PBXBuildFile; fileRef = FE41E4D329463C660047FD55 /* NightscoutStatistics.swift */; };
		FE41E4D629463EE20047FD55 /* NightscoutPreferences.swift in Sources */ = {isa = PBXBuildFile; fileRef = FE41E4D529463EE20047FD55 /* NightscoutPreferences.swift */; };
		FE66D16B291F74F8005D6F77 /* Bundle+Extensions.swift in Sources */ = {isa = PBXBuildFile; fileRef = FE66D16A291F74F8005D6F77 /* Bundle+Extensions.swift */; };
		FEFA5C0F299F810B00765C17 /* Core_Data.xcdatamodeld in Sources */ = {isa = PBXBuildFile; fileRef = FEFA5C0D299F810B00765C17 /* Core_Data.xcdatamodeld */; };
		FEFA5C11299F814A00765C17 /* CoreDataStack.swift in Sources */ = {isa = PBXBuildFile; fileRef = FEFA5C10299F814A00765C17 /* CoreDataStack.swift */; };
		FEFFA7A22929FE49007B8193 /* UIDevice+Extensions.swift in Sources */ = {isa = PBXBuildFile; fileRef = FEFFA7A12929FE49007B8193 /* UIDevice+Extensions.swift */; };
/* End PBXBuildFile section */

/* Begin PBXContainerItemProxy section */
		38E8752627554D5700975559 /* PBXContainerItemProxy */ = {
			isa = PBXContainerItemProxy;
			containerPortal = 388E595025AD948C0019842D /* Project object */;
			proxyType = 1;
			remoteGlobalIDString = 38E8752327554D5700975559;
			remoteInfo = "FreeAPSWatch WatchKit Extension";
		};
		38E8753A27554D5900975559 /* PBXContainerItemProxy */ = {
			isa = PBXContainerItemProxy;
			containerPortal = 388E595025AD948C0019842D /* Project object */;
			proxyType = 1;
			remoteGlobalIDString = 38E8751B27554D5500975559;
			remoteInfo = FreeAPSWatch;
		};
		38FCF3F225E9028E0078B0D1 /* PBXContainerItemProxy */ = {
			isa = PBXContainerItemProxy;
			containerPortal = 388E595025AD948C0019842D /* Project object */;
			proxyType = 1;
			remoteGlobalIDString = 388E595725AD948C0019842D;
			remoteInfo = FreeAPS;
		};
		6B1A8D262B14D91700E76752 /* PBXContainerItemProxy */ = {
			isa = PBXContainerItemProxy;
			containerPortal = 388E595025AD948C0019842D /* Project object */;
			proxyType = 1;
			remoteGlobalIDString = 6B1A8D162B14D91500E76752;
			remoteInfo = LiveActivityExtension;
		};
/* End PBXContainerItemProxy section */

/* Begin PBXCopyFilesBuildPhase section */
		3821ECD025DC703C00BC42AD /* Embed Frameworks */ = {
			isa = PBXCopyFilesBuildPhase;
			buildActionMask = 2147483647;
			dstPath = "";
			dstSubfolderSpec = 10;
			files = (
				CE51DD1D2A01970900F163F7 /* ConnectIQ 2.xcframework in Embed Frameworks */,
				CE95BF5C2BA770C300DC3DE3 /* LoopKit.framework in Embed Frameworks */,
				CEB434FE28B90B8C00B70274 /* SwiftCharts in Embed Frameworks */,
				CE95BF642BA771BE00DC3DE3 /* LoopTestingKit.framework in Embed Frameworks */,
				CE95BF622BA7715900DC3DE3 /* MockKitUI.framework in Embed Frameworks */,
				CE95BF602BA7715800DC3DE3 /* MockKit.framework in Embed Frameworks */,
				CE95BF5E2BA770C300DC3DE3 /* LoopKitUI.framework in Embed Frameworks */,
			);
			name = "Embed Frameworks";
			runOnlyForDeploymentPostprocessing = 0;
		};
		38E8753D27554D5900975559 /* Embed Watch Content */ = {
			isa = PBXCopyFilesBuildPhase;
			buildActionMask = 2147483647;
			dstPath = "$(CONTENTS_FOLDER_PATH)/Watch";
			dstSubfolderSpec = 16;
			files = (
				38E8753C27554D5900975559 /* FreeAPSWatch.app in Embed Watch Content */,
			);
			name = "Embed Watch Content";
			runOnlyForDeploymentPostprocessing = 0;
		};
		38E8754027554D5900975559 /* Embed App Extensions */ = {
			isa = PBXCopyFilesBuildPhase;
			buildActionMask = 2147483647;
			dstPath = "";
			dstSubfolderSpec = 13;
			files = (
				38E8752527554D5700975559 /* FreeAPSWatch WatchKit Extension.appex in Embed App Extensions */,
			);
			name = "Embed App Extensions";
			runOnlyForDeploymentPostprocessing = 0;
		};
		6B1A8D122B14D88E00E76752 /* Embed Foundation Extensions */ = {
			isa = PBXCopyFilesBuildPhase;
			buildActionMask = 2147483647;
			dstPath = "";
			dstSubfolderSpec = 13;
			files = (
				6B1A8D282B14D91700E76752 /* LiveActivityExtension.appex in Embed Foundation Extensions */,
			);
			name = "Embed Foundation Extensions";
			runOnlyForDeploymentPostprocessing = 0;
		};
/* End PBXCopyFilesBuildPhase section */

/* Begin PBXFileReference section */
		0274EE6439B1C3ED70730D41 /* PumpSettingsEditorDataFlow.swift */ = {isa = PBXFileReference; includeInIndex = 1; lastKnownFileType = sourcecode.swift; path = PumpSettingsEditorDataFlow.swift; sourceTree = "<group>"; };
		0CA3E609094E064C99A4752C /* PreferencesEditorStateModel.swift */ = {isa = PBXFileReference; includeInIndex = 1; lastKnownFileType = sourcecode.swift; path = PreferencesEditorStateModel.swift; sourceTree = "<group>"; };
		10A0C32B0DAB52726EF9B6D9 /* BolusRootView.swift */ = {isa = PBXFileReference; includeInIndex = 1; lastKnownFileType = sourcecode.swift; path = BolusRootView.swift; sourceTree = "<group>"; };
		12204445D7632AF09264A979 /* PreferencesEditorDataFlow.swift */ = {isa = PBXFileReference; includeInIndex = 1; lastKnownFileType = sourcecode.swift; path = PreferencesEditorDataFlow.swift; sourceTree = "<group>"; };
		19012CDB291D2CB900FB8210 /* LoopStats.swift */ = {isa = PBXFileReference; lastKnownFileType = sourcecode.swift; path = LoopStats.swift; sourceTree = "<group>"; };
		190EBCC329FF136900BA767D /* StatConfigDataFlow.swift */ = {isa = PBXFileReference; lastKnownFileType = sourcecode.swift; path = StatConfigDataFlow.swift; sourceTree = "<group>"; };
		190EBCC529FF138000BA767D /* StatConfigProvider.swift */ = {isa = PBXFileReference; lastKnownFileType = sourcecode.swift; path = StatConfigProvider.swift; sourceTree = "<group>"; };
		190EBCC729FF13AA00BA767D /* StatConfigStateModel.swift */ = {isa = PBXFileReference; lastKnownFileType = sourcecode.swift; path = StatConfigStateModel.swift; sourceTree = "<group>"; };
		190EBCCA29FF13CB00BA767D /* StatConfigRootView.swift */ = {isa = PBXFileReference; lastKnownFileType = sourcecode.swift; path = StatConfigRootView.swift; sourceTree = "<group>"; };
		1918333A26ADA46800F45722 /* fi */ = {isa = PBXFileReference; lastKnownFileType = text.plist.strings; name = fi; path = fi.lproj/Localizable.strings; sourceTree = "<group>"; };
		191F62672AD6B05A004D7911 /* NightscoutSettings.swift */ = {isa = PBXFileReference; lastKnownFileType = sourcecode.swift; path = NightscoutSettings.swift; sourceTree = "<group>"; };
		1927C8E92744611700347C69 /* ar */ = {isa = PBXFileReference; lastKnownFileType = text.plist.strings; name = ar; path = ar.lproj/InfoPlist.strings; sourceTree = "<group>"; };
		1927C8EA2744611800347C69 /* ca */ = {isa = PBXFileReference; lastKnownFileType = text.plist.strings; name = ca; path = ca.lproj/InfoPlist.strings; sourceTree = "<group>"; };
		1927C8EB2744611900347C69 /* zh-Hans */ = {isa = PBXFileReference; lastKnownFileType = text.plist.strings; name = "zh-Hans"; path = "zh-Hans.lproj/InfoPlist.strings"; sourceTree = "<group>"; };
		1927C8EC2744611A00347C69 /* da */ = {isa = PBXFileReference; lastKnownFileType = text.plist.strings; name = da; path = da.lproj/InfoPlist.strings; sourceTree = "<group>"; };
		1927C8ED2744611B00347C69 /* fi */ = {isa = PBXFileReference; lastKnownFileType = text.plist.strings; name = fi; path = fi.lproj/InfoPlist.strings; sourceTree = "<group>"; };
		1927C8EE2744611C00347C69 /* nl */ = {isa = PBXFileReference; lastKnownFileType = text.plist.strings; name = nl; path = nl.lproj/InfoPlist.strings; sourceTree = "<group>"; };
		1927C8EF2744611D00347C69 /* fr */ = {isa = PBXFileReference; lastKnownFileType = text.plist.strings; name = fr; path = fr.lproj/InfoPlist.strings; sourceTree = "<group>"; };
		1927C8F02744611E00347C69 /* de */ = {isa = PBXFileReference; lastKnownFileType = text.plist.strings; name = de; path = de.lproj/InfoPlist.strings; sourceTree = "<group>"; };
		1927C8F12744611E00347C69 /* he */ = {isa = PBXFileReference; lastKnownFileType = text.plist.strings; name = he; path = he.lproj/InfoPlist.strings; sourceTree = "<group>"; };
		1927C8F22744611F00347C69 /* it */ = {isa = PBXFileReference; lastKnownFileType = text.plist.strings; name = it; path = it.lproj/InfoPlist.strings; sourceTree = "<group>"; };
		1927C8F32744612000347C69 /* nb */ = {isa = PBXFileReference; lastKnownFileType = text.plist.strings; name = nb; path = nb.lproj/InfoPlist.strings; sourceTree = "<group>"; };
		1927C8F42744612100347C69 /* pl */ = {isa = PBXFileReference; lastKnownFileType = text.plist.strings; name = pl; path = pl.lproj/InfoPlist.strings; sourceTree = "<group>"; };
		1927C8F52744612100347C69 /* pt-BR */ = {isa = PBXFileReference; lastKnownFileType = text.plist.strings; name = "pt-BR"; path = "pt-BR.lproj/InfoPlist.strings"; sourceTree = "<group>"; };
		1927C8F62744612200347C69 /* pt-PT */ = {isa = PBXFileReference; lastKnownFileType = text.plist.strings; name = "pt-PT"; path = "pt-PT.lproj/InfoPlist.strings"; sourceTree = "<group>"; };
		1927C8F72744612300347C69 /* ru */ = {isa = PBXFileReference; lastKnownFileType = text.plist.strings; name = ru; path = ru.lproj/InfoPlist.strings; sourceTree = "<group>"; };
		1927C8F82744612400347C69 /* es */ = {isa = PBXFileReference; lastKnownFileType = text.plist.strings; name = es; path = es.lproj/InfoPlist.strings; sourceTree = "<group>"; };
		1927C8F92744612400347C69 /* sv */ = {isa = PBXFileReference; lastKnownFileType = text.plist.strings; name = sv; path = sv.lproj/InfoPlist.strings; sourceTree = "<group>"; };
		1927C8FA2744612500347C69 /* tr */ = {isa = PBXFileReference; lastKnownFileType = text.plist.strings; name = tr; path = tr.lproj/InfoPlist.strings; sourceTree = "<group>"; };
		1927C8FB2744612600347C69 /* uk */ = {isa = PBXFileReference; lastKnownFileType = text.plist.strings; name = uk; path = uk.lproj/InfoPlist.strings; sourceTree = "<group>"; };
		1927C8FE274489BA00347C69 /* Base */ = {isa = PBXFileReference; lastKnownFileType = text.plist.strings; name = Base; path = Base.lproj/InfoPlist.strings; sourceTree = "<group>"; };
		1935363F28496F7D001E0B16 /* Oref2_variables.swift */ = {isa = PBXFileReference; lastKnownFileType = sourcecode.swift; path = Oref2_variables.swift; sourceTree = "<group>"; };
		193F1E392B44C13B00525770 /* hu */ = {isa = PBXFileReference; lastKnownFileType = text.plist.strings; name = hu; path = hu.lproj/InfoPlist.strings; sourceTree = "<group>"; };
		193F1E3A2B44C13B00525770 /* hu */ = {isa = PBXFileReference; lastKnownFileType = text.plist.strings; name = hu; path = hu.lproj/Localizable.strings; sourceTree = "<group>"; };
		193F1E3B2B44C14800525770 /* vi */ = {isa = PBXFileReference; lastKnownFileType = text.plist.strings; name = vi; path = vi.lproj/InfoPlist.strings; sourceTree = "<group>"; };
		193F1E3C2B44C14800525770 /* vi */ = {isa = PBXFileReference; lastKnownFileType = text.plist.strings; name = vi; path = vi.lproj/Localizable.strings; sourceTree = "<group>"; };
		193F6CDC2A512C8F001240FD /* Loops.swift */ = {isa = PBXFileReference; lastKnownFileType = sourcecode.swift; path = Loops.swift; sourceTree = "<group>"; };
		1956FB202AFF79E200C7B4FF /* CoreDataStorage.swift */ = {isa = PBXFileReference; lastKnownFileType = sourcecode.swift; path = CoreDataStorage.swift; sourceTree = "<group>"; };
		1967DFBD29D052C200759F30 /* Icons.swift */ = {isa = PBXFileReference; lastKnownFileType = sourcecode.swift; path = Icons.swift; sourceTree = "<group>"; };
		1967DFBF29D053AC00759F30 /* IconSelection.swift */ = {isa = PBXFileReference; lastKnownFileType = sourcecode.swift; path = IconSelection.swift; sourceTree = "<group>"; };
		1967DFC129D053D300759F30 /* IconImage.swift */ = {isa = PBXFileReference; lastKnownFileType = sourcecode.swift; path = IconImage.swift; sourceTree = "<group>"; };
		1980131D29CC9839002FF024 /* Info.plist */ = {isa = PBXFileReference; lastKnownFileType = text.plist; path = Info.plist; sourceTree = "<group>"; };
		198377D3266BFFF6004DE65E /* en */ = {isa = PBXFileReference; lastKnownFileType = text.plist.strings; name = en; path = en.lproj/Localizable.strings; sourceTree = "<group>"; };
		198377D5266C0A05004DE65E /* ar */ = {isa = PBXFileReference; lastKnownFileType = text.plist.strings; name = ar; path = ar.lproj/Localizable.strings; sourceTree = "<group>"; };
		198377D6266C0A0A004DE65E /* ca */ = {isa = PBXFileReference; lastKnownFileType = text.plist.strings; name = ca; path = ca.lproj/Localizable.strings; sourceTree = "<group>"; };
		198377D7266C0A15004DE65E /* zh-Hans */ = {isa = PBXFileReference; lastKnownFileType = text.plist.strings; name = "zh-Hans"; path = "zh-Hans.lproj/Localizable.strings"; sourceTree = "<group>"; };
		198377D8266C0A1C004DE65E /* da */ = {isa = PBXFileReference; lastKnownFileType = text.plist.strings; name = da; path = da.lproj/Localizable.strings; sourceTree = "<group>"; };
		198377D9266C0A21004DE65E /* nl */ = {isa = PBXFileReference; lastKnownFileType = text.plist.strings; name = nl; path = nl.lproj/Localizable.strings; sourceTree = "<group>"; };
		198377DA266C0A2B004DE65E /* fr */ = {isa = PBXFileReference; lastKnownFileType = text.plist.strings; name = fr; path = fr.lproj/Localizable.strings; sourceTree = "<group>"; };
		198377DB266C0A32004DE65E /* de */ = {isa = PBXFileReference; lastKnownFileType = text.plist.strings; name = de; path = de.lproj/Localizable.strings; sourceTree = "<group>"; };
		198377DC266C0A3C004DE65E /* he */ = {isa = PBXFileReference; lastKnownFileType = text.plist.strings; name = he; path = he.lproj/Localizable.strings; sourceTree = "<group>"; };
		198377DD266C0A51004DE65E /* it */ = {isa = PBXFileReference; lastKnownFileType = text.plist.strings; name = it; path = it.lproj/Localizable.strings; sourceTree = "<group>"; };
		198377DE266C0A69004DE65E /* nb */ = {isa = PBXFileReference; lastKnownFileType = text.plist.strings; name = nb; path = nb.lproj/Localizable.strings; sourceTree = "<group>"; };
		198377DF266C0A7F004DE65E /* pl */ = {isa = PBXFileReference; lastKnownFileType = text.plist.strings; name = pl; path = pl.lproj/Localizable.strings; sourceTree = "<group>"; };
		198377E0266C0AB5004DE65E /* ru */ = {isa = PBXFileReference; lastKnownFileType = text.plist.strings; name = ru; path = ru.lproj/Localizable.strings; sourceTree = "<group>"; };
		198377E1266C0ABF004DE65E /* es */ = {isa = PBXFileReference; lastKnownFileType = text.plist.strings; name = es; path = es.lproj/Localizable.strings; sourceTree = "<group>"; };
		198377E2266C0AC8004DE65E /* sv */ = {isa = PBXFileReference; lastKnownFileType = text.plist.strings; name = sv; path = sv.lproj/Localizable.strings; sourceTree = "<group>"; };
		198377E3266C0ADC004DE65E /* tr */ = {isa = PBXFileReference; lastKnownFileType = text.plist.strings; name = tr; path = tr.lproj/Localizable.strings; sourceTree = "<group>"; };
		198377E4266C13D2004DE65E /* uk */ = {isa = PBXFileReference; lastKnownFileType = text.plist.strings; name = uk; path = uk.lproj/Localizable.strings; sourceTree = "<group>"; };
		199561C0275E61A50077B976 /* HealthKit.framework */ = {isa = PBXFileReference; lastKnownFileType = wrapper.framework; name = HealthKit.framework; path = Platforms/WatchOS.platform/Developer/SDKs/WatchOS8.0.sdk/System/Library/Frameworks/HealthKit.framework; sourceTree = DEVELOPER_DIR; };
		199732B4271B72DD00129A3F /* pt-PT */ = {isa = PBXFileReference; lastKnownFileType = text.plist.strings; name = "pt-PT"; path = "pt-PT.lproj/Localizable.strings"; sourceTree = "<group>"; };
		199732B5271B9EE900129A3F /* pt-BR */ = {isa = PBXFileReference; lastKnownFileType = text.plist.strings; name = "pt-BR"; path = "pt-BR.lproj/Localizable.strings"; sourceTree = "<group>"; };
		19A9102F2A24BF6300C8951B /* StatsView.swift */ = {isa = PBXFileReference; lastKnownFileType = sourcecode.swift; path = StatsView.swift; sourceTree = "<group>"; };
		19A910352A24D6D700C8951B /* DateFilter.swift */ = {isa = PBXFileReference; lastKnownFileType = sourcecode.swift; path = DateFilter.swift; sourceTree = "<group>"; };
		19A910372A24EF3200C8951B /* ChartsView.swift */ = {isa = PBXFileReference; lastKnownFileType = sourcecode.swift; path = ChartsView.swift; sourceTree = "<group>"; };
		19B0EF2028F6D66200069496 /* Statistics.swift */ = {isa = PBXFileReference; lastKnownFileType = sourcecode.swift; path = Statistics.swift; sourceTree = "<group>"; };
		19C166682756EFBD00ED12E3 /* sk */ = {isa = PBXFileReference; lastKnownFileType = text.plist.strings; name = sk; path = sk.lproj/InfoPlist.strings; sourceTree = "<group>"; };
		19C166692756EFBD00ED12E3 /* sk */ = {isa = PBXFileReference; lastKnownFileType = text.plist.strings; name = sk; path = sk.lproj/Localizable.strings; sourceTree = "<group>"; };
		19D466A229AA2B80004D5F33 /* FPUConfigDataFlow.swift */ = {isa = PBXFileReference; lastKnownFileType = sourcecode.swift; path = FPUConfigDataFlow.swift; sourceTree = "<group>"; };
		19D466A429AA2BD4004D5F33 /* FPUConfigProvider.swift */ = {isa = PBXFileReference; lastKnownFileType = sourcecode.swift; path = FPUConfigProvider.swift; sourceTree = "<group>"; };
		19D466A629AA2C22004D5F33 /* FPUConfigStateModel.swift */ = {isa = PBXFileReference; lastKnownFileType = sourcecode.swift; path = FPUConfigStateModel.swift; sourceTree = "<group>"; };
		19D466A929AA3099004D5F33 /* FPUConfigRootView.swift */ = {isa = PBXFileReference; lastKnownFileType = sourcecode.swift; path = FPUConfigRootView.swift; sourceTree = "<group>"; };
		19D4E4EA29FC6A9F00351451 /* TIRforChart.swift */ = {isa = PBXFileReference; lastKnownFileType = sourcecode.swift; path = TIRforChart.swift; sourceTree = "<group>"; };
		19DA487F29CD2B8400EEA1E7 /* Assets.xcassets */ = {isa = PBXFileReference; lastKnownFileType = folder.assetcatalog; path = Assets.xcassets; sourceTree = "<group>"; };
		19DC677E29CA675700FD9EC4 /* OverrideProfilesDataFlow.swift */ = {isa = PBXFileReference; lastKnownFileType = sourcecode.swift; path = OverrideProfilesDataFlow.swift; sourceTree = "<group>"; };
		19DC678029CA676A00FD9EC4 /* OverrideProfilesProvider.swift */ = {isa = PBXFileReference; lastKnownFileType = sourcecode.swift; path = OverrideProfilesProvider.swift; sourceTree = "<group>"; };
		19DC678229CA677D00FD9EC4 /* OverrideProfilesStateModel.swift */ = {isa = PBXFileReference; lastKnownFileType = sourcecode.swift; path = OverrideProfilesStateModel.swift; sourceTree = "<group>"; };
		19DC678429CA67A400FD9EC4 /* OverrideProfilesRootView.swift */ = {isa = PBXFileReference; lastKnownFileType = sourcecode.swift; path = OverrideProfilesRootView.swift; sourceTree = "<group>"; };
		19E1F7E729D082D0005C8D20 /* IconConfigDataFlow.swift */ = {isa = PBXFileReference; lastKnownFileType = sourcecode.swift; path = IconConfigDataFlow.swift; sourceTree = "<group>"; };
		19E1F7E929D082ED005C8D20 /* IconConfigProvider.swift */ = {isa = PBXFileReference; lastKnownFileType = sourcecode.swift; path = IconConfigProvider.swift; sourceTree = "<group>"; };
		19E1F7EB29D082FE005C8D20 /* IconConfigStateModel.swift */ = {isa = PBXFileReference; lastKnownFileType = sourcecode.swift; path = IconConfigStateModel.swift; sourceTree = "<group>"; };
		19E1F7EE29D08EBA005C8D20 /* IconConfigRootWiew.swift */ = {isa = PBXFileReference; lastKnownFileType = sourcecode.swift; path = IconConfigRootWiew.swift; sourceTree = "<group>"; };
		19F95FF229F10FBC00314DDC /* StatDataFlow.swift */ = {isa = PBXFileReference; lastKnownFileType = sourcecode.swift; path = StatDataFlow.swift; sourceTree = "<group>"; };
		19F95FF429F10FCF00314DDC /* StatProvider.swift */ = {isa = PBXFileReference; lastKnownFileType = sourcecode.swift; path = StatProvider.swift; sourceTree = "<group>"; };
		19F95FF629F10FEE00314DDC /* StatStateModel.swift */ = {isa = PBXFileReference; lastKnownFileType = sourcecode.swift; path = StatStateModel.swift; sourceTree = "<group>"; };
		19F95FF929F1102A00314DDC /* StatRootView.swift */ = {isa = PBXFileReference; lastKnownFileType = sourcecode.swift; path = StatRootView.swift; sourceTree = "<group>"; };
		1CAE81192B118804DCD23034 /* SnoozeProvider.swift */ = {isa = PBXFileReference; includeInIndex = 1; lastKnownFileType = sourcecode.swift; path = SnoozeProvider.swift; sourceTree = "<group>"; };
		223EC0494F55A91E3EA69EF4 /* BolusStateModel.swift */ = {isa = PBXFileReference; includeInIndex = 1; lastKnownFileType = sourcecode.swift; path = BolusStateModel.swift; sourceTree = "<group>"; };
		22963BD06A9C83959D4914E4 /* NotificationsConfigRootView.swift */ = {isa = PBXFileReference; includeInIndex = 1; lastKnownFileType = sourcecode.swift; path = NotificationsConfigRootView.swift; sourceTree = "<group>"; };
		2AD22C985B79A2F0D2EA3D9D /* PumpConfigRootView.swift */ = {isa = PBXFileReference; includeInIndex = 1; lastKnownFileType = sourcecode.swift; path = PumpConfigRootView.swift; sourceTree = "<group>"; };
		2F2A13DF0EDEEEDC4106AA2A /* NightscoutConfigDataFlow.swift */ = {isa = PBXFileReference; includeInIndex = 1; lastKnownFileType = sourcecode.swift; path = NightscoutConfigDataFlow.swift; sourceTree = "<group>"; };
		3260468377DA9DB4DEE9AF6D /* NotificationsConfigDataFlow.swift */ = {isa = PBXFileReference; includeInIndex = 1; lastKnownFileType = sourcecode.swift; path = NotificationsConfigDataFlow.swift; sourceTree = "<group>"; };
		36A708CDB546692C2230B385 /* SnoozeDataFlow.swift */ = {isa = PBXFileReference; includeInIndex = 1; lastKnownFileType = sourcecode.swift; path = SnoozeDataFlow.swift; sourceTree = "<group>"; };
		36F58DDD71F0E795464FA3F0 /* TargetsEditorStateModel.swift */ = {isa = PBXFileReference; includeInIndex = 1; lastKnownFileType = sourcecode.swift; path = TargetsEditorStateModel.swift; sourceTree = "<group>"; };
		3811DE0725C9D32E00A708ED /* BaseView.swift */ = {isa = PBXFileReference; fileEncoding = 4; lastKnownFileType = sourcecode.swift; path = BaseView.swift; sourceTree = "<group>"; };
		3811DE0825C9D32F00A708ED /* BaseProvider.swift */ = {isa = PBXFileReference; fileEncoding = 4; lastKnownFileType = sourcecode.swift; path = BaseProvider.swift; sourceTree = "<group>"; };
		3811DE1525C9D40400A708ED /* Screen.swift */ = {isa = PBXFileReference; fileEncoding = 4; lastKnownFileType = sourcecode.swift; path = Screen.swift; sourceTree = "<group>"; };
		3811DE1625C9D40400A708ED /* Router.swift */ = {isa = PBXFileReference; fileEncoding = 4; lastKnownFileType = sourcecode.swift; path = Router.swift; sourceTree = "<group>"; };
		3811DE1C25C9D48300A708ED /* MainProvider.swift */ = {isa = PBXFileReference; fileEncoding = 4; lastKnownFileType = sourcecode.swift; path = MainProvider.swift; sourceTree = "<group>"; };
		3811DE1D25C9D48300A708ED /* MainDataFlow.swift */ = {isa = PBXFileReference; fileEncoding = 4; lastKnownFileType = sourcecode.swift; path = MainDataFlow.swift; sourceTree = "<group>"; };
		3811DE2025C9D48300A708ED /* MainRootView.swift */ = {isa = PBXFileReference; fileEncoding = 4; lastKnownFileType = sourcecode.swift; path = MainRootView.swift; sourceTree = "<group>"; };
		3811DE2825C9D49500A708ED /* HomeStateModel.swift */ = {isa = PBXFileReference; fileEncoding = 4; lastKnownFileType = sourcecode.swift; path = HomeStateModel.swift; sourceTree = "<group>"; };
		3811DE2925C9D49500A708ED /* HomeProvider.swift */ = {isa = PBXFileReference; fileEncoding = 4; lastKnownFileType = sourcecode.swift; path = HomeProvider.swift; sourceTree = "<group>"; };
		3811DE2A25C9D49500A708ED /* HomeDataFlow.swift */ = {isa = PBXFileReference; fileEncoding = 4; lastKnownFileType = sourcecode.swift; path = HomeDataFlow.swift; sourceTree = "<group>"; };
		3811DE2E25C9D49500A708ED /* HomeRootView.swift */ = {isa = PBXFileReference; fileEncoding = 4; lastKnownFileType = sourcecode.swift; path = HomeRootView.swift; sourceTree = "<group>"; };
		3811DE3925C9D4A100A708ED /* SettingsStateModel.swift */ = {isa = PBXFileReference; fileEncoding = 4; lastKnownFileType = sourcecode.swift; path = SettingsStateModel.swift; sourceTree = "<group>"; };
		3811DE3C25C9D4A100A708ED /* SettingsRootView.swift */ = {isa = PBXFileReference; fileEncoding = 4; lastKnownFileType = sourcecode.swift; path = SettingsRootView.swift; sourceTree = "<group>"; };
		3811DE3D25C9D4A100A708ED /* SettingsDataFlow.swift */ = {isa = PBXFileReference; fileEncoding = 4; lastKnownFileType = sourcecode.swift; path = SettingsDataFlow.swift; sourceTree = "<group>"; };
		3811DE3E25C9D4A100A708ED /* SettingsProvider.swift */ = {isa = PBXFileReference; fileEncoding = 4; lastKnownFileType = sourcecode.swift; path = SettingsProvider.swift; sourceTree = "<group>"; };
		3811DE5425C9D4D500A708ED /* Formatters.swift */ = {isa = PBXFileReference; fileEncoding = 4; lastKnownFileType = sourcecode.swift; path = Formatters.swift; sourceTree = "<group>"; };
		3811DE5525C9D4D500A708ED /* Publisher.swift */ = {isa = PBXFileReference; fileEncoding = 4; lastKnownFileType = sourcecode.swift; path = Publisher.swift; sourceTree = "<group>"; };
		3811DE5725C9D4D500A708ED /* ProgressBar.swift */ = {isa = PBXFileReference; fileEncoding = 4; lastKnownFileType = sourcecode.swift; path = ProgressBar.swift; sourceTree = "<group>"; };
		3811DE5925C9D4D500A708ED /* ViewModifiers.swift */ = {isa = PBXFileReference; fileEncoding = 4; lastKnownFileType = sourcecode.swift; path = ViewModifiers.swift; sourceTree = "<group>"; };
		3811DE8E25C9D80400A708ED /* User.swift */ = {isa = PBXFileReference; fileEncoding = 4; lastKnownFileType = sourcecode.swift; path = User.swift; sourceTree = "<group>"; };
		3811DE9325C9D88200A708ED /* AppearanceManager.swift */ = {isa = PBXFileReference; fileEncoding = 4; lastKnownFileType = sourcecode.swift; path = AppearanceManager.swift; sourceTree = "<group>"; };
		3811DE9625C9D88300A708ED /* HTTPResponseStatus.swift */ = {isa = PBXFileReference; fileEncoding = 4; lastKnownFileType = sourcecode.swift; path = HTTPResponseStatus.swift; sourceTree = "<group>"; };
		3811DE9725C9D88300A708ED /* NightscoutManager.swift */ = {isa = PBXFileReference; fileEncoding = 4; lastKnownFileType = sourcecode.swift; path = NightscoutManager.swift; sourceTree = "<group>"; };
		3811DE9A25C9D88300A708ED /* UserDefaults+Cache.swift */ = {isa = PBXFileReference; fileEncoding = 4; lastKnownFileType = sourcecode.swift; path = "UserDefaults+Cache.swift"; sourceTree = "<group>"; };
		3811DE9B25C9D88300A708ED /* Cache.swift */ = {isa = PBXFileReference; fileEncoding = 4; lastKnownFileType = sourcecode.swift; path = Cache.swift; sourceTree = "<group>"; };
		3811DE9C25C9D88300A708ED /* KeyValueStorage.swift */ = {isa = PBXFileReference; fileEncoding = 4; lastKnownFileType = sourcecode.swift; path = KeyValueStorage.swift; sourceTree = "<group>"; };
		3811DE9E25C9D88300A708ED /* BaseKeychain.swift */ = {isa = PBXFileReference; fileEncoding = 4; lastKnownFileType = sourcecode.swift; path = BaseKeychain.swift; sourceTree = "<group>"; };
		3811DE9F25C9D88300A708ED /* Keychain.swift */ = {isa = PBXFileReference; fileEncoding = 4; lastKnownFileType = sourcecode.swift; path = Keychain.swift; sourceTree = "<group>"; };
		3811DEA025C9D88300A708ED /* KeychainItemAccessibility.swift */ = {isa = PBXFileReference; fileEncoding = 4; lastKnownFileType = sourcecode.swift; path = KeychainItemAccessibility.swift; sourceTree = "<group>"; };
		3811DEA625C9D88300A708ED /* UnlockManager.swift */ = {isa = PBXFileReference; fileEncoding = 4; lastKnownFileType = sourcecode.swift; path = UnlockManager.swift; sourceTree = "<group>"; };
		3811DEC725C9DA7300A708ED /* FreeAPS.entitlements */ = {isa = PBXFileReference; lastKnownFileType = text.plist.entitlements; path = FreeAPS.entitlements; sourceTree = "<group>"; };
		3811DEE425CA063400A708ED /* Injected.swift */ = {isa = PBXFileReference; fileEncoding = 4; lastKnownFileType = sourcecode.swift; path = Injected.swift; sourceTree = "<group>"; };
		3811DEE625CA063400A708ED /* SyncAccess.swift */ = {isa = PBXFileReference; fileEncoding = 4; lastKnownFileType = sourcecode.swift; path = SyncAccess.swift; sourceTree = "<group>"; };
		3811DEE725CA063400A708ED /* PersistedProperty.swift */ = {isa = PBXFileReference; fileEncoding = 4; lastKnownFileType = sourcecode.swift; path = PersistedProperty.swift; sourceTree = "<group>"; };
		3811DF0125CA9FEA00A708ED /* Credentials.swift */ = {isa = PBXFileReference; lastKnownFileType = sourcecode.swift; path = Credentials.swift; sourceTree = "<group>"; };
		3811DF0F25CAAAE200A708ED /* APSManager.swift */ = {isa = PBXFileReference; lastKnownFileType = sourcecode.swift; path = APSManager.swift; sourceTree = "<group>"; };
		3818AA42274BBC1100843DB3 /* ConfigOverride.xcconfig */ = {isa = PBXFileReference; lastKnownFileType = text.xcconfig; path = ConfigOverride.xcconfig; sourceTree = "<group>"; };
		3818AA45274C229000843DB3 /* LibreTransmitter */ = {isa = PBXFileReference; lastKnownFileType = folder; name = LibreTransmitter; path = Dependencies/LibreTransmitter; sourceTree = "<group>"; };
		3818AA49274C267000843DB3 /* CGMBLEKit.framework */ = {isa = PBXFileReference; explicitFileType = wrapper.framework; path = CGMBLEKit.framework; sourceTree = BUILT_PRODUCTS_DIR; };
		3818AA4C274C26A300843DB3 /* LoopKit.framework */ = {isa = PBXFileReference; explicitFileType = wrapper.framework; path = LoopKit.framework; sourceTree = BUILT_PRODUCTS_DIR; };
		3818AA4D274C26A300843DB3 /* LoopKitUI.framework */ = {isa = PBXFileReference; explicitFileType = wrapper.framework; path = LoopKitUI.framework; sourceTree = BUILT_PRODUCTS_DIR; };
		3818AA4E274C26A300843DB3 /* MockKit.framework */ = {isa = PBXFileReference; explicitFileType = wrapper.framework; path = MockKit.framework; sourceTree = BUILT_PRODUCTS_DIR; };
		3818AA4F274C26A300843DB3 /* MockKitUI.framework */ = {isa = PBXFileReference; explicitFileType = wrapper.framework; path = MockKitUI.framework; sourceTree = BUILT_PRODUCTS_DIR; };
		3818AA51274C26A300843DB3 /* MinimedKit.framework */ = {isa = PBXFileReference; explicitFileType = wrapper.framework; path = MinimedKit.framework; sourceTree = BUILT_PRODUCTS_DIR; };
		3818AA52274C26A300843DB3 /* MinimedKitUI.framework */ = {isa = PBXFileReference; explicitFileType = wrapper.framework; path = MinimedKitUI.framework; sourceTree = BUILT_PRODUCTS_DIR; };
		3818AA53274C26A300843DB3 /* OmniKit.framework */ = {isa = PBXFileReference; explicitFileType = wrapper.framework; path = OmniKit.framework; sourceTree = BUILT_PRODUCTS_DIR; };
		3818AA54274C26A300843DB3 /* OmniKitUI.framework */ = {isa = PBXFileReference; explicitFileType = wrapper.framework; path = OmniKitUI.framework; sourceTree = BUILT_PRODUCTS_DIR; };
		3818AA55274C26A300843DB3 /* RileyLinkBLEKit.framework */ = {isa = PBXFileReference; explicitFileType = wrapper.framework; path = RileyLinkBLEKit.framework; sourceTree = BUILT_PRODUCTS_DIR; };
		3818AA56274C26A300843DB3 /* RileyLinkKit.framework */ = {isa = PBXFileReference; explicitFileType = wrapper.framework; path = RileyLinkKit.framework; sourceTree = BUILT_PRODUCTS_DIR; };
		3818AA57274C26A300843DB3 /* RileyLinkKitUI.framework */ = {isa = PBXFileReference; explicitFileType = wrapper.framework; path = RileyLinkKitUI.framework; sourceTree = BUILT_PRODUCTS_DIR; };
		3818AA70274C278200843DB3 /* LoopTestingKit.framework */ = {isa = PBXFileReference; explicitFileType = wrapper.framework; path = LoopTestingKit.framework; sourceTree = BUILT_PRODUCTS_DIR; };
		38192E03261B82FA0094D973 /* ReachabilityManager.swift */ = {isa = PBXFileReference; fileEncoding = 4; lastKnownFileType = sourcecode.swift; path = ReachabilityManager.swift; sourceTree = "<group>"; };
		38192E06261BA9960094D973 /* FetchTreatmentsManager.swift */ = {isa = PBXFileReference; lastKnownFileType = sourcecode.swift; path = FetchTreatmentsManager.swift; sourceTree = "<group>"; };
		38192E0C261BAF980094D973 /* ConvenienceExtensions.swift */ = {isa = PBXFileReference; fileEncoding = 4; lastKnownFileType = sourcecode.swift; path = ConvenienceExtensions.swift; sourceTree = "<group>"; };
		3821ED4B25DD18BA00BC42AD /* Constants.swift */ = {isa = PBXFileReference; lastKnownFileType = sourcecode.swift; path = Constants.swift; sourceTree = "<group>"; };
		382C133625F13A1E00715CE1 /* InsulinSensitivities.swift */ = {isa = PBXFileReference; lastKnownFileType = sourcecode.swift; path = InsulinSensitivities.swift; sourceTree = "<group>"; };
		382C134A25F14E3700715CE1 /* BGTargets.swift */ = {isa = PBXFileReference; lastKnownFileType = sourcecode.swift; path = BGTargets.swift; sourceTree = "<group>"; };
		383420D525FFE38C002D46C1 /* LoopView.swift */ = {isa = PBXFileReference; lastKnownFileType = sourcecode.swift; path = LoopView.swift; sourceTree = "<group>"; };
		383420D825FFEB3F002D46C1 /* Popup.swift */ = {isa = PBXFileReference; lastKnownFileType = sourcecode.swift; path = Popup.swift; sourceTree = "<group>"; };
		383948D525CD4D8900E91849 /* FileStorage.swift */ = {isa = PBXFileReference; lastKnownFileType = sourcecode.swift; path = FileStorage.swift; sourceTree = "<group>"; };
		383948D925CD64D500E91849 /* Glucose.swift */ = {isa = PBXFileReference; lastKnownFileType = sourcecode.swift; path = Glucose.swift; sourceTree = "<group>"; };
		384E803325C385E60086DB71 /* JavaScriptWorker.swift */ = {isa = PBXFileReference; lastKnownFileType = sourcecode.swift; path = JavaScriptWorker.swift; sourceTree = "<group>"; };
		384E803725C388640086DB71 /* Script.swift */ = {isa = PBXFileReference; lastKnownFileType = sourcecode.swift; path = Script.swift; sourceTree = "<group>"; };
		38569344270B5DFA0002C50D /* CGMType.swift */ = {isa = PBXFileReference; fileEncoding = 4; lastKnownFileType = sourcecode.swift; path = CGMType.swift; sourceTree = "<group>"; };
		38569345270B5DFA0002C50D /* GlucoseSource.swift */ = {isa = PBXFileReference; fileEncoding = 4; lastKnownFileType = sourcecode.swift; path = GlucoseSource.swift; sourceTree = "<group>"; };
		38569346270B5DFB0002C50D /* AppGroupSource.swift */ = {isa = PBXFileReference; fileEncoding = 4; lastKnownFileType = sourcecode.swift; path = AppGroupSource.swift; sourceTree = "<group>"; };
		38569352270B5E350002C50D /* CGMRootView.swift */ = {isa = PBXFileReference; fileEncoding = 4; lastKnownFileType = sourcecode.swift; path = CGMRootView.swift; sourceTree = "<group>"; };
		385CEA8125F23DFD002D6D5B /* NightscoutStatus.swift */ = {isa = PBXFileReference; lastKnownFileType = sourcecode.swift; path = NightscoutStatus.swift; sourceTree = "<group>"; };
		385CEAC025F2EA52002D6D5B /* Announcement.swift */ = {isa = PBXFileReference; lastKnownFileType = sourcecode.swift; path = Announcement.swift; sourceTree = "<group>"; };
		385CEAC325F2F154002D6D5B /* AnnouncementsStorage.swift */ = {isa = PBXFileReference; lastKnownFileType = sourcecode.swift; path = AnnouncementsStorage.swift; sourceTree = "<group>"; };
		3862CC2D2743F9F700BF832C /* CalendarManager.swift */ = {isa = PBXFileReference; lastKnownFileType = sourcecode.swift; path = CalendarManager.swift; sourceTree = "<group>"; };
		3870FF4225EC13F40088248F /* BloodGlucose.swift */ = {isa = PBXFileReference; fileEncoding = 4; lastKnownFileType = sourcecode.swift; path = BloodGlucose.swift; sourceTree = "<group>"; };
		3871F38625ED661C0013ECB5 /* Suggestion.swift */ = {isa = PBXFileReference; lastKnownFileType = sourcecode.swift; path = Suggestion.swift; sourceTree = "<group>"; };
		3871F39B25ED892B0013ECB5 /* TempTarget.swift */ = {isa = PBXFileReference; lastKnownFileType = sourcecode.swift; path = TempTarget.swift; sourceTree = "<group>"; };
		3871F39E25ED895A0013ECB5 /* Decimal+Extensions.swift */ = {isa = PBXFileReference; lastKnownFileType = sourcecode.swift; path = "Decimal+Extensions.swift"; sourceTree = "<group>"; };
		3883581B25EE79BB00E024B2 /* DecimalTextField.swift */ = {isa = PBXFileReference; lastKnownFileType = sourcecode.swift; path = DecimalTextField.swift; sourceTree = "<group>"; };
		3883583325EEB38000E024B2 /* PumpSettings.swift */ = {isa = PBXFileReference; lastKnownFileType = sourcecode.swift; path = PumpSettings.swift; sourceTree = "<group>"; };
		388358C725EEF6D200E024B2 /* BasalProfileEntry.swift */ = {isa = PBXFileReference; lastKnownFileType = sourcecode.swift; path = BasalProfileEntry.swift; sourceTree = "<group>"; };
		38887CCD25F5725200944304 /* IOBEntry.swift */ = {isa = PBXFileReference; lastKnownFileType = sourcecode.swift; path = IOBEntry.swift; sourceTree = "<group>"; };
		388E595825AD948C0019842D /* FreeAPS.app */ = {isa = PBXFileReference; explicitFileType = wrapper.application; includeInIndex = 0; path = FreeAPS.app; sourceTree = BUILT_PRODUCTS_DIR; };
		388E595B25AD948C0019842D /* FreeAPSApp.swift */ = {isa = PBXFileReference; lastKnownFileType = sourcecode.swift; path = FreeAPSApp.swift; sourceTree = "<group>"; };
		388E596425AD948E0019842D /* Info.plist */ = {isa = PBXFileReference; lastKnownFileType = text.plist.xml; path = Info.plist; sourceTree = "<group>"; };
		388E596B25AD95110019842D /* OpenAPS.swift */ = {isa = PBXFileReference; lastKnownFileType = sourcecode.swift; path = OpenAPS.swift; sourceTree = "<group>"; };
		388E596E25AD96040019842D /* javascript */ = {isa = PBXFileReference; lastKnownFileType = folder; path = javascript; sourceTree = "<group>"; };
		388E597125AD9CF10019842D /* json */ = {isa = PBXFileReference; lastKnownFileType = folder; path = json; sourceTree = "<group>"; };
		388E5A5B25B6F0770019842D /* JSON.swift */ = {isa = PBXFileReference; lastKnownFileType = sourcecode.swift; path = JSON.swift; sourceTree = "<group>"; };
		388E5A5F25B6F2310019842D /* Autosens.swift */ = {isa = PBXFileReference; lastKnownFileType = sourcecode.swift; path = Autosens.swift; sourceTree = "<group>"; };
		389442CA25F65F7100FA1F27 /* NightscoutTreatment.swift */ = {isa = PBXFileReference; lastKnownFileType = sourcecode.swift; path = NightscoutTreatment.swift; sourceTree = "<group>"; };
		389487392614928B004DF424 /* DispatchTimer.swift */ = {isa = PBXFileReference; fileEncoding = 4; lastKnownFileType = sourcecode.swift; path = DispatchTimer.swift; sourceTree = "<group>"; };
		3895E4C525B9E00D00214B37 /* Preferences.swift */ = {isa = PBXFileReference; lastKnownFileType = sourcecode.swift; path = Preferences.swift; sourceTree = "<group>"; };
		389A571F26079BAA00BC102F /* Interpolation.swift */ = {isa = PBXFileReference; fileEncoding = 4; lastKnownFileType = sourcecode.swift; path = Interpolation.swift; sourceTree = "<group>"; };
		389ECDFD2601061500D86C4F /* View+Snapshot.swift */ = {isa = PBXFileReference; lastKnownFileType = sourcecode.swift; path = "View+Snapshot.swift"; sourceTree = "<group>"; };
		389ECE042601144100D86C4F /* ConcurrentMap.swift */ = {isa = PBXFileReference; lastKnownFileType = sourcecode.swift; path = ConcurrentMap.swift; sourceTree = "<group>"; };
		38A00B1E25FC00F7006BC0B0 /* Autotune.swift */ = {isa = PBXFileReference; lastKnownFileType = sourcecode.swift; path = Autotune.swift; sourceTree = "<group>"; };
		38A00B2225FC2B55006BC0B0 /* LRUCache.swift */ = {isa = PBXFileReference; fileEncoding = 4; lastKnownFileType = sourcecode.swift; path = LRUCache.swift; sourceTree = "<group>"; };
		38A0363A25ECF07E00FCBB52 /* GlucoseStorage.swift */ = {isa = PBXFileReference; lastKnownFileType = sourcecode.swift; path = GlucoseStorage.swift; sourceTree = "<group>"; };
		38A0364125ED069400FCBB52 /* TempBasal.swift */ = {isa = PBXFileReference; lastKnownFileType = sourcecode.swift; path = TempBasal.swift; sourceTree = "<group>"; };
		38A13D3125E28B4B00EAA382 /* PumpHistoryEvent.swift */ = {isa = PBXFileReference; lastKnownFileType = sourcecode.swift; path = PumpHistoryEvent.swift; sourceTree = "<group>"; };
		38A43597262E0E4900E80935 /* FetchAnnouncementsManager.swift */ = {isa = PBXFileReference; lastKnownFileType = sourcecode.swift; path = FetchAnnouncementsManager.swift; sourceTree = "<group>"; };
		38A5049125DD9C4000C5B9E8 /* UserDefaultsExtensions.swift */ = {isa = PBXFileReference; fileEncoding = 4; lastKnownFileType = sourcecode.swift; path = UserDefaultsExtensions.swift; sourceTree = "<group>"; };
		38A9260425F012D8009E3739 /* CarbRatios.swift */ = {isa = PBXFileReference; lastKnownFileType = sourcecode.swift; path = CarbRatios.swift; sourceTree = "<group>"; };
		38AAF85425FFF846004AF583 /* CurrentGlucoseView.swift */ = {isa = PBXFileReference; lastKnownFileType = sourcecode.swift; path = CurrentGlucoseView.swift; sourceTree = "<group>"; };
		38AAF8702600C1B0004AF583 /* MainChartView.swift */ = {isa = PBXFileReference; lastKnownFileType = sourcecode.swift; path = MainChartView.swift; sourceTree = "<group>"; };
		38AEE73C25F0200C0013F05B /* FreeAPSSettings.swift */ = {isa = PBXFileReference; lastKnownFileType = sourcecode.swift; path = FreeAPSSettings.swift; sourceTree = "<group>"; };
		38AEE75125F022080013F05B /* SettingsManager.swift */ = {isa = PBXFileReference; lastKnownFileType = sourcecode.swift; path = SettingsManager.swift; sourceTree = "<group>"; };
		38AEE75625F0F18E0013F05B /* CarbsStorage.swift */ = {isa = PBXFileReference; lastKnownFileType = sourcecode.swift; path = CarbsStorage.swift; sourceTree = "<group>"; };
		38B4F3AE25E2979F00E76A18 /* IndexedCollection.swift */ = {isa = PBXFileReference; lastKnownFileType = sourcecode.swift; path = IndexedCollection.swift; sourceTree = "<group>"; };
		38B4F3C225E2A20B00E76A18 /* PumpSetupView.swift */ = {isa = PBXFileReference; lastKnownFileType = sourcecode.swift; path = PumpSetupView.swift; sourceTree = "<group>"; };
		38B4F3C525E5017E00E76A18 /* NotificationCenter.swift */ = {isa = PBXFileReference; fileEncoding = 4; lastKnownFileType = sourcecode.swift; path = NotificationCenter.swift; sourceTree = "<group>"; };
		38B4F3C825E502E100E76A18 /* SwiftNotificationCenter.swift */ = {isa = PBXFileReference; fileEncoding = 4; lastKnownFileType = sourcecode.swift; path = SwiftNotificationCenter.swift; sourceTree = "<group>"; };
		38B4F3C925E502E100E76A18 /* WeakObjectSet.swift */ = {isa = PBXFileReference; fileEncoding = 4; lastKnownFileType = sourcecode.swift; path = WeakObjectSet.swift; sourceTree = "<group>"; };
		38B4F3CC25E5031100E76A18 /* Broadcaster.swift */ = {isa = PBXFileReference; fileEncoding = 4; lastKnownFileType = sourcecode.swift; path = Broadcaster.swift; sourceTree = "<group>"; };
		38BF021625E7CBBC00579895 /* PumpManagerExtensions.swift */ = {isa = PBXFileReference; lastKnownFileType = sourcecode.swift; path = PumpManagerExtensions.swift; sourceTree = "<group>"; };
		38BF021A25E7D06400579895 /* PumpSettingsView.swift */ = {isa = PBXFileReference; lastKnownFileType = sourcecode.swift; path = PumpSettingsView.swift; sourceTree = "<group>"; };
		38BF021C25E7E3AF00579895 /* Reservoir.swift */ = {isa = PBXFileReference; lastKnownFileType = sourcecode.swift; path = Reservoir.swift; sourceTree = "<group>"; };
		38BF021E25E7F0DE00579895 /* DeviceDataManager.swift */ = {isa = PBXFileReference; lastKnownFileType = sourcecode.swift; path = DeviceDataManager.swift; sourceTree = "<group>"; };
		38C4D33625E9A1A200D30B77 /* DispatchQueue+Extensions.swift */ = {isa = PBXFileReference; fileEncoding = 4; lastKnownFileType = sourcecode.swift; path = "DispatchQueue+Extensions.swift"; sourceTree = "<group>"; };
		38C4D33925E9A1ED00D30B77 /* NSObject+AssociatedValues.swift */ = {isa = PBXFileReference; fileEncoding = 4; lastKnownFileType = sourcecode.swift; path = "NSObject+AssociatedValues.swift"; sourceTree = "<group>"; };
		38D0B3B525EBE24900CB6E88 /* Battery.swift */ = {isa = PBXFileReference; lastKnownFileType = sourcecode.swift; path = Battery.swift; sourceTree = "<group>"; };
		38D0B3D825EC07C400CB6E88 /* CarbsEntry.swift */ = {isa = PBXFileReference; lastKnownFileType = sourcecode.swift; path = CarbsEntry.swift; sourceTree = "<group>"; };
		38DAB27F260CBB7F00F74C1A /* PumpView.swift */ = {isa = PBXFileReference; lastKnownFileType = sourcecode.swift; path = PumpView.swift; sourceTree = "<group>"; };
		38DAB289260D349500F74C1A /* FetchGlucoseManager.swift */ = {isa = PBXFileReference; lastKnownFileType = sourcecode.swift; path = FetchGlucoseManager.swift; sourceTree = "<group>"; };
		38DF1785276A73D400B3528F /* TagCloudView.swift */ = {isa = PBXFileReference; lastKnownFileType = sourcecode.swift; path = TagCloudView.swift; sourceTree = "<group>"; };
		38DF178B27733E6800B3528F /* snow.sks */ = {isa = PBXFileReference; lastKnownFileType = file.sks; path = snow.sks; sourceTree = "<group>"; };
		38DF178C27733E6800B3528F /* Assets.xcassets */ = {isa = PBXFileReference; lastKnownFileType = folder.assetcatalog; path = Assets.xcassets; sourceTree = "<group>"; };
		38DF178F27733EAD00B3528F /* SnowScene.swift */ = {isa = PBXFileReference; lastKnownFileType = sourcecode.swift; path = SnowScene.swift; sourceTree = "<group>"; };
		38E4451D274DB04600EC9A94 /* AppDelegate.swift */ = {isa = PBXFileReference; lastKnownFileType = sourcecode.swift; path = AppDelegate.swift; sourceTree = "<group>"; };
		38E44521274E3DDC00EC9A94 /* NetworkReachabilityManager.swift */ = {isa = PBXFileReference; fileEncoding = 4; lastKnownFileType = sourcecode.swift; path = NetworkReachabilityManager.swift; sourceTree = "<group>"; };
		38E44527274E401C00EC9A94 /* Protected.swift */ = {isa = PBXFileReference; fileEncoding = 4; lastKnownFileType = sourcecode.swift; path = Protected.swift; sourceTree = "<group>"; };
		38E4452A274E411600EC9A94 /* Disk+InternalHelpers.swift */ = {isa = PBXFileReference; fileEncoding = 4; lastKnownFileType = sourcecode.swift; path = "Disk+InternalHelpers.swift"; sourceTree = "<group>"; };
		38E4452B274E411600EC9A94 /* Disk+Data.swift */ = {isa = PBXFileReference; fileEncoding = 4; lastKnownFileType = sourcecode.swift; path = "Disk+Data.swift"; sourceTree = "<group>"; };
		38E4452C274E411600EC9A94 /* Disk.swift */ = {isa = PBXFileReference; fileEncoding = 4; lastKnownFileType = sourcecode.swift; path = Disk.swift; sourceTree = "<group>"; };
		38E4452D274E411600EC9A94 /* Disk+Helpers.swift */ = {isa = PBXFileReference; fileEncoding = 4; lastKnownFileType = sourcecode.swift; path = "Disk+Helpers.swift"; sourceTree = "<group>"; };
		38E4452E274E411600EC9A94 /* Disk+[Data].swift */ = {isa = PBXFileReference; fileEncoding = 4; lastKnownFileType = sourcecode.swift; path = "Disk+[Data].swift"; sourceTree = "<group>"; };
		38E4452F274E411600EC9A94 /* Disk+UIImage.swift */ = {isa = PBXFileReference; fileEncoding = 4; lastKnownFileType = sourcecode.swift; path = "Disk+UIImage.swift"; sourceTree = "<group>"; };
		38E44530274E411700EC9A94 /* Disk+[UIImage].swift */ = {isa = PBXFileReference; fileEncoding = 4; lastKnownFileType = sourcecode.swift; path = "Disk+[UIImage].swift"; sourceTree = "<group>"; };
		38E44531274E411700EC9A94 /* Disk+VolumeInformation.swift */ = {isa = PBXFileReference; fileEncoding = 4; lastKnownFileType = sourcecode.swift; path = "Disk+VolumeInformation.swift"; sourceTree = "<group>"; };
		38E44532274E411700EC9A94 /* Disk+Codable.swift */ = {isa = PBXFileReference; fileEncoding = 4; lastKnownFileType = sourcecode.swift; path = "Disk+Codable.swift"; sourceTree = "<group>"; };
		38E44533274E411700EC9A94 /* Disk+Errors.swift */ = {isa = PBXFileReference; fileEncoding = 4; lastKnownFileType = sourcecode.swift; path = "Disk+Errors.swift"; sourceTree = "<group>"; };
		38E873FD274F761800975559 /* CoreNFC.framework */ = {isa = PBXFileReference; lastKnownFileType = wrapper.framework; name = CoreNFC.framework; path = System/Library/Frameworks/CoreNFC.framework; sourceTree = SDKROOT; };
		38E87402274F78C000975559 /* libswiftCoreNFC.tbd */ = {isa = PBXFileReference; lastKnownFileType = "sourcecode.text-based-dylib-definition"; name = libswiftCoreNFC.tbd; path = usr/lib/swift/libswiftCoreNFC.tbd; sourceTree = SDKROOT; };
		38E87407274F9AD000975559 /* UserNotificationsManager.swift */ = {isa = PBXFileReference; lastKnownFileType = sourcecode.swift; path = UserNotificationsManager.swift; sourceTree = "<group>"; };
		38E8751C27554D5500975559 /* FreeAPSWatch.app */ = {isa = PBXFileReference; explicitFileType = wrapper.application; includeInIndex = 0; path = FreeAPSWatch.app; sourceTree = BUILT_PRODUCTS_DIR; };
		38E8751E27554D5700975559 /* Assets.xcassets */ = {isa = PBXFileReference; lastKnownFileType = folder.assetcatalog; path = Assets.xcassets; sourceTree = "<group>"; };
		38E8752427554D5700975559 /* FreeAPSWatch WatchKit Extension.appex */ = {isa = PBXFileReference; explicitFileType = "wrapper.app-extension"; includeInIndex = 0; path = "FreeAPSWatch WatchKit Extension.appex"; sourceTree = BUILT_PRODUCTS_DIR; };
		38E8752927554D5700975559 /* FreeAPSApp.swift */ = {isa = PBXFileReference; lastKnownFileType = sourcecode.swift; path = FreeAPSApp.swift; sourceTree = "<group>"; };
		38E8752B27554D5700975559 /* MainView.swift */ = {isa = PBXFileReference; lastKnownFileType = sourcecode.swift; path = MainView.swift; sourceTree = "<group>"; };
		38E8752D27554D5700975559 /* NotificationController.swift */ = {isa = PBXFileReference; lastKnownFileType = sourcecode.swift; path = NotificationController.swift; sourceTree = "<group>"; };
		38E8752F27554D5700975559 /* NotificationView.swift */ = {isa = PBXFileReference; lastKnownFileType = sourcecode.swift; path = NotificationView.swift; sourceTree = "<group>"; };
		38E8753127554D5700975559 /* ComplicationController.swift */ = {isa = PBXFileReference; lastKnownFileType = sourcecode.swift; path = ComplicationController.swift; sourceTree = "<group>"; };
		38E8753327554D5800975559 /* Assets.xcassets */ = {isa = PBXFileReference; lastKnownFileType = folder.assetcatalog; path = Assets.xcassets; sourceTree = "<group>"; };
		38E8753627554D5800975559 /* Preview Assets.xcassets */ = {isa = PBXFileReference; lastKnownFileType = folder.assetcatalog; path = "Preview Assets.xcassets"; sourceTree = "<group>"; };
		38E8753827554D5900975559 /* Info.plist */ = {isa = PBXFileReference; lastKnownFileType = text.plist.xml; path = Info.plist; sourceTree = "<group>"; };
		38E8753927554D5900975559 /* PushNotificationPayload.apns */ = {isa = PBXFileReference; lastKnownFileType = text; path = PushNotificationPayload.apns; sourceTree = "<group>"; };
		38E87549275550BB00975559 /* CarbsView.swift */ = {isa = PBXFileReference; lastKnownFileType = sourcecode.swift; path = CarbsView.swift; sourceTree = "<group>"; };
		38E8754B2755548F00975559 /* WatchStateModel.swift */ = {isa = PBXFileReference; lastKnownFileType = sourcecode.swift; path = WatchStateModel.swift; sourceTree = "<group>"; };
		38E8754E275556FA00975559 /* WatchManager.swift */ = {isa = PBXFileReference; lastKnownFileType = sourcecode.swift; path = WatchManager.swift; sourceTree = "<group>"; };
		38E8755027555D0500975559 /* DataFlow.swift */ = {isa = PBXFileReference; lastKnownFileType = sourcecode.swift; path = DataFlow.swift; sourceTree = "<group>"; };
		38E8755527564B5000975559 /* FreeAPSWatch WatchKit Extension.entitlements */ = {isa = PBXFileReference; lastKnownFileType = text.plist.entitlements; path = "FreeAPSWatch WatchKit Extension.entitlements"; sourceTree = "<group>"; };
		38E8755627564B6100975559 /* FreeAPSWatch.entitlements */ = {isa = PBXFileReference; lastKnownFileType = text.plist.entitlements; path = FreeAPSWatch.entitlements; sourceTree = "<group>"; };
		38E8755A27568A6700975559 /* ConfirmationView.swift */ = {isa = PBXFileReference; lastKnownFileType = sourcecode.swift; path = ConfirmationView.swift; sourceTree = "<group>"; };
		38E8757A2757B1C300975559 /* TempTargetsView.swift */ = {isa = PBXFileReference; lastKnownFileType = sourcecode.swift; path = TempTargetsView.swift; sourceTree = "<group>"; };
		38E8757C2757C45D00975559 /* BolusView.swift */ = {isa = PBXFileReference; lastKnownFileType = sourcecode.swift; path = BolusView.swift; sourceTree = "<group>"; };
		38E8757F27595DC500975559 /* BolusConfirmationView.swift */ = {isa = PBXFileReference; lastKnownFileType = sourcecode.swift; path = BolusConfirmationView.swift; sourceTree = "<group>"; };
		38E989DC25F5021400C0CED0 /* PumpStatus.swift */ = {isa = PBXFileReference; lastKnownFileType = sourcecode.swift; path = PumpStatus.swift; sourceTree = "<group>"; };
		38E98A1B25F52C9300C0CED0 /* Signpost.swift */ = {isa = PBXFileReference; fileEncoding = 4; lastKnownFileType = sourcecode.swift; path = Signpost.swift; sourceTree = "<group>"; };
		38E98A1C25F52C9300C0CED0 /* Logger.swift */ = {isa = PBXFileReference; fileEncoding = 4; lastKnownFileType = sourcecode.swift; path = Logger.swift; sourceTree = "<group>"; };
		38E98A1E25F52C9300C0CED0 /* IssueReporter.swift */ = {isa = PBXFileReference; fileEncoding = 4; lastKnownFileType = sourcecode.swift; path = IssueReporter.swift; sourceTree = "<group>"; };
		38E98A2025F52C9300C0CED0 /* CollectionIssueReporter.swift */ = {isa = PBXFileReference; fileEncoding = 4; lastKnownFileType = sourcecode.swift; path = CollectionIssueReporter.swift; sourceTree = "<group>"; };
		38E98A2225F52C9300C0CED0 /* Error+Extensions.swift */ = {isa = PBXFileReference; fileEncoding = 4; lastKnownFileType = sourcecode.swift; path = "Error+Extensions.swift"; sourceTree = "<group>"; };
		38E98A2C25F52DC400C0CED0 /* NSLocking+Extensions.swift */ = {isa = PBXFileReference; fileEncoding = 4; lastKnownFileType = sourcecode.swift; path = "NSLocking+Extensions.swift"; sourceTree = "<group>"; };
		38E98A2F25F52FF700C0CED0 /* Config.swift */ = {isa = PBXFileReference; lastKnownFileType = sourcecode.swift; path = Config.swift; sourceTree = "<group>"; };
		38E98A3625F5509500C0CED0 /* String+Extensions.swift */ = {isa = PBXFileReference; lastKnownFileType = sourcecode.swift; path = "String+Extensions.swift"; sourceTree = "<group>"; };
		38EA05D9261F6E7C0064E39B /* SimpleLogReporter.swift */ = {isa = PBXFileReference; lastKnownFileType = sourcecode.swift; path = SimpleLogReporter.swift; sourceTree = "<group>"; };
		38EA05FF262091870064E39B /* BolusProgressViewStyle.swift */ = {isa = PBXFileReference; lastKnownFileType = sourcecode.swift; path = BolusProgressViewStyle.swift; sourceTree = "<group>"; };
		38F37827261260DC009DB701 /* Color+Extensions.swift */ = {isa = PBXFileReference; lastKnownFileType = sourcecode.swift; path = "Color+Extensions.swift"; sourceTree = "<group>"; };
		38F3783A2613555C009DB701 /* Config.xcconfig */ = {isa = PBXFileReference; lastKnownFileType = text.xcconfig; path = Config.xcconfig; sourceTree = "<group>"; };
		38F3B2EE25ED8E2A005C48AA /* TempTargetsStorage.swift */ = {isa = PBXFileReference; lastKnownFileType = sourcecode.swift; path = TempTargetsStorage.swift; sourceTree = "<group>"; };
		38FCF3D525E8FDF40078B0D1 /* MD5.swift */ = {isa = PBXFileReference; lastKnownFileType = sourcecode.swift; path = MD5.swift; sourceTree = "<group>"; };
		38FCF3ED25E9028E0078B0D1 /* FreeAPSTests.xctest */ = {isa = PBXFileReference; explicitFileType = wrapper.cfbundle; includeInIndex = 0; path = FreeAPSTests.xctest; sourceTree = BUILT_PRODUCTS_DIR; };
		38FCF3F125E9028E0078B0D1 /* Info.plist */ = {isa = PBXFileReference; lastKnownFileType = text.plist.xml; path = Info.plist; sourceTree = "<group>"; };
		38FCF3F825E902C20078B0D1 /* FileStorageTests.swift */ = {isa = PBXFileReference; lastKnownFileType = sourcecode.swift; path = FileStorageTests.swift; sourceTree = "<group>"; };
		38FCF3FC25E997A80078B0D1 /* PumpHistoryStorage.swift */ = {isa = PBXFileReference; lastKnownFileType = sourcecode.swift; path = PumpHistoryStorage.swift; sourceTree = "<group>"; };
		38FE826925CC82DB001FF17A /* NetworkService.swift */ = {isa = PBXFileReference; lastKnownFileType = sourcecode.swift; path = NetworkService.swift; sourceTree = "<group>"; };
		38FE826C25CC8461001FF17A /* NightscoutAPI.swift */ = {isa = PBXFileReference; lastKnownFileType = sourcecode.swift; path = NightscoutAPI.swift; sourceTree = "<group>"; };
		38FEF3F92737E42000574A46 /* BaseStateModel.swift */ = {isa = PBXFileReference; lastKnownFileType = sourcecode.swift; path = BaseStateModel.swift; sourceTree = "<group>"; };
		38FEF3FB2737E53800574A46 /* MainStateModel.swift */ = {isa = PBXFileReference; lastKnownFileType = sourcecode.swift; path = MainStateModel.swift; sourceTree = "<group>"; };
		38FEF3FD2738083E00574A46 /* CGMProvider.swift */ = {isa = PBXFileReference; fileEncoding = 4; lastKnownFileType = sourcecode.swift; path = CGMProvider.swift; sourceTree = "<group>"; };
		38FEF412273B317A00574A46 /* HKUnit.swift */ = {isa = PBXFileReference; fileEncoding = 4; lastKnownFileType = sourcecode.swift; path = HKUnit.swift; sourceTree = "<group>"; };
		39E7C997E56DAF8D28D09014 /* AddCarbsStateModel.swift */ = {isa = PBXFileReference; includeInIndex = 1; lastKnownFileType = sourcecode.swift; path = AddCarbsStateModel.swift; sourceTree = "<group>"; };
		3BDEA2DC60EDE0A3CA54DC73 /* TargetsEditorProvider.swift */ = {isa = PBXFileReference; includeInIndex = 1; lastKnownFileType = sourcecode.swift; path = TargetsEditorProvider.swift; sourceTree = "<group>"; };
		3BF768BD6264FF7D71D66767 /* NightscoutConfigProvider.swift */ = {isa = PBXFileReference; includeInIndex = 1; lastKnownFileType = sourcecode.swift; path = NightscoutConfigProvider.swift; sourceTree = "<group>"; };
		3F60E97100041040446F44E7 /* PumpConfigStateModel.swift */ = {isa = PBXFileReference; includeInIndex = 1; lastKnownFileType = sourcecode.swift; path = PumpConfigStateModel.swift; sourceTree = "<group>"; };
		3F8A87AA037BD079BA3528BA /* ConfigEditorDataFlow.swift */ = {isa = PBXFileReference; includeInIndex = 1; lastKnownFileType = sourcecode.swift; path = ConfigEditorDataFlow.swift; sourceTree = "<group>"; };
		42369F66CF91F30624C0B3A6 /* BasalProfileEditorProvider.swift */ = {isa = PBXFileReference; includeInIndex = 1; lastKnownFileType = sourcecode.swift; path = BasalProfileEditorProvider.swift; sourceTree = "<group>"; };
		44080E4709E3AE4B73054563 /* ConfigEditorProvider.swift */ = {isa = PBXFileReference; includeInIndex = 1; lastKnownFileType = sourcecode.swift; path = ConfigEditorProvider.swift; sourceTree = "<group>"; };
		4DD795BA46B193644D48138C /* TargetsEditorRootView.swift */ = {isa = PBXFileReference; includeInIndex = 1; lastKnownFileType = sourcecode.swift; path = TargetsEditorRootView.swift; sourceTree = "<group>"; };
		505E09DC17A0C3D0AF4B66FE /* ISFEditorStateModel.swift */ = {isa = PBXFileReference; includeInIndex = 1; lastKnownFileType = sourcecode.swift; path = ISFEditorStateModel.swift; sourceTree = "<group>"; };
		5B8A42073A2D03A278914448 /* AddTempTargetDataFlow.swift */ = {isa = PBXFileReference; includeInIndex = 1; lastKnownFileType = sourcecode.swift; path = AddTempTargetDataFlow.swift; sourceTree = "<group>"; };
		5C018D1680307A31C9ED7120 /* CGMStateModel.swift */ = {isa = PBXFileReference; includeInIndex = 1; lastKnownFileType = sourcecode.swift; path = CGMStateModel.swift; sourceTree = "<group>"; };
		5D5B4F8B4194BB7E260EF251 /* ConfigEditorStateModel.swift */ = {isa = PBXFileReference; includeInIndex = 1; lastKnownFileType = sourcecode.swift; path = ConfigEditorStateModel.swift; sourceTree = "<group>"; };
		5F48C3AC770D4CCD0EA2B0C2 /* AddCarbsDataFlow.swift */ = {isa = PBXFileReference; includeInIndex = 1; lastKnownFileType = sourcecode.swift; path = AddCarbsDataFlow.swift; sourceTree = "<group>"; };
		60744C3E9BB3652895C908CC /* DataTableProvider.swift */ = {isa = PBXFileReference; includeInIndex = 1; lastKnownFileType = sourcecode.swift; path = DataTableProvider.swift; sourceTree = "<group>"; };
		618E62C9757B2F95431B5DC0 /* AddCarbsProvider.swift */ = {isa = PBXFileReference; includeInIndex = 1; lastKnownFileType = sourcecode.swift; path = AddCarbsProvider.swift; sourceTree = "<group>"; };
		64AA5E04A2761F6EEA6568E1 /* CREditorStateModel.swift */ = {isa = PBXFileReference; includeInIndex = 1; lastKnownFileType = sourcecode.swift; path = CREditorStateModel.swift; sourceTree = "<group>"; };
		67F94DD2853CF42BA4E30616 /* BasalProfileEditorDataFlow.swift */ = {isa = PBXFileReference; includeInIndex = 1; lastKnownFileType = sourcecode.swift; path = BasalProfileEditorDataFlow.swift; sourceTree = "<group>"; };
		680C4420C9A345D46D90D06C /* ManualTempBasalProvider.swift */ = {isa = PBXFileReference; includeInIndex = 1; lastKnownFileType = sourcecode.swift; path = ManualTempBasalProvider.swift; sourceTree = "<group>"; };
		6B1A8D012B14D88B00E76752 /* UniformTypeIdentifiers.framework */ = {isa = PBXFileReference; lastKnownFileType = wrapper.framework; name = UniformTypeIdentifiers.framework; path = System/Library/Frameworks/UniformTypeIdentifiers.framework; sourceTree = SDKROOT; };
		6B1A8D172B14D91600E76752 /* LiveActivityExtension.appex */ = {isa = PBXFileReference; explicitFileType = "wrapper.app-extension"; includeInIndex = 0; path = LiveActivityExtension.appex; sourceTree = BUILT_PRODUCTS_DIR; };
		6B1A8D182B14D91600E76752 /* WidgetKit.framework */ = {isa = PBXFileReference; lastKnownFileType = wrapper.framework; name = WidgetKit.framework; path = System/Library/Frameworks/WidgetKit.framework; sourceTree = SDKROOT; };
		6B1A8D1A2B14D91600E76752 /* SwiftUI.framework */ = {isa = PBXFileReference; lastKnownFileType = wrapper.framework; name = SwiftUI.framework; path = System/Library/Frameworks/SwiftUI.framework; sourceTree = SDKROOT; };
		6B1A8D1D2B14D91600E76752 /* LiveActivityBundle.swift */ = {isa = PBXFileReference; lastKnownFileType = sourcecode.swift; path = LiveActivityBundle.swift; sourceTree = "<group>"; };
		6B1A8D1F2B14D91600E76752 /* LiveActivity.swift */ = {isa = PBXFileReference; lastKnownFileType = sourcecode.swift; path = LiveActivity.swift; sourceTree = "<group>"; };
		6B1A8D232B14D91700E76752 /* Assets.xcassets */ = {isa = PBXFileReference; lastKnownFileType = folder.assetcatalog; path = Assets.xcassets; sourceTree = "<group>"; };
		6B1A8D252B14D91700E76752 /* Info.plist */ = {isa = PBXFileReference; lastKnownFileType = text.plist.xml; path = Info.plist; sourceTree = "<group>"; };
		6B1A8D2D2B156EEF00E76752 /* LiveActivityBridge.swift */ = {isa = PBXFileReference; lastKnownFileType = sourcecode.swift; path = LiveActivityBridge.swift; sourceTree = "<group>"; };
		6BCF84DC2B16843A003AD46E /* LiveActitiyShared.swift */ = {isa = PBXFileReference; lastKnownFileType = sourcecode.swift; path = LiveActitiyShared.swift; sourceTree = "<group>"; };
		6F8BA8533F56BC55748CA877 /* PreferencesEditorProvider.swift */ = {isa = PBXFileReference; includeInIndex = 1; lastKnownFileType = sourcecode.swift; path = PreferencesEditorProvider.swift; sourceTree = "<group>"; };
		72778B68C3004F71F6E79BDC /* PumpSettingsEditorStateModel.swift */ = {isa = PBXFileReference; includeInIndex = 1; lastKnownFileType = sourcecode.swift; path = PumpSettingsEditorStateModel.swift; sourceTree = "<group>"; };
		79BDA519C9B890FD9A5DFCF3 /* ISFEditorDataFlow.swift */ = {isa = PBXFileReference; includeInIndex = 1; lastKnownFileType = sourcecode.swift; path = ISFEditorDataFlow.swift; sourceTree = "<group>"; };
		7E22146D3DF4853786C78132 /* CREditorDataFlow.swift */ = {isa = PBXFileReference; includeInIndex = 1; lastKnownFileType = sourcecode.swift; path = CREditorDataFlow.swift; sourceTree = "<group>"; };
		86FC1CFD647CF34508AF9A3B /* AddCarbsRootView.swift */ = {isa = PBXFileReference; includeInIndex = 1; lastKnownFileType = sourcecode.swift; path = AddCarbsRootView.swift; sourceTree = "<group>"; };
		8782B44544F38F2B2D82C38E /* NightscoutConfigRootView.swift */ = {isa = PBXFileReference; includeInIndex = 1; lastKnownFileType = sourcecode.swift; path = NightscoutConfigRootView.swift; sourceTree = "<group>"; };
		881E04BA5E0A003DE8E0A9C6 /* DataTableRootView.swift */ = {isa = PBXFileReference; includeInIndex = 1; lastKnownFileType = sourcecode.swift; path = DataTableRootView.swift; sourceTree = "<group>"; };
		8A965332F237348B119FB858 /* PreferencesEditorRootView.swift */ = {isa = PBXFileReference; includeInIndex = 1; lastKnownFileType = sourcecode.swift; path = PreferencesEditorRootView.swift; sourceTree = "<group>"; };
		8C3B5FD881CA45DFDEE0EDA9 /* AddTempTargetStateModel.swift */ = {isa = PBXFileReference; includeInIndex = 1; lastKnownFileType = sourcecode.swift; path = AddTempTargetStateModel.swift; sourceTree = "<group>"; };
		8CF5ACEE1F0859670E71B2C0 /* AutotuneConfigRootView.swift */ = {isa = PBXFileReference; includeInIndex = 1; lastKnownFileType = sourcecode.swift; path = AutotuneConfigRootView.swift; sourceTree = "<group>"; };
		8DCCCCE633F5E98E41B0CD3C /* AutotuneConfigDataFlow.swift */ = {isa = PBXFileReference; includeInIndex = 1; lastKnownFileType = sourcecode.swift; path = AutotuneConfigDataFlow.swift; sourceTree = "<group>"; };
		920DDB21E5D0EB813197500D /* ConfigEditorRootView.swift */ = {isa = PBXFileReference; includeInIndex = 1; lastKnownFileType = sourcecode.swift; path = ConfigEditorRootView.swift; sourceTree = "<group>"; };
		9455FA2D92E77A6C4AFED8A3 /* DataTableStateModel.swift */ = {isa = PBXFileReference; includeInIndex = 1; lastKnownFileType = sourcecode.swift; path = DataTableStateModel.swift; sourceTree = "<group>"; };
		96653287EDB276A111288305 /* ManualTempBasalDataFlow.swift */ = {isa = PBXFileReference; includeInIndex = 1; lastKnownFileType = sourcecode.swift; path = ManualTempBasalDataFlow.swift; sourceTree = "<group>"; };
		9C8D5F457B5AFF763F8CF3DF /* CREditorProvider.swift */ = {isa = PBXFileReference; includeInIndex = 1; lastKnownFileType = sourcecode.swift; path = CREditorProvider.swift; sourceTree = "<group>"; };
		9F9F137F126D9F8DEB799F26 /* ISFEditorProvider.swift */ = {isa = PBXFileReference; includeInIndex = 1; lastKnownFileType = sourcecode.swift; path = ISFEditorProvider.swift; sourceTree = "<group>"; };
		A0A48AE3AC813A49A517846A /* NightscoutConfigStateModel.swift */ = {isa = PBXFileReference; includeInIndex = 1; lastKnownFileType = sourcecode.swift; path = NightscoutConfigStateModel.swift; sourceTree = "<group>"; };
		A401509D21F7F35D4E109EDA /* DataTableDataFlow.swift */ = {isa = PBXFileReference; includeInIndex = 1; lastKnownFileType = sourcecode.swift; path = DataTableDataFlow.swift; sourceTree = "<group>"; };
		A8630D58BDAD6D9C650B9B39 /* PumpConfigProvider.swift */ = {isa = PBXFileReference; includeInIndex = 1; lastKnownFileType = sourcecode.swift; path = PumpConfigProvider.swift; sourceTree = "<group>"; };
		AAFF91130F2FCCC7EBBA11AD /* BasalProfileEditorStateModel.swift */ = {isa = PBXFileReference; includeInIndex = 1; lastKnownFileType = sourcecode.swift; path = BasalProfileEditorStateModel.swift; sourceTree = "<group>"; };
		AEE53A13D26F101B332EFFC8 /* AddTempTargetProvider.swift */ = {isa = PBXFileReference; includeInIndex = 1; lastKnownFileType = sourcecode.swift; path = AddTempTargetProvider.swift; sourceTree = "<group>"; };
		AF65DA88F972B56090AD6AC3 /* PumpConfigDataFlow.swift */ = {isa = PBXFileReference; includeInIndex = 1; lastKnownFileType = sourcecode.swift; path = PumpConfigDataFlow.swift; sourceTree = "<group>"; };
		B5822B15939E719628E9FF7C /* SnoozeRootView.swift */ = {isa = PBXFileReference; includeInIndex = 1; lastKnownFileType = sourcecode.swift; path = SnoozeRootView.swift; sourceTree = "<group>"; };
		B5EF98E22A39CD656A230704 /* AutotuneConfigProvider.swift */ = {isa = PBXFileReference; includeInIndex = 1; lastKnownFileType = sourcecode.swift; path = AutotuneConfigProvider.swift; sourceTree = "<group>"; };
		B8C7F882606FF83A21BE00D8 /* PumpSettingsEditorRootView.swift */ = {isa = PBXFileReference; includeInIndex = 1; lastKnownFileType = sourcecode.swift; path = PumpSettingsEditorRootView.swift; sourceTree = "<group>"; };
		B9B5C0607505A38F256BF99A /* CGMDataFlow.swift */ = {isa = PBXFileReference; includeInIndex = 1; lastKnownFileType = sourcecode.swift; path = CGMDataFlow.swift; sourceTree = "<group>"; };
		B9CAAEFB2AE70836000F68BC /* branch.txt */ = {isa = PBXFileReference; fileEncoding = 4; lastKnownFileType = text; path = branch.txt; sourceTree = SOURCE_ROOT; };
		BA49538D56989D8DA6FCF538 /* TargetsEditorDataFlow.swift */ = {isa = PBXFileReference; includeInIndex = 1; lastKnownFileType = sourcecode.swift; path = TargetsEditorDataFlow.swift; sourceTree = "<group>"; };
<<<<<<< HEAD
		BC210C0F3CB6D3C86E5DED4E /* LibreConfigRootView.swift */ = {isa = PBXFileReference; includeInIndex = 1; lastKnownFileType = sourcecode.swift; path = LibreConfigRootView.swift; sourceTree = "<group>"; };
		BDF530D72B40F8AC002CAF43 /* LockScreenView.swift */ = {isa = PBXFileReference; lastKnownFileType = sourcecode.swift; path = LockScreenView.swift; sourceTree = "<group>"; };
=======
>>>>>>> d529658a
		BF8BCB0C37DEB5EC377B9612 /* BasalProfileEditorRootView.swift */ = {isa = PBXFileReference; includeInIndex = 1; lastKnownFileType = sourcecode.swift; path = BasalProfileEditorRootView.swift; sourceTree = "<group>"; };
		C19984D62EFC0035A9E9644D /* BolusProvider.swift */ = {isa = PBXFileReference; includeInIndex = 1; lastKnownFileType = sourcecode.swift; path = BolusProvider.swift; sourceTree = "<group>"; };
		C377490C77661D75E8C50649 /* ManualTempBasalRootView.swift */ = {isa = PBXFileReference; includeInIndex = 1; lastKnownFileType = sourcecode.swift; path = ManualTempBasalRootView.swift; sourceTree = "<group>"; };
		C8D1A7CA8C10C4403D4BBFA7 /* BolusDataFlow.swift */ = {isa = PBXFileReference; includeInIndex = 1; lastKnownFileType = sourcecode.swift; path = BolusDataFlow.swift; sourceTree = "<group>"; };
		CC6C406D2ACDD69E009B8058 /* RawFetchedProfile.swift */ = {isa = PBXFileReference; lastKnownFileType = sourcecode.swift; path = RawFetchedProfile.swift; sourceTree = "<group>"; };
		CE1F6DD82BADF4620064EB8D /* PluginManagerTests.swift */ = {isa = PBXFileReference; lastKnownFileType = sourcecode.swift; path = PluginManagerTests.swift; sourceTree = "<group>"; };
		CE1F6DDA2BAE08B60064EB8D /* TidepoolManager.swift */ = {isa = PBXFileReference; lastKnownFileType = sourcecode.swift; path = TidepoolManager.swift; sourceTree = "<group>"; };
		CE1F6DE62BAF1A180064EB8D /* BuildDetails.plist */ = {isa = PBXFileReference; lastKnownFileType = text.plist.xml; path = BuildDetails.plist; sourceTree = "<group>"; };
		CE1F6DE82BAF37C90064EB8D /* TidePoolConfigView.swift */ = {isa = PBXFileReference; lastKnownFileType = sourcecode.swift; path = TidePoolConfigView.swift; sourceTree = "<group>"; };
		CE2FAD39297D93F0001A872C /* BloodGlucoseExtensions.swift */ = {isa = PBXFileReference; lastKnownFileType = sourcecode.swift; path = BloodGlucoseExtensions.swift; sourceTree = "<group>"; };
		CE398D012977349800DF218F /* CryptoKit.framework */ = {isa = PBXFileReference; lastKnownFileType = wrapper.framework; name = CryptoKit.framework; path = System/Library/Frameworks/CryptoKit.framework; sourceTree = SDKROOT; };
		CE398D17297C9EE800DF218F /* G7SensorKit.framework */ = {isa = PBXFileReference; explicitFileType = wrapper.framework; path = G7SensorKit.framework; sourceTree = BUILT_PRODUCTS_DIR; };
		CE398D1A297D69A900DF218F /* ShareClient.framework */ = {isa = PBXFileReference; explicitFileType = wrapper.framework; path = ShareClient.framework; sourceTree = BUILT_PRODUCTS_DIR; };
		CE48C86328CA69D5007C0598 /* OmniBLEPumpManagerExtensions.swift */ = {isa = PBXFileReference; lastKnownFileType = sourcecode.swift; path = OmniBLEPumpManagerExtensions.swift; sourceTree = "<group>"; };
		CE48C86528CA6B48007C0598 /* OmniPodManagerExtensions.swift */ = {isa = PBXFileReference; lastKnownFileType = sourcecode.swift; path = OmniPodManagerExtensions.swift; sourceTree = "<group>"; };
		CE51DD1B2A01970800F163F7 /* ConnectIQ 2.xcframework */ = {isa = PBXFileReference; lastKnownFileType = wrapper.xcframework; name = "ConnectIQ 2.xcframework"; path = "Dependencies/ConnectIQ 2.xcframework"; sourceTree = "<group>"; };
		CE6B025628F350FF000C5502 /* HealthKit.framework */ = {isa = PBXFileReference; lastKnownFileType = wrapper.framework; name = HealthKit.framework; path = Platforms/WatchOS.platform/Developer/SDKs/WatchOS9.1.sdk/System/Library/Frameworks/HealthKit.framework; sourceTree = DEVELOPER_DIR; };
		CE7950232997D81700FA576E /* CGMSettingsView.swift */ = {isa = PBXFileReference; lastKnownFileType = sourcecode.swift; path = CGMSettingsView.swift; sourceTree = "<group>"; };
		CE7950252998056D00FA576E /* CGMSetupView.swift */ = {isa = PBXFileReference; lastKnownFileType = sourcecode.swift; path = CGMSetupView.swift; sourceTree = "<group>"; };
		CE79502729980C9600FA576E /* CGMBLEKitUI.framework */ = {isa = PBXFileReference; explicitFileType = wrapper.framework; path = CGMBLEKitUI.framework; sourceTree = BUILT_PRODUCTS_DIR; };
		CE79502929980C9F00FA576E /* G7SensorKitUI.framework */ = {isa = PBXFileReference; explicitFileType = wrapper.framework; path = G7SensorKitUI.framework; sourceTree = BUILT_PRODUCTS_DIR; };
		CE79502D29980E4D00FA576E /* ShareClientUI.framework */ = {isa = PBXFileReference; explicitFileType = wrapper.framework; path = ShareClientUI.framework; sourceTree = BUILT_PRODUCTS_DIR; };
		CE7CA3432A064973004BE681 /* AppShortcuts.swift */ = {isa = PBXFileReference; fileEncoding = 4; lastKnownFileType = sourcecode.swift; path = AppShortcuts.swift; sourceTree = "<group>"; };
		CE7CA3442A064973004BE681 /* BaseIntentsRequest.swift */ = {isa = PBXFileReference; fileEncoding = 4; lastKnownFileType = sourcecode.swift; path = BaseIntentsRequest.swift; sourceTree = "<group>"; };
		CE7CA3462A064973004BE681 /* CancelTempPresetIntent.swift */ = {isa = PBXFileReference; fileEncoding = 4; lastKnownFileType = sourcecode.swift; path = CancelTempPresetIntent.swift; sourceTree = "<group>"; };
		CE7CA3472A064973004BE681 /* ApplyTempPresetIntent.swift */ = {isa = PBXFileReference; fileEncoding = 4; lastKnownFileType = sourcecode.swift; path = ApplyTempPresetIntent.swift; sourceTree = "<group>"; };
		CE7CA3482A064973004BE681 /* ListTempPresetsIntent.swift */ = {isa = PBXFileReference; fileEncoding = 4; lastKnownFileType = sourcecode.swift; path = ListTempPresetsIntent.swift; sourceTree = "<group>"; };
		CE7CA3492A064973004BE681 /* tempPresetIntent.swift */ = {isa = PBXFileReference; fileEncoding = 4; lastKnownFileType = sourcecode.swift; path = tempPresetIntent.swift; sourceTree = "<group>"; };
		CE7CA34A2A064973004BE681 /* TempPresetsIntentRequest.swift */ = {isa = PBXFileReference; fileEncoding = 4; lastKnownFileType = sourcecode.swift; path = TempPresetsIntentRequest.swift; sourceTree = "<group>"; };
		CE7CA34C2A064973004BE681 /* ListStateIntent.swift */ = {isa = PBXFileReference; fileEncoding = 4; lastKnownFileType = sourcecode.swift; path = ListStateIntent.swift; sourceTree = "<group>"; };
		CE7CA34D2A064973004BE681 /* StateIntentRequest.swift */ = {isa = PBXFileReference; fileEncoding = 4; lastKnownFileType = sourcecode.swift; path = StateIntentRequest.swift; sourceTree = "<group>"; };
		CE7CA3572A064E2F004BE681 /* ListStateView.swift */ = {isa = PBXFileReference; lastKnownFileType = sourcecode.swift; path = ListStateView.swift; sourceTree = "<group>"; };
		CE82E02428E867BA00473A9C /* AlertStorage.swift */ = {isa = PBXFileReference; lastKnownFileType = sourcecode.swift; path = AlertStorage.swift; sourceTree = "<group>"; };
		CE82E02628E869DF00473A9C /* AlertEntry.swift */ = {isa = PBXFileReference; lastKnownFileType = sourcecode.swift; path = AlertEntry.swift; sourceTree = "<group>"; };
		CE94597929E9DF7B0047C9C6 /* ConnectIQ.framework */ = {isa = PBXFileReference; lastKnownFileType = wrapper.framework; name = ConnectIQ.framework; path = "Dependencies/ios-armv7_arm64/ConnectIQ.framework"; sourceTree = "<group>"; };
		CE94597D29E9E1EE0047C9C6 /* GarminManager.swift */ = {isa = PBXFileReference; lastKnownFileType = sourcecode.swift; path = GarminManager.swift; sourceTree = "<group>"; };
		CE94597F29E9E3BD0047C9C6 /* WatchConfigDataFlow.swift */ = {isa = PBXFileReference; lastKnownFileType = sourcecode.swift; path = WatchConfigDataFlow.swift; sourceTree = "<group>"; };
		CE94598129E9E3D30047C9C6 /* WatchConfigProvider.swift */ = {isa = PBXFileReference; lastKnownFileType = sourcecode.swift; path = WatchConfigProvider.swift; sourceTree = "<group>"; };
		CE94598329E9E3E60047C9C6 /* WatchConfigStateModel.swift */ = {isa = PBXFileReference; lastKnownFileType = sourcecode.swift; path = WatchConfigStateModel.swift; sourceTree = "<group>"; };
		CE94598629E9E4110047C9C6 /* WatchConfigRootView.swift */ = {isa = PBXFileReference; lastKnownFileType = sourcecode.swift; path = WatchConfigRootView.swift; sourceTree = "<group>"; };
		CE95BF492BA5CED700DC3DE3 /* LoopKit.framework */ = {isa = PBXFileReference; explicitFileType = wrapper.framework; path = LoopKit.framework; sourceTree = BUILT_PRODUCTS_DIR; };
		CE95BF4A2BA5CED700DC3DE3 /* LoopKitUI.framework */ = {isa = PBXFileReference; explicitFileType = wrapper.framework; path = LoopKitUI.framework; sourceTree = BUILT_PRODUCTS_DIR; };
		CE95BF562BA5F5FE00DC3DE3 /* PluginManager.swift */ = {isa = PBXFileReference; lastKnownFileType = sourcecode.swift; path = PluginManager.swift; sourceTree = "<group>"; };
		CE95BF592BA62E4A00DC3DE3 /* PluginSource.swift */ = {isa = PBXFileReference; lastKnownFileType = sourcecode.swift; path = PluginSource.swift; sourceTree = "<group>"; };
		CEA4F62229BE10F70011ADF7 /* SavitzkyGolayFilter.swift */ = {isa = PBXFileReference; lastKnownFileType = sourcecode.swift; path = SavitzkyGolayFilter.swift; sourceTree = "<group>"; };
		CEB434DB28B8F5B900B70274 /* MKRingProgressView.framework */ = {isa = PBXFileReference; explicitFileType = wrapper.framework; path = MKRingProgressView.framework; sourceTree = BUILT_PRODUCTS_DIR; };
		CEB434DE28B8F5C400B70274 /* OmniBLE.framework */ = {isa = PBXFileReference; explicitFileType = wrapper.framework; path = OmniBLE.framework; sourceTree = BUILT_PRODUCTS_DIR; };
		CEB434E228B8F9DB00B70274 /* BluetoothStateManager.swift */ = {isa = PBXFileReference; lastKnownFileType = sourcecode.swift; path = BluetoothStateManager.swift; sourceTree = "<group>"; };
		CEB434E428B8FF5D00B70274 /* UIColor.swift */ = {isa = PBXFileReference; lastKnownFileType = sourcecode.swift; path = UIColor.swift; sourceTree = "<group>"; };
		CEB434E628B9053300B70274 /* LoopUIColorPalette+Default.swift */ = {isa = PBXFileReference; lastKnownFileType = sourcecode.swift; path = "LoopUIColorPalette+Default.swift"; sourceTree = "<group>"; };
		CEC751D129D88257006E9D24 /* OmniKit.framework */ = {isa = PBXFileReference; explicitFileType = wrapper.framework; path = OmniKit.framework; sourceTree = BUILT_PRODUCTS_DIR; };
		CEC751D329D88257006E9D24 /* OmniKitUI.framework */ = {isa = PBXFileReference; explicitFileType = wrapper.framework; path = OmniKitUI.framework; sourceTree = BUILT_PRODUCTS_DIR; };
		CEC751D529D88262006E9D24 /* MinimedKit.framework */ = {isa = PBXFileReference; explicitFileType = wrapper.framework; path = MinimedKit.framework; sourceTree = BUILT_PRODUCTS_DIR; };
		CEC751D729D88262006E9D24 /* MinimedKitUI.framework */ = {isa = PBXFileReference; explicitFileType = wrapper.framework; path = MinimedKitUI.framework; sourceTree = BUILT_PRODUCTS_DIR; };
		CEE9A64F2BBB418300EB5194 /* CalibrationsProvider.swift */ = {isa = PBXFileReference; fileEncoding = 4; lastKnownFileType = sourcecode.swift; path = CalibrationsProvider.swift; sourceTree = "<group>"; };
		CEE9A6512BBB418300EB5194 /* CalibrationsRootView.swift */ = {isa = PBXFileReference; fileEncoding = 4; lastKnownFileType = sourcecode.swift; path = CalibrationsRootView.swift; sourceTree = "<group>"; };
		CEE9A6522BBB418300EB5194 /* CalibrationsChart.swift */ = {isa = PBXFileReference; fileEncoding = 4; lastKnownFileType = sourcecode.swift; path = CalibrationsChart.swift; sourceTree = "<group>"; };
		CEE9A6532BBB418300EB5194 /* CalibrationsStateModel.swift */ = {isa = PBXFileReference; fileEncoding = 4; lastKnownFileType = sourcecode.swift; path = CalibrationsStateModel.swift; sourceTree = "<group>"; };
		CEE9A6542BBB418300EB5194 /* CalibrationsDataFlow.swift */ = {isa = PBXFileReference; fileEncoding = 4; lastKnownFileType = sourcecode.swift; path = CalibrationsDataFlow.swift; sourceTree = "<group>"; };
		CEE9A65B2BBB41C800EB5194 /* CalibrationService.swift */ = {isa = PBXFileReference; lastKnownFileType = sourcecode.swift; path = CalibrationService.swift; sourceTree = "<group>"; };
		CEE9A65D2BBC9F6500EB5194 /* CalibrationsTests.swift */ = {isa = PBXFileReference; lastKnownFileType = sourcecode.swift; path = CalibrationsTests.swift; sourceTree = "<group>"; };
		CFCFE0781F9074C2917890E8 /* ManualTempBasalStateModel.swift */ = {isa = PBXFileReference; includeInIndex = 1; lastKnownFileType = sourcecode.swift; path = ManualTempBasalStateModel.swift; sourceTree = "<group>"; };
		D0BDC6993C1087310EDFC428 /* CREditorRootView.swift */ = {isa = PBXFileReference; includeInIndex = 1; lastKnownFileType = sourcecode.swift; path = CREditorRootView.swift; sourceTree = "<group>"; };
		D295A3F870E826BE371C0BB5 /* AutotuneConfigStateModel.swift */ = {isa = PBXFileReference; includeInIndex = 1; lastKnownFileType = sourcecode.swift; path = AutotuneConfigStateModel.swift; sourceTree = "<group>"; };
		D97F14812C1AFED3621165A5 /* PumpSettingsEditorProvider.swift */ = {isa = PBXFileReference; includeInIndex = 1; lastKnownFileType = sourcecode.swift; path = PumpSettingsEditorProvider.swift; sourceTree = "<group>"; };
		DC2C6489D29ECCCAD78E0721 /* NotificationsConfigStateModel.swift */ = {isa = PBXFileReference; includeInIndex = 1; lastKnownFileType = sourcecode.swift; path = NotificationsConfigStateModel.swift; sourceTree = "<group>"; };
		E00EEBFD27368630002FF094 /* ServiceAssembly.swift */ = {isa = PBXFileReference; fileEncoding = 4; lastKnownFileType = sourcecode.swift; path = ServiceAssembly.swift; sourceTree = "<group>"; };
		E00EEBFE27368630002FF094 /* SecurityAssembly.swift */ = {isa = PBXFileReference; fileEncoding = 4; lastKnownFileType = sourcecode.swift; path = SecurityAssembly.swift; sourceTree = "<group>"; };
		E00EEBFF27368630002FF094 /* StorageAssembly.swift */ = {isa = PBXFileReference; fileEncoding = 4; lastKnownFileType = sourcecode.swift; path = StorageAssembly.swift; sourceTree = "<group>"; };
		E00EEC0027368630002FF094 /* UIAssembly.swift */ = {isa = PBXFileReference; fileEncoding = 4; lastKnownFileType = sourcecode.swift; path = UIAssembly.swift; sourceTree = "<group>"; };
		E00EEC0127368630002FF094 /* APSAssembly.swift */ = {isa = PBXFileReference; fileEncoding = 4; lastKnownFileType = sourcecode.swift; path = APSAssembly.swift; sourceTree = "<group>"; };
		E00EEC0227368630002FF094 /* NetworkAssembly.swift */ = {isa = PBXFileReference; fileEncoding = 4; lastKnownFileType = sourcecode.swift; path = NetworkAssembly.swift; sourceTree = "<group>"; };
		E013D871273AC6FE0014109C /* GlucoseSimulatorSource.swift */ = {isa = PBXFileReference; lastKnownFileType = sourcecode.swift; path = GlucoseSimulatorSource.swift; sourceTree = "<group>"; };
		E06B9119275B5EEA003C04B6 /* Array+Extension.swift */ = {isa = PBXFileReference; lastKnownFileType = sourcecode.swift; path = "Array+Extension.swift"; sourceTree = "<group>"; };
		E0CC2C5B275B9DAE00A7BC71 /* HealthKit.framework */ = {isa = PBXFileReference; lastKnownFileType = wrapper.framework; name = HealthKit.framework; path = System/Library/Frameworks/HealthKit.framework; sourceTree = SDKROOT; };
		E0D4F80427513ECF00BDF1FE /* HealthKitSample.swift */ = {isa = PBXFileReference; lastKnownFileType = sourcecode.swift; path = HealthKitSample.swift; sourceTree = "<group>"; };
		E26904AACA8D9C15D229D675 /* SnoozeStateModel.swift */ = {isa = PBXFileReference; includeInIndex = 1; lastKnownFileType = sourcecode.swift; path = SnoozeStateModel.swift; sourceTree = "<group>"; };
		E625985B47742D498CB1681A /* NotificationsConfigProvider.swift */ = {isa = PBXFileReference; includeInIndex = 1; lastKnownFileType = sourcecode.swift; path = NotificationsConfigProvider.swift; sourceTree = "<group>"; };
		E9AAB83FB6C3B41EFD1846A0 /* AddTempTargetRootView.swift */ = {isa = PBXFileReference; includeInIndex = 1; lastKnownFileType = sourcecode.swift; path = AddTempTargetRootView.swift; sourceTree = "<group>"; };
		F816825D28DB441200054060 /* HeartBeatManager.swift */ = {isa = PBXFileReference; fileEncoding = 4; lastKnownFileType = sourcecode.swift; path = HeartBeatManager.swift; sourceTree = "<group>"; };
		F816825F28DB441800054060 /* BluetoothTransmitter.swift */ = {isa = PBXFileReference; fileEncoding = 4; lastKnownFileType = sourcecode.swift; path = BluetoothTransmitter.swift; sourceTree = "<group>"; };
		F90692A9274B7AAE0037068D /* HealthKitManager.swift */ = {isa = PBXFileReference; lastKnownFileType = sourcecode.swift; path = HealthKitManager.swift; sourceTree = "<group>"; };
		F90692CE274B999A0037068D /* HealthKitDataFlow.swift */ = {isa = PBXFileReference; lastKnownFileType = sourcecode.swift; path = HealthKitDataFlow.swift; sourceTree = "<group>"; };
		F90692D0274B99B60037068D /* HealthKitProvider.swift */ = {isa = PBXFileReference; lastKnownFileType = sourcecode.swift; path = HealthKitProvider.swift; sourceTree = "<group>"; };
		F90692D2274B9A130037068D /* AppleHealthKitRootView.swift */ = {isa = PBXFileReference; lastKnownFileType = sourcecode.swift; path = AppleHealthKitRootView.swift; sourceTree = "<group>"; };
		F90692D5274B9A450037068D /* HealthKitStateModel.swift */ = {isa = PBXFileReference; lastKnownFileType = sourcecode.swift; path = HealthKitStateModel.swift; sourceTree = "<group>"; };
		FBB3BAE7494CB771ABAC7B8B /* ISFEditorRootView.swift */ = {isa = PBXFileReference; includeInIndex = 1; lastKnownFileType = sourcecode.swift; path = ISFEditorRootView.swift; sourceTree = "<group>"; };
		FE41E4D329463C660047FD55 /* NightscoutStatistics.swift */ = {isa = PBXFileReference; lastKnownFileType = sourcecode.swift; path = NightscoutStatistics.swift; sourceTree = "<group>"; };
		FE41E4D529463EE20047FD55 /* NightscoutPreferences.swift */ = {isa = PBXFileReference; lastKnownFileType = sourcecode.swift; path = NightscoutPreferences.swift; sourceTree = "<group>"; };
		FE66D16A291F74F8005D6F77 /* Bundle+Extensions.swift */ = {isa = PBXFileReference; lastKnownFileType = sourcecode.swift; path = "Bundle+Extensions.swift"; sourceTree = "<group>"; };
		FEFA5C0E299F810B00765C17 /* Core_Data.xcdatamodel */ = {isa = PBXFileReference; lastKnownFileType = wrapper.xcdatamodel; path = Core_Data.xcdatamodel; sourceTree = "<group>"; };
		FEFA5C10299F814A00765C17 /* CoreDataStack.swift */ = {isa = PBXFileReference; fileEncoding = 4; lastKnownFileType = sourcecode.swift; path = CoreDataStack.swift; sourceTree = "<group>"; };
		FEFFA7A12929FE49007B8193 /* UIDevice+Extensions.swift */ = {isa = PBXFileReference; lastKnownFileType = sourcecode.swift; path = "UIDevice+Extensions.swift"; sourceTree = "<group>"; };
/* End PBXFileReference section */

/* Begin PBXFrameworksBuildPhase section */
		388E595525AD948C0019842D /* Frameworks */ = {
			isa = PBXFrameworksBuildPhase;
			buildActionMask = 2147483647;
			files = (
				CE95BF632BA771BE00DC3DE3 /* LoopTestingKit.framework in Frameworks */,
				38E87403274F78C000975559 /* libswiftCoreNFC.tbd in Frameworks */,
				38E87401274F77E400975559 /* CoreNFC.framework in Frameworks */,
				CE51DD1C2A01970900F163F7 /* ConnectIQ 2.xcframework in Frameworks */,
				3811DE1025C9D37700A708ED /* Swinject in Frameworks */,
				B958F1B72BA0711600484851 /* MKRingProgressView in Frameworks */,
				CE95BF5B2BA770C300DC3DE3 /* LoopKit.framework in Frameworks */,
				38B17B6625DD90E0005CAE3D /* SwiftDate in Frameworks */,
				3833B46D26012030003021B3 /* Algorithms in Frameworks */,
				CEB434FD28B90B7C00B70274 /* SwiftCharts in Frameworks */,
				CE95BF5F2BA7715800DC3DE3 /* MockKit.framework in Frameworks */,
				38DF1789276FC8C400B3528F /* SwiftMessages in Frameworks */,
				CE95BF612BA7715900DC3DE3 /* MockKitUI.framework in Frameworks */,
				E0CC2C5C275B9F0F00A7BC71 /* HealthKit.framework in Frameworks */,
				CE95BF5D2BA770C300DC3DE3 /* LoopKitUI.framework in Frameworks */,
			);
			runOnlyForDeploymentPostprocessing = 0;
		};
		38E8752127554D5700975559 /* Frameworks */ = {
			isa = PBXFrameworksBuildPhase;
			buildActionMask = 2147483647;
			files = (
				CE6B025728F350FF000C5502 /* HealthKit.framework in Frameworks */,
				38E8755827567AE400975559 /* SwiftDate in Frameworks */,
				199561C1275E61A50077B976 /* HealthKit.framework in Frameworks */,
			);
			runOnlyForDeploymentPostprocessing = 0;
		};
		38FCF3EA25E9028E0078B0D1 /* Frameworks */ = {
			isa = PBXFrameworksBuildPhase;
			buildActionMask = 2147483647;
			files = (
			);
			runOnlyForDeploymentPostprocessing = 0;
		};
		6B1A8D142B14D91500E76752 /* Frameworks */ = {
			isa = PBXFrameworksBuildPhase;
			buildActionMask = 2147483647;
			files = (
				6B1A8D1B2B14D91600E76752 /* SwiftUI.framework in Frameworks */,
				6B1A8D192B14D91600E76752 /* WidgetKit.framework in Frameworks */,
			);
			runOnlyForDeploymentPostprocessing = 0;
		};
/* End PBXFrameworksBuildPhase section */

/* Begin PBXGroup section */
		0610F7D6D2EC00E3BA1569F0 /* ConfigEditor */ = {
			isa = PBXGroup;
			children = (
				3F8A87AA037BD079BA3528BA /* ConfigEditorDataFlow.swift */,
				44080E4709E3AE4B73054563 /* ConfigEditorProvider.swift */,
				5D5B4F8B4194BB7E260EF251 /* ConfigEditorStateModel.swift */,
				4E8C7B59F8065047ECE20965 /* View */,
			);
			path = ConfigEditor;
			sourceTree = "<group>";
		};
		0A67A70F9438DB6586398458 /* View */ = {
			isa = PBXGroup;
			children = (
				B5822B15939E719628E9FF7C /* SnoozeRootView.swift */,
			);
			path = View;
			sourceTree = "<group>";
		};
		0D76BBC81CEDC1A0050F45EF /* View */ = {
			isa = PBXGroup;
			children = (
				38569352270B5E350002C50D /* CGMRootView.swift */,
				CE7950232997D81700FA576E /* CGMSettingsView.swift */,
				CE7950252998056D00FA576E /* CGMSetupView.swift */,
			);
			path = View;
			sourceTree = "<group>";
		};
		0EE66DD474AFFD4FD787D5B9 /* View */ = {
			isa = PBXGroup;
			children = (
				881E04BA5E0A003DE8E0A9C6 /* DataTableRootView.swift */,
			);
			path = View;
			sourceTree = "<group>";
		};
		18B49BC9587A59E3A347C1CD /* View */ = {
			isa = PBXGroup;
			children = (
				BF8BCB0C37DEB5EC377B9612 /* BasalProfileEditorRootView.swift */,
			);
			path = View;
			sourceTree = "<group>";
		};
		190EBCC229FF134900BA767D /* StatConfig */ = {
			isa = PBXGroup;
			children = (
				190EBCC329FF136900BA767D /* StatConfigDataFlow.swift */,
				190EBCC529FF138000BA767D /* StatConfigProvider.swift */,
				190EBCC729FF13AA00BA767D /* StatConfigStateModel.swift */,
				190EBCC929FF13AF00BA767D /* View */,
			);
			path = StatConfig;
			sourceTree = "<group>";
		};
		190EBCC929FF13AF00BA767D /* View */ = {
			isa = PBXGroup;
			children = (
				190EBCCA29FF13CB00BA767D /* StatConfigRootView.swift */,
			);
			path = View;
			sourceTree = "<group>";
		};
		192F0FF5276AC36D0085BE4D /* Recovered References */ = {
			isa = PBXGroup;
			children = (
				199561C0275E61A50077B976 /* HealthKit.framework */,
			);
			name = "Recovered References";
			sourceTree = "<group>";
		};
		198377CF266BFEDE004DE65E /* Localizations */ = {
			isa = PBXGroup;
			children = (
				19D440A926B6FEBD008DA6C8 /* Main */,
			);
			path = Localizations;
			sourceTree = "<group>";
		};
		19D440A926B6FEBD008DA6C8 /* Main */ = {
			isa = PBXGroup;
			children = (
				198377D4266BFFF6004DE65E /* Localizable.strings */,
			);
			path = Main;
			sourceTree = "<group>";
		};
		19D466A129AA2B0A004D5F33 /* FPUConfig */ = {
			isa = PBXGroup;
			children = (
				19D466A229AA2B80004D5F33 /* FPUConfigDataFlow.swift */,
				19D466A429AA2BD4004D5F33 /* FPUConfigProvider.swift */,
				19D466A629AA2C22004D5F33 /* FPUConfigStateModel.swift */,
				19D466A829AA306E004D5F33 /* View */,
			);
			path = FPUConfig;
			sourceTree = "<group>";
		};
		19D466A829AA306E004D5F33 /* View */ = {
			isa = PBXGroup;
			children = (
				19D466A929AA3099004D5F33 /* FPUConfigRootView.swift */,
			);
			path = View;
			sourceTree = "<group>";
		};
		19DC677C29CA66F200FD9EC4 /* OverrideProfilesConfig */ = {
			isa = PBXGroup;
			children = (
				19DC677E29CA675700FD9EC4 /* OverrideProfilesDataFlow.swift */,
				19DC678029CA676A00FD9EC4 /* OverrideProfilesProvider.swift */,
				19DC678229CA677D00FD9EC4 /* OverrideProfilesStateModel.swift */,
				19DC677D29CA672500FD9EC4 /* View */,
			);
			path = OverrideProfilesConfig;
			sourceTree = "<group>";
		};
		19DC677D29CA672500FD9EC4 /* View */ = {
			isa = PBXGroup;
			children = (
				19DC678429CA67A400FD9EC4 /* OverrideProfilesRootView.swift */,
			);
			path = View;
			sourceTree = "<group>";
		};
		19E1F7E629D0828B005C8D20 /* IconConfig */ = {
			isa = PBXGroup;
			children = (
				19E1F7E729D082D0005C8D20 /* IconConfigDataFlow.swift */,
				19E1F7E929D082ED005C8D20 /* IconConfigProvider.swift */,
				19E1F7EB29D082FE005C8D20 /* IconConfigStateModel.swift */,
				19E1F7ED29D088C0005C8D20 /* View */,
			);
			path = IconConfig;
			sourceTree = "<group>";
		};
		19E1F7ED29D088C0005C8D20 /* View */ = {
			isa = PBXGroup;
			children = (
				19E1F7EE29D08EBA005C8D20 /* IconConfigRootWiew.swift */,
				1967DFC129D053D300759F30 /* IconImage.swift */,
				1967DFBF29D053AC00759F30 /* IconSelection.swift */,
			);
			path = View;
			sourceTree = "<group>";
		};
		19F95FF129F10F9C00314DDC /* Stat */ = {
			isa = PBXGroup;
			children = (
				19F95FF229F10FBC00314DDC /* StatDataFlow.swift */,
				19F95FF429F10FCF00314DDC /* StatProvider.swift */,
				19F95FF629F10FEE00314DDC /* StatStateModel.swift */,
				19F95FF829F10FF600314DDC /* View */,
			);
			path = Stat;
			sourceTree = "<group>";
		};
		19F95FF829F10FF600314DDC /* View */ = {
			isa = PBXGroup;
			children = (
				19F95FF929F1102A00314DDC /* StatRootView.swift */,
				19A9102F2A24BF6300C8951B /* StatsView.swift */,
				19A910372A24EF3200C8951B /* ChartsView.swift */,
			);
			path = View;
			sourceTree = "<group>";
		};
		29B478DF61BF8D270F7D8954 /* Snooze */ = {
			isa = PBXGroup;
			children = (
				36A708CDB546692C2230B385 /* SnoozeDataFlow.swift */,
				1CAE81192B118804DCD23034 /* SnoozeProvider.swift */,
				E26904AACA8D9C15D229D675 /* SnoozeStateModel.swift */,
				0A67A70F9438DB6586398458 /* View */,
			);
			path = Snooze;
			sourceTree = "<group>";
		};
		34CA4DF169B53D67EF18ED8A /* View */ = {
			isa = PBXGroup;
			children = (
				4DD795BA46B193644D48138C /* TargetsEditorRootView.swift */,
			);
			path = View;
			sourceTree = "<group>";
		};
		3811DE0325C9D31700A708ED /* Modules */ = {
			isa = PBXGroup;
			children = (
				CEE9A64D2BBB411C00EB5194 /* Calibrations */,
				190EBCC229FF134900BA767D /* StatConfig */,
				CE94597C29E9E1CD0047C9C6 /* WatchConfig */,
				19F95FF129F10F9C00314DDC /* Stat */,
				19E1F7E629D0828B005C8D20 /* IconConfig */,
				19D466A129AA2B0A004D5F33 /* FPUConfig */,
				F90692CD274B99850037068D /* HealthKit */,
				6DC5D590658EF8B8DF94F9F5 /* AddCarbs */,
				A9A4C88374496B3C89058A89 /* AddTempTarget */,
				672F63EEAE27400625E14BAD /* AutotuneConfig */,
				A42F1FEDFFD0DDE00AAD54D3 /* BasalProfileEditor */,
				3811DE0425C9D32E00A708ED /* Base */,
				C2C98283C436DB934D7E7994 /* Bolus */,
				F75CB57ED6971B46F8756083 /* CGM */,
				0610F7D6D2EC00E3BA1569F0 /* ConfigEditor */,
				E42231DBF0DBE2B4B92D1B15 /* CREditor */,
				9E56E3626FAD933385101B76 /* DataTable */,
				3811DE2725C9D49500A708ED /* Home */,
				D8F047E14D567F2B5DBEFD96 /* ISFEditor */,
				3811DE1A25C9D48300A708ED /* Main */,
				5031FE61F63C2A8A8B7674DD /* ManualTempBasal */,
				D533BF261CDC1C3F871E7BFD /* NightscoutConfig */,
				F66B236E00924A05D6A9F9DF /* NotificationsConfig */,
				19DC677C29CA66F200FD9EC4 /* OverrideProfilesConfig */,
				3E1C41D9301B7058AA7BF5EA /* PreferencesEditor */,
				99C01B871ACAB3F32CE755C7 /* PumpConfig */,
				E493126EA71765130F64CCE5 /* PumpSettingsEditor */,
				3811DE3825C9D4A100A708ED /* Settings */,
				29B478DF61BF8D270F7D8954 /* Snooze */,
				6517011F19F244F64E1FF14B /* TargetsEditor */,
			);
			path = Modules;
			sourceTree = "<group>";
		};
		3811DE0425C9D32E00A708ED /* Base */ = {
			isa = PBXGroup;
			children = (
				3811DE0725C9D32E00A708ED /* BaseView.swift */,
				3811DE0825C9D32F00A708ED /* BaseProvider.swift */,
				38FEF3F92737E42000574A46 /* BaseStateModel.swift */,
			);
			path = Base;
			sourceTree = "<group>";
		};
		3811DE1325C9D39E00A708ED /* Sources */ = {
			isa = PBXGroup;
			children = (
				CE7CA3422A064973004BE681 /* Shortcuts */,
				3811DEDE25C9E2DD00A708ED /* Application */,
				3811DF0A25CAAAA500A708ED /* APS */,
				E00EEBFC27368630002FF094 /* Assemblies */,
				38E98A3225F5300800C0CED0 /* Config */,
				388E5A5A25B6F05F0019842D /* Helpers */,
				38DF178A27733E0F00B3528F /* AnimatedBackground */,
				198377CF266BFEDE004DE65E /* Localizations */,
				38E98A1A25F52C9300C0CED0 /* Logger */,
				388E5A5925B6F0250019842D /* Models */,
				3811DE0325C9D31700A708ED /* Modules */,
				3811DE1425C9D40400A708ED /* Router */,
				3811DE9125C9D88200A708ED /* Services */,
				3883582E25EEAFC000E024B2 /* Views */,
			);
			path = Sources;
			sourceTree = "<group>";
		};
		3811DE1425C9D40400A708ED /* Router */ = {
			isa = PBXGroup;
			children = (
				3811DE1525C9D40400A708ED /* Screen.swift */,
				3811DE1625C9D40400A708ED /* Router.swift */,
			);
			path = Router;
			sourceTree = "<group>";
		};
		3811DE1A25C9D48300A708ED /* Main */ = {
			isa = PBXGroup;
			children = (
				3811DE1D25C9D48300A708ED /* MainDataFlow.swift */,
				3811DE1C25C9D48300A708ED /* MainProvider.swift */,
				38FEF3FB2737E53800574A46 /* MainStateModel.swift */,
				3811DE1F25C9D48300A708ED /* View */,
			);
			path = Main;
			sourceTree = "<group>";
		};
		3811DE1F25C9D48300A708ED /* View */ = {
			isa = PBXGroup;
			children = (
				3811DE2025C9D48300A708ED /* MainRootView.swift */,
			);
			path = View;
			sourceTree = "<group>";
		};
		3811DE2725C9D49500A708ED /* Home */ = {
			isa = PBXGroup;
			children = (
				3811DE2A25C9D49500A708ED /* HomeDataFlow.swift */,
				3811DE2925C9D49500A708ED /* HomeProvider.swift */,
				3811DE2825C9D49500A708ED /* HomeStateModel.swift */,
				3811DE2C25C9D49500A708ED /* View */,
			);
			path = Home;
			sourceTree = "<group>";
		};
		3811DE2C25C9D49500A708ED /* View */ = {
			isa = PBXGroup;
			children = (
				3811DE2E25C9D49500A708ED /* HomeRootView.swift */,
				3833B51E260264AC003021B3 /* Chart */,
				3833B51F260264B6003021B3 /* Header */,
			);
			path = View;
			sourceTree = "<group>";
		};
		3811DE3825C9D4A100A708ED /* Settings */ = {
			isa = PBXGroup;
			children = (
				3811DE3D25C9D4A100A708ED /* SettingsDataFlow.swift */,
				3811DE3E25C9D4A100A708ED /* SettingsProvider.swift */,
				3811DE3925C9D4A100A708ED /* SettingsStateModel.swift */,
				3811DE3B25C9D4A100A708ED /* View */,
			);
			path = Settings;
			sourceTree = "<group>";
		};
		3811DE3B25C9D4A100A708ED /* View */ = {
			isa = PBXGroup;
			children = (
				3811DE3C25C9D4A100A708ED /* SettingsRootView.swift */,
				CE1F6DE82BAF37C90064EB8D /* TidePoolConfigView.swift */,
			);
			path = View;
			sourceTree = "<group>";
		};
		3811DE9125C9D88200A708ED /* Services */ = {
			isa = PBXGroup;
			children = (
				6B1A8D2C2B156EC100E76752 /* LiveActivity */,
				CEB434E128B8F9BC00B70274 /* Bluetooth */,
				F90692A8274B7A980037068D /* HealthKit */,
				38E8754D275556E100975559 /* WatchManager */,
				38E87406274F9AA500975559 /* UserNotifiactions */,
				3862CC2C2743F9DC00BF832C /* Calendar */,
				38AEE75025F021F10013F05B /* SettingsManager */,
				38B4F3C425E5016800E76A18 /* Notifications */,
				3811DE9225C9D88200A708ED /* Appearance */,
				3811DE9425C9D88200A708ED /* Network */,
				3811DE9825C9D88300A708ED /* Storage */,
				3811DEA525C9D88300A708ED /* UnlockManager */,
			);
			path = Services;
			sourceTree = "<group>";
		};
		3811DE9225C9D88200A708ED /* Appearance */ = {
			isa = PBXGroup;
			children = (
				3811DE9325C9D88200A708ED /* AppearanceManager.swift */,
			);
			path = Appearance;
			sourceTree = "<group>";
		};
		3811DE9425C9D88200A708ED /* Network */ = {
			isa = PBXGroup;
			children = (
				38E44521274E3DDC00EC9A94 /* NetworkReachabilityManager.swift */,
				38192E03261B82FA0094D973 /* ReachabilityManager.swift */,
				3811DE9625C9D88300A708ED /* HTTPResponseStatus.swift */,
				3811DE9725C9D88300A708ED /* NightscoutManager.swift */,
				38FE826925CC82DB001FF17A /* NetworkService.swift */,
				38FE826C25CC8461001FF17A /* NightscoutAPI.swift */,
				CE1F6DDA2BAE08B60064EB8D /* TidepoolManager.swift */,
			);
			path = Network;
			sourceTree = "<group>";
		};
		3811DE9825C9D88300A708ED /* Storage */ = {
			isa = PBXGroup;
			children = (
				383948D525CD4D8900E91849 /* FileStorage.swift */,
				3811DE9C25C9D88300A708ED /* KeyValueStorage.swift */,
				3811DE9925C9D88300A708ED /* Cache */,
				38E44529274E40F100EC9A94 /* Disk */,
				3811DE9D25C9D88300A708ED /* Keychain */,
			);
			path = Storage;
			sourceTree = "<group>";
		};
		3811DE9925C9D88300A708ED /* Cache */ = {
			isa = PBXGroup;
			children = (
				3811DE9A25C9D88300A708ED /* UserDefaults+Cache.swift */,
				3811DE9B25C9D88300A708ED /* Cache.swift */,
			);
			path = Cache;
			sourceTree = "<group>";
		};
		3811DE9D25C9D88300A708ED /* Keychain */ = {
			isa = PBXGroup;
			children = (
				3811DE9E25C9D88300A708ED /* BaseKeychain.swift */,
				3811DE9F25C9D88300A708ED /* Keychain.swift */,
				3811DEA025C9D88300A708ED /* KeychainItemAccessibility.swift */,
			);
			path = Keychain;
			sourceTree = "<group>";
		};
		3811DEA525C9D88300A708ED /* UnlockManager */ = {
			isa = PBXGroup;
			children = (
				3811DEA625C9D88300A708ED /* UnlockManager.swift */,
			);
			path = UnlockManager;
			sourceTree = "<group>";
		};
		3811DED425C9E1E300A708ED /* Resources */ = {
			isa = PBXGroup;
			children = (
				388E597125AD9CF10019842D /* json */,
				388E596E25AD96040019842D /* javascript */,
				3811DEC725C9DA7300A708ED /* FreeAPS.entitlements */,
				388E596425AD948E0019842D /* Info.plist */,
				1927C8E82744606D00347C69 /* InfoPlist.strings */,
				B9CAAEFB2AE70836000F68BC /* branch.txt */,
				19DA487F29CD2B8400EEA1E7 /* Assets.xcassets */,
			);
			path = Resources;
			sourceTree = "<group>";
		};
		3811DEDE25C9E2DD00A708ED /* Application */ = {
			isa = PBXGroup;
			children = (
				38E4451D274DB04600EC9A94 /* AppDelegate.swift */,
				388E595B25AD948C0019842D /* FreeAPSApp.swift */,
			);
			path = Application;
			sourceTree = "<group>";
		};
		3811DEE325CA063400A708ED /* PropertyWrappers */ = {
			isa = PBXGroup;
			children = (
				38E44527274E401C00EC9A94 /* Protected.swift */,
				3811DEE425CA063400A708ED /* Injected.swift */,
				3811DEE625CA063400A708ED /* SyncAccess.swift */,
				3811DEE725CA063400A708ED /* PersistedProperty.swift */,
			);
			path = PropertyWrappers;
			sourceTree = "<group>";
		};
		3811DF0A25CAAAA500A708ED /* APS */ = {
			isa = PBXGroup;
			children = (
				CE95BF562BA5F5FE00DC3DE3 /* PluginManager.swift */,
				3811DF0F25CAAAE200A708ED /* APSManager.swift */,
				38BF021E25E7F0DE00579895 /* DeviceDataManager.swift */,
				38A43597262E0E4900E80935 /* FetchAnnouncementsManager.swift */,
				38DAB289260D349500F74C1A /* FetchGlucoseManager.swift */,
				38192E06261BA9960094D973 /* FetchTreatmentsManager.swift */,
				3856933F270B57A00002C50D /* CGM */,
				38A504F625DDA0E200C5B9E8 /* Extensions */,
				388E5A5825B6F0070019842D /* OpenAPS */,
				38A0362725ECF05300FCBB52 /* Storage */,
			);
			path = APS;
			sourceTree = "<group>";
		};
		3818AA44274C229000843DB3 /* Packages */ = {
			isa = PBXGroup;
			children = (
				3818AA45274C229000843DB3 /* LibreTransmitter */,
			);
			name = Packages;
			sourceTree = "<group>";
		};
		3818AA48274C267000843DB3 /* Frameworks */ = {
			isa = PBXGroup;
			children = (
				CE95BF492BA5CED700DC3DE3 /* LoopKit.framework */,
				CE95BF4A2BA5CED700DC3DE3 /* LoopKitUI.framework */,
				CE51DD1B2A01970800F163F7 /* ConnectIQ 2.xcframework */,
				CE94597929E9DF7B0047C9C6 /* ConnectIQ.framework */,
				CEC751D529D88262006E9D24 /* MinimedKit.framework */,
				CEC751D729D88262006E9D24 /* MinimedKitUI.framework */,
				CEC751D129D88257006E9D24 /* OmniKit.framework */,
				CEC751D329D88257006E9D24 /* OmniKitUI.framework */,
				CE79502D29980E4D00FA576E /* ShareClientUI.framework */,
				CE79502929980C9F00FA576E /* G7SensorKitUI.framework */,
				CE79502729980C9600FA576E /* CGMBLEKitUI.framework */,
				CE398D1A297D69A900DF218F /* ShareClient.framework */,
				CE398D17297C9EE800DF218F /* G7SensorKit.framework */,
				CE398D012977349800DF218F /* CryptoKit.framework */,
				CE6B025628F350FF000C5502 /* HealthKit.framework */,
				CEB434DE28B8F5C400B70274 /* OmniBLE.framework */,
				CEB434DB28B8F5B900B70274 /* MKRingProgressView.framework */,
				E0CC2C5B275B9DAE00A7BC71 /* HealthKit.framework */,
				38E87402274F78C000975559 /* libswiftCoreNFC.tbd */,
				38E873FD274F761800975559 /* CoreNFC.framework */,
				3818AA70274C278200843DB3 /* LoopTestingKit.framework */,
				3818AA4C274C26A300843DB3 /* LoopKit.framework */,
				3818AA4D274C26A300843DB3 /* LoopKitUI.framework */,
				3818AA4E274C26A300843DB3 /* MockKit.framework */,
				3818AA4F274C26A300843DB3 /* MockKitUI.framework */,
				3818AA51274C26A300843DB3 /* MinimedKit.framework */,
				3818AA52274C26A300843DB3 /* MinimedKitUI.framework */,
				3818AA53274C26A300843DB3 /* OmniKit.framework */,
				3818AA54274C26A300843DB3 /* OmniKitUI.framework */,
				3818AA55274C26A300843DB3 /* RileyLinkBLEKit.framework */,
				3818AA56274C26A300843DB3 /* RileyLinkKit.framework */,
				3818AA57274C26A300843DB3 /* RileyLinkKitUI.framework */,
				3818AA49274C267000843DB3 /* CGMBLEKit.framework */,
				6B1A8D012B14D88B00E76752 /* UniformTypeIdentifiers.framework */,
				6B1A8D182B14D91600E76752 /* WidgetKit.framework */,
				6B1A8D1A2B14D91600E76752 /* SwiftUI.framework */,
			);
			name = Frameworks;
			sourceTree = "<group>";
		};
		3833B51E260264AC003021B3 /* Chart */ = {
			isa = PBXGroup;
			children = (
				38AAF8702600C1B0004AF583 /* MainChartView.swift */,
			);
			path = Chart;
			sourceTree = "<group>";
		};
		3833B51F260264B6003021B3 /* Header */ = {
			isa = PBXGroup;
			children = (
				383420D525FFE38C002D46C1 /* LoopView.swift */,
				38AAF85425FFF846004AF583 /* CurrentGlucoseView.swift */,
				38DAB27F260CBB7F00F74C1A /* PumpView.swift */,
			);
			path = Header;
			sourceTree = "<group>";
		};
		3856933F270B57A00002C50D /* CGM */ = {
			isa = PBXGroup;
			children = (
				CEE9A65A2BBB41AD00EB5194 /* Calibrations */,
				F816825F28DB441800054060 /* BluetoothTransmitter.swift */,
				F816825D28DB441200054060 /* HeartBeatManager.swift */,
				38569346270B5DFB0002C50D /* AppGroupSource.swift */,
				38569344270B5DFA0002C50D /* CGMType.swift */,
				38569345270B5DFA0002C50D /* GlucoseSource.swift */,
				E013D871273AC6FE0014109C /* GlucoseSimulatorSource.swift */,
				CE95BF592BA62E4A00DC3DE3 /* PluginSource.swift */,
			);
			path = CGM;
			sourceTree = "<group>";
		};
		3862CC2C2743F9DC00BF832C /* Calendar */ = {
			isa = PBXGroup;
			children = (
				3862CC2D2743F9F700BF832C /* CalendarManager.swift */,
			);
			path = Calendar;
			sourceTree = "<group>";
		};
		3883582E25EEAFC000E024B2 /* Views */ = {
			isa = PBXGroup;
			children = (
				3811DE5925C9D4D500A708ED /* ViewModifiers.swift */,
				3883581B25EE79BB00E024B2 /* DecimalTextField.swift */,
				383420D825FFEB3F002D46C1 /* Popup.swift */,
				389ECDFD2601061500D86C4F /* View+Snapshot.swift */,
				38EA05FF262091870064E39B /* BolusProgressViewStyle.swift */,
				38DF1785276A73D400B3528F /* TagCloudView.swift */,
			);
			path = Views;
			sourceTree = "<group>";
		};
		388E594F25AD948C0019842D = {
			isa = PBXGroup;
			children = (
				CE1F6DE62BAF1A180064EB8D /* BuildDetails.plist */,
				FEFA5C0D299F810B00765C17 /* Core_Data.xcdatamodeld */,
				38F3783A2613555C009DB701 /* Config.xcconfig */,
				3818AA42274BBC1100843DB3 /* ConfigOverride.xcconfig */,
				388E595A25AD948C0019842D /* FreeAPS */,
				38FCF3EE25E9028E0078B0D1 /* FreeAPSTests */,
				3818AA44274C229000843DB3 /* Packages */,
				38E8751D27554D5500975559 /* FreeAPSWatch */,
				38E8752827554D5700975559 /* FreeAPSWatch WatchKit Extension */,
				6B1A8D1C2B14D91600E76752 /* LiveActivity */,
				388E595925AD948C0019842D /* Products */,
				3818AA48274C267000843DB3 /* Frameworks */,
				192F0FF5276AC36D0085BE4D /* Recovered References */,
			);
			sourceTree = "<group>";
		};
		388E595925AD948C0019842D /* Products */ = {
			isa = PBXGroup;
			children = (
				388E595825AD948C0019842D /* FreeAPS.app */,
				38FCF3ED25E9028E0078B0D1 /* FreeAPSTests.xctest */,
				38E8751C27554D5500975559 /* FreeAPSWatch.app */,
				38E8752427554D5700975559 /* FreeAPSWatch WatchKit Extension.appex */,
				6B1A8D172B14D91600E76752 /* LiveActivityExtension.appex */,
			);
			name = Products;
			sourceTree = "<group>";
		};
		388E595A25AD948C0019842D /* FreeAPS */ = {
			isa = PBXGroup;
			children = (
				3811DED425C9E1E300A708ED /* Resources */,
				3811DE1325C9D39E00A708ED /* Sources */,
			);
			path = FreeAPS;
			sourceTree = "<group>";
		};
		388E5A5825B6F0070019842D /* OpenAPS */ = {
			isa = PBXGroup;
			children = (
				388E596B25AD95110019842D /* OpenAPS.swift */,
				384E803325C385E60086DB71 /* JavaScriptWorker.swift */,
				384E803725C388640086DB71 /* Script.swift */,
				3821ED4B25DD18BA00BC42AD /* Constants.swift */,
			);
			path = OpenAPS;
			sourceTree = "<group>";
		};
		388E5A5925B6F0250019842D /* Models */ = {
			isa = PBXGroup;
			children = (
				385CEAC025F2EA52002D6D5B /* Announcement.swift */,
				388E5A5F25B6F2310019842D /* Autosens.swift */,
				38A00B1E25FC00F7006BC0B0 /* Autotune.swift */,
				388358C725EEF6D200E024B2 /* BasalProfileEntry.swift */,
				38D0B3B525EBE24900CB6E88 /* Battery.swift */,
				382C134A25F14E3700715CE1 /* BGTargets.swift */,
				3870FF4225EC13F40088248F /* BloodGlucose.swift */,
				38A9260425F012D8009E3739 /* CarbRatios.swift */,
				38D0B3D825EC07C400CB6E88 /* CarbsEntry.swift */,
				3811DF0125CA9FEA00A708ED /* Credentials.swift */,
				38AEE73C25F0200C0013F05B /* FreeAPSSettings.swift */,
				383948D925CD64D500E91849 /* Glucose.swift */,
				382C133625F13A1E00715CE1 /* InsulinSensitivities.swift */,
				38887CCD25F5725200944304 /* IOBEntry.swift */,
				385CEA8125F23DFD002D6D5B /* NightscoutStatus.swift */,
				389442CA25F65F7100FA1F27 /* NightscoutTreatment.swift */,
				3895E4C525B9E00D00214B37 /* Preferences.swift */,
				38A13D3125E28B4B00EAA382 /* PumpHistoryEvent.swift */,
				3883583325EEB38000E024B2 /* PumpSettings.swift */,
				38E989DC25F5021400C0CED0 /* PumpStatus.swift */,
				38BF021C25E7E3AF00579895 /* Reservoir.swift */,
				3871F38625ED661C0013ECB5 /* Suggestion.swift */,
				38A0364125ED069400FCBB52 /* TempBasal.swift */,
				3871F39B25ED892B0013ECB5 /* TempTarget.swift */,
				3811DE8E25C9D80400A708ED /* User.swift */,
				E0D4F80427513ECF00BDF1FE /* HealthKitSample.swift */,
				1935363F28496F7D001E0B16 /* Oref2_variables.swift */,
				CE82E02628E869DF00473A9C /* AlertEntry.swift */,
				19B0EF2028F6D66200069496 /* Statistics.swift */,
				19012CDB291D2CB900FB8210 /* LoopStats.swift */,
				FE41E4D329463C660047FD55 /* NightscoutStatistics.swift */,
				FE41E4D529463EE20047FD55 /* NightscoutPreferences.swift */,
				191F62672AD6B05A004D7911 /* NightscoutSettings.swift */,
				1967DFBD29D052C200759F30 /* Icons.swift */,
				19D4E4EA29FC6A9F00351451 /* TIRforChart.swift */,
				19A910352A24D6D700C8951B /* DateFilter.swift */,
				193F6CDC2A512C8F001240FD /* Loops.swift */,
				CC6C406D2ACDD69E009B8058 /* RawFetchedProfile.swift */,
				BDF530D72B40F8AC002CAF43 /* LockScreenView.swift */,
			);
			path = Models;
			sourceTree = "<group>";
		};
		388E5A5A25B6F05F0019842D /* Helpers */ = {
			isa = PBXGroup;
			children = (
				FEFA5C10299F814A00765C17 /* CoreDataStack.swift */,
				38F37827261260DC009DB701 /* Color+Extensions.swift */,
				389ECE042601144100D86C4F /* ConcurrentMap.swift */,
				38192E0C261BAF980094D973 /* ConvenienceExtensions.swift */,
				3871F39E25ED895A0013ECB5 /* Decimal+Extensions.swift */,
				38C4D33625E9A1A200D30B77 /* DispatchQueue+Extensions.swift */,
				389487392614928B004DF424 /* DispatchTimer.swift */,
				3811DE5425C9D4D500A708ED /* Formatters.swift */,
				38FEF412273B317A00574A46 /* HKUnit.swift */,
				38B4F3AE25E2979F00E76A18 /* IndexedCollection.swift */,
				389A571F26079BAA00BC102F /* Interpolation.swift */,
				388E5A5B25B6F0770019842D /* JSON.swift */,
				38A00B2225FC2B55006BC0B0 /* LRUCache.swift */,
				38FCF3D525E8FDF40078B0D1 /* MD5.swift */,
				38E98A2C25F52DC400C0CED0 /* NSLocking+Extensions.swift */,
				38C4D33925E9A1ED00D30B77 /* NSObject+AssociatedValues.swift */,
				3811DE5725C9D4D500A708ED /* ProgressBar.swift */,
				3811DE5525C9D4D500A708ED /* Publisher.swift */,
				38E98A3625F5509500C0CED0 /* String+Extensions.swift */,
				3811DEE325CA063400A708ED /* PropertyWrappers */,
				E06B9119275B5EEA003C04B6 /* Array+Extension.swift */,
				CEB434E428B8FF5D00B70274 /* UIColor.swift */,
				FE66D16A291F74F8005D6F77 /* Bundle+Extensions.swift */,
				FEFFA7A12929FE49007B8193 /* UIDevice+Extensions.swift */,
				CEA4F62229BE10F70011ADF7 /* SavitzkyGolayFilter.swift */,
			);
			path = Helpers;
			sourceTree = "<group>";
		};
		38A0362725ECF05300FCBB52 /* Storage */ = {
			isa = PBXGroup;
			children = (
				385CEAC325F2F154002D6D5B /* AnnouncementsStorage.swift */,
				38AEE75625F0F18E0013F05B /* CarbsStorage.swift */,
				38A0363A25ECF07E00FCBB52 /* GlucoseStorage.swift */,
				38FCF3FC25E997A80078B0D1 /* PumpHistoryStorage.swift */,
				38F3B2EE25ED8E2A005C48AA /* TempTargetsStorage.swift */,
				CE82E02428E867BA00473A9C /* AlertStorage.swift */,
				1956FB202AFF79E200C7B4FF /* CoreDataStorage.swift */,
			);
			path = Storage;
			sourceTree = "<group>";
		};
		38A504F625DDA0E200C5B9E8 /* Extensions */ = {
			isa = PBXGroup;
			children = (
				38A5049125DD9C4000C5B9E8 /* UserDefaultsExtensions.swift */,
				38BF021625E7CBBC00579895 /* PumpManagerExtensions.swift */,
				CEB434E628B9053300B70274 /* LoopUIColorPalette+Default.swift */,
				CE48C86328CA69D5007C0598 /* OmniBLEPumpManagerExtensions.swift */,
				CE48C86528CA6B48007C0598 /* OmniPodManagerExtensions.swift */,
				CE2FAD39297D93F0001A872C /* BloodGlucoseExtensions.swift */,
			);
			path = Extensions;
			sourceTree = "<group>";
		};
		38AEE75025F021F10013F05B /* SettingsManager */ = {
			isa = PBXGroup;
			children = (
				38AEE75125F022080013F05B /* SettingsManager.swift */,
			);
			path = SettingsManager;
			sourceTree = "<group>";
		};
		38B4F3C425E5016800E76A18 /* Notifications */ = {
			isa = PBXGroup;
			children = (
				38B4F3CC25E5031100E76A18 /* Broadcaster.swift */,
				38B4F3C525E5017E00E76A18 /* NotificationCenter.swift */,
				38B4F3C725E502C000E76A18 /* SwiftNotificationCenter */,
			);
			path = Notifications;
			sourceTree = "<group>";
		};
		38B4F3C725E502C000E76A18 /* SwiftNotificationCenter */ = {
			isa = PBXGroup;
			children = (
				38B4F3C825E502E100E76A18 /* SwiftNotificationCenter.swift */,
				38B4F3C925E502E100E76A18 /* WeakObjectSet.swift */,
			);
			path = SwiftNotificationCenter;
			sourceTree = "<group>";
		};
		38DF178A27733E0F00B3528F /* AnimatedBackground */ = {
			isa = PBXGroup;
			children = (
				38DF178B27733E6800B3528F /* snow.sks */,
				38DF178C27733E6800B3528F /* Assets.xcassets */,
				38DF178F27733EAD00B3528F /* SnowScene.swift */,
			);
			path = AnimatedBackground;
			sourceTree = "<group>";
		};
		38E44529274E40F100EC9A94 /* Disk */ = {
			isa = PBXGroup;
			children = (
				38E4452C274E411600EC9A94 /* Disk.swift */,
				38E4452E274E411600EC9A94 /* Disk+[Data].swift */,
				38E44530274E411700EC9A94 /* Disk+[UIImage].swift */,
				38E44532274E411700EC9A94 /* Disk+Codable.swift */,
				38E4452B274E411600EC9A94 /* Disk+Data.swift */,
				38E44533274E411700EC9A94 /* Disk+Errors.swift */,
				38E4452D274E411600EC9A94 /* Disk+Helpers.swift */,
				38E4452A274E411600EC9A94 /* Disk+InternalHelpers.swift */,
				38E4452F274E411600EC9A94 /* Disk+UIImage.swift */,
				38E44531274E411700EC9A94 /* Disk+VolumeInformation.swift */,
			);
			path = Disk;
			sourceTree = "<group>";
		};
		38E87406274F9AA500975559 /* UserNotifiactions */ = {
			isa = PBXGroup;
			children = (
				38E87407274F9AD000975559 /* UserNotificationsManager.swift */,
			);
			path = UserNotifiactions;
			sourceTree = "<group>";
		};
		38E8751D27554D5500975559 /* FreeAPSWatch */ = {
			isa = PBXGroup;
			children = (
				1980131D29CC9839002FF024 /* Info.plist */,
				38E8755627564B6100975559 /* FreeAPSWatch.entitlements */,
				38E8751E27554D5700975559 /* Assets.xcassets */,
			);
			path = FreeAPSWatch;
			sourceTree = "<group>";
		};
		38E8752827554D5700975559 /* FreeAPSWatch WatchKit Extension */ = {
			isa = PBXGroup;
			children = (
				38E8755527564B5000975559 /* FreeAPSWatch WatchKit Extension.entitlements */,
				38E8755027555D0500975559 /* DataFlow.swift */,
				38E8754B2755548F00975559 /* WatchStateModel.swift */,
				38E875482755505800975559 /* Views */,
				38E8752927554D5700975559 /* FreeAPSApp.swift */,
				38E8752D27554D5700975559 /* NotificationController.swift */,
				38E8752F27554D5700975559 /* NotificationView.swift */,
				38E8753127554D5700975559 /* ComplicationController.swift */,
				38E8753327554D5800975559 /* Assets.xcassets */,
				38E8753827554D5900975559 /* Info.plist */,
				38E8753927554D5900975559 /* PushNotificationPayload.apns */,
				38E8753527554D5800975559 /* Preview Content */,
			);
			path = "FreeAPSWatch WatchKit Extension";
			sourceTree = "<group>";
		};
		38E8753527554D5800975559 /* Preview Content */ = {
			isa = PBXGroup;
			children = (
				38E8753627554D5800975559 /* Preview Assets.xcassets */,
			);
			path = "Preview Content";
			sourceTree = "<group>";
		};
		38E875482755505800975559 /* Views */ = {
			isa = PBXGroup;
			children = (
				38E8752B27554D5700975559 /* MainView.swift */,
				38E87549275550BB00975559 /* CarbsView.swift */,
				38E8755A27568A6700975559 /* ConfirmationView.swift */,
				38E8757A2757B1C300975559 /* TempTargetsView.swift */,
				38E8757C2757C45D00975559 /* BolusView.swift */,
				38E8757F27595DC500975559 /* BolusConfirmationView.swift */,
			);
			path = Views;
			sourceTree = "<group>";
		};
		38E8754D275556E100975559 /* WatchManager */ = {
			isa = PBXGroup;
			children = (
				38E8754E275556FA00975559 /* WatchManager.swift */,
				CE94597D29E9E1EE0047C9C6 /* GarminManager.swift */,
			);
			path = WatchManager;
			sourceTree = "<group>";
		};
		38E98A1A25F52C9300C0CED0 /* Logger */ = {
			isa = PBXGroup;
			children = (
				38E98A1B25F52C9300C0CED0 /* Signpost.swift */,
				38E98A1C25F52C9300C0CED0 /* Logger.swift */,
				38E98A1D25F52C9300C0CED0 /* IssueReporter */,
				38E98A2225F52C9300C0CED0 /* Error+Extensions.swift */,
			);
			path = Logger;
			sourceTree = "<group>";
		};
		38E98A1D25F52C9300C0CED0 /* IssueReporter */ = {
			isa = PBXGroup;
			children = (
				38E98A1E25F52C9300C0CED0 /* IssueReporter.swift */,
				38E98A2025F52C9300C0CED0 /* CollectionIssueReporter.swift */,
				38EA05D9261F6E7C0064E39B /* SimpleLogReporter.swift */,
			);
			path = IssueReporter;
			sourceTree = "<group>";
		};
		38E98A3225F5300800C0CED0 /* Config */ = {
			isa = PBXGroup;
			children = (
				38E98A2F25F52FF700C0CED0 /* Config.swift */,
			);
			path = Config;
			sourceTree = "<group>";
		};
		38FCF3EE25E9028E0078B0D1 /* FreeAPSTests */ = {
			isa = PBXGroup;
			children = (
				38FCF3F125E9028E0078B0D1 /* Info.plist */,
				38FCF3F825E902C20078B0D1 /* FileStorageTests.swift */,
				CE1F6DD82BADF4620064EB8D /* PluginManagerTests.swift */,
				CEE9A65D2BBC9F6500EB5194 /* CalibrationsTests.swift */,
			);
			path = FreeAPSTests;
			sourceTree = "<group>";
		};
		3E1C41D9301B7058AA7BF5EA /* PreferencesEditor */ = {
			isa = PBXGroup;
			children = (
				12204445D7632AF09264A979 /* PreferencesEditorDataFlow.swift */,
				6F8BA8533F56BC55748CA877 /* PreferencesEditorProvider.swift */,
				0CA3E609094E064C99A4752C /* PreferencesEditorStateModel.swift */,
				833DA2F9E47E64E305F92F9D /* View */,
			);
			path = PreferencesEditor;
			sourceTree = "<group>";
		};
		3F8670D63672AF88E2E9B09E /* View */ = {
			isa = PBXGroup;
			children = (
				E9AAB83FB6C3B41EFD1846A0 /* AddTempTargetRootView.swift */,
			);
			path = View;
			sourceTree = "<group>";
		};
		4E8C7B59F8065047ECE20965 /* View */ = {
			isa = PBXGroup;
			children = (
				920DDB21E5D0EB813197500D /* ConfigEditorRootView.swift */,
			);
			path = View;
			sourceTree = "<group>";
		};
		4F4AE4D901E8BA872B207D7F /* View */ = {
			isa = PBXGroup;
			children = (
				8782B44544F38F2B2D82C38E /* NightscoutConfigRootView.swift */,
			);
			path = View;
			sourceTree = "<group>";
		};
		5031FE61F63C2A8A8B7674DD /* ManualTempBasal */ = {
			isa = PBXGroup;
			children = (
				96653287EDB276A111288305 /* ManualTempBasalDataFlow.swift */,
				680C4420C9A345D46D90D06C /* ManualTempBasalProvider.swift */,
				CFCFE0781F9074C2917890E8 /* ManualTempBasalStateModel.swift */,
				84BDC840A57C65A1E6F9F780 /* View */,
			);
			path = ManualTempBasal;
			sourceTree = "<group>";
		};
		50E85421406582CF9D321A20 /* View */ = {
			isa = PBXGroup;
			children = (
				86FC1CFD647CF34508AF9A3B /* AddCarbsRootView.swift */,
			);
			path = View;
			sourceTree = "<group>";
		};
		510CCF29FD3216C5BBC49A15 /* View */ = {
			isa = PBXGroup;
			children = (
				2AD22C985B79A2F0D2EA3D9D /* PumpConfigRootView.swift */,
				38B4F3C225E2A20B00E76A18 /* PumpSetupView.swift */,
				38BF021A25E7D06400579895 /* PumpSettingsView.swift */,
			);
			path = View;
			sourceTree = "<group>";
		};
		54946647FDCFE43028F60511 /* View */ = {
			isa = PBXGroup;
			children = (
				D0BDC6993C1087310EDFC428 /* CREditorRootView.swift */,
			);
			path = View;
			sourceTree = "<group>";
		};
		55DE731ACE8289FAF3819077 /* View */ = {
			isa = PBXGroup;
			children = (
				8CF5ACEE1F0859670E71B2C0 /* AutotuneConfigRootView.swift */,
			);
			path = View;
			sourceTree = "<group>";
		};
		64271A287C92581EADCB47FA /* View */ = {
			isa = PBXGroup;
			children = (
				B8C7F882606FF83A21BE00D8 /* PumpSettingsEditorRootView.swift */,
			);
			path = View;
			sourceTree = "<group>";
		};
		6517011F19F244F64E1FF14B /* TargetsEditor */ = {
			isa = PBXGroup;
			children = (
				BA49538D56989D8DA6FCF538 /* TargetsEditorDataFlow.swift */,
				3BDEA2DC60EDE0A3CA54DC73 /* TargetsEditorProvider.swift */,
				36F58DDD71F0E795464FA3F0 /* TargetsEditorStateModel.swift */,
				34CA4DF169B53D67EF18ED8A /* View */,
			);
			path = TargetsEditor;
			sourceTree = "<group>";
		};
		672F63EEAE27400625E14BAD /* AutotuneConfig */ = {
			isa = PBXGroup;
			children = (
				8DCCCCE633F5E98E41B0CD3C /* AutotuneConfigDataFlow.swift */,
				B5EF98E22A39CD656A230704 /* AutotuneConfigProvider.swift */,
				D295A3F870E826BE371C0BB5 /* AutotuneConfigStateModel.swift */,
				55DE731ACE8289FAF3819077 /* View */,
			);
			path = AutotuneConfig;
			sourceTree = "<group>";
		};
		6B1A8D1C2B14D91600E76752 /* LiveActivity */ = {
			isa = PBXGroup;
			children = (
				6B1A8D1D2B14D91600E76752 /* LiveActivityBundle.swift */,
				6B1A8D1F2B14D91600E76752 /* LiveActivity.swift */,
				6B1A8D232B14D91700E76752 /* Assets.xcassets */,
				6B1A8D252B14D91700E76752 /* Info.plist */,
			);
			path = LiveActivity;
			sourceTree = "<group>";
		};
		6B1A8D2C2B156EC100E76752 /* LiveActivity */ = {
			isa = PBXGroup;
			children = (
				6B1A8D2D2B156EEF00E76752 /* LiveActivityBridge.swift */,
				6BCF84DC2B16843A003AD46E /* LiveActitiyShared.swift */,
			);
			path = LiveActivity;
			sourceTree = "<group>";
		};
		6DC5D590658EF8B8DF94F9F5 /* AddCarbs */ = {
			isa = PBXGroup;
			children = (
				5F48C3AC770D4CCD0EA2B0C2 /* AddCarbsDataFlow.swift */,
				618E62C9757B2F95431B5DC0 /* AddCarbsProvider.swift */,
				39E7C997E56DAF8D28D09014 /* AddCarbsStateModel.swift */,
				50E85421406582CF9D321A20 /* View */,
			);
			path = AddCarbs;
			sourceTree = "<group>";
		};
		833DA2F9E47E64E305F92F9D /* View */ = {
			isa = PBXGroup;
			children = (
				8A965332F237348B119FB858 /* PreferencesEditorRootView.swift */,
			);
			path = View;
			sourceTree = "<group>";
		};
		84BDC840A57C65A1E6F9F780 /* View */ = {
			isa = PBXGroup;
			children = (
				C377490C77661D75E8C50649 /* ManualTempBasalRootView.swift */,
			);
			path = View;
			sourceTree = "<group>";
		};
		99C01B871ACAB3F32CE755C7 /* PumpConfig */ = {
			isa = PBXGroup;
			children = (
				AF65DA88F972B56090AD6AC3 /* PumpConfigDataFlow.swift */,
				A8630D58BDAD6D9C650B9B39 /* PumpConfigProvider.swift */,
				3F60E97100041040446F44E7 /* PumpConfigStateModel.swift */,
				510CCF29FD3216C5BBC49A15 /* View */,
			);
			path = PumpConfig;
			sourceTree = "<group>";
		};
		9E56E3626FAD933385101B76 /* DataTable */ = {
			isa = PBXGroup;
			children = (
				A401509D21F7F35D4E109EDA /* DataTableDataFlow.swift */,
				60744C3E9BB3652895C908CC /* DataTableProvider.swift */,
				9455FA2D92E77A6C4AFED8A3 /* DataTableStateModel.swift */,
				0EE66DD474AFFD4FD787D5B9 /* View */,
			);
			path = DataTable;
			sourceTree = "<group>";
		};
		A42F1FEDFFD0DDE00AAD54D3 /* BasalProfileEditor */ = {
			isa = PBXGroup;
			children = (
				67F94DD2853CF42BA4E30616 /* BasalProfileEditorDataFlow.swift */,
				42369F66CF91F30624C0B3A6 /* BasalProfileEditorProvider.swift */,
				AAFF91130F2FCCC7EBBA11AD /* BasalProfileEditorStateModel.swift */,
				18B49BC9587A59E3A347C1CD /* View */,
			);
			path = BasalProfileEditor;
			sourceTree = "<group>";
		};
		A9A4C88374496B3C89058A89 /* AddTempTarget */ = {
			isa = PBXGroup;
			children = (
				5B8A42073A2D03A278914448 /* AddTempTargetDataFlow.swift */,
				AEE53A13D26F101B332EFFC8 /* AddTempTargetProvider.swift */,
				8C3B5FD881CA45DFDEE0EDA9 /* AddTempTargetStateModel.swift */,
				3F8670D63672AF88E2E9B09E /* View */,
			);
			path = AddTempTarget;
			sourceTree = "<group>";
		};
		B9488883C59C31550E0B4CEC /* View */ = {
			isa = PBXGroup;
			children = (
				10A0C32B0DAB52726EF9B6D9 /* BolusRootView.swift */,
			);
			path = View;
			sourceTree = "<group>";
		};
		C2C98283C436DB934D7E7994 /* Bolus */ = {
			isa = PBXGroup;
			children = (
				C8D1A7CA8C10C4403D4BBFA7 /* BolusDataFlow.swift */,
				C19984D62EFC0035A9E9644D /* BolusProvider.swift */,
				223EC0494F55A91E3EA69EF4 /* BolusStateModel.swift */,
				B9488883C59C31550E0B4CEC /* View */,
			);
			path = Bolus;
			sourceTree = "<group>";
		};
		CE7CA3422A064973004BE681 /* Shortcuts */ = {
			isa = PBXGroup;
			children = (
				CE7CA3432A064973004BE681 /* AppShortcuts.swift */,
				CE7CA3442A064973004BE681 /* BaseIntentsRequest.swift */,
				CE7CA3452A064973004BE681 /* TempPresets */,
				CE7CA34B2A064973004BE681 /* State */,
			);
			path = Shortcuts;
			sourceTree = "<group>";
		};
		CE7CA3452A064973004BE681 /* TempPresets */ = {
			isa = PBXGroup;
			children = (
				CE7CA3462A064973004BE681 /* CancelTempPresetIntent.swift */,
				CE7CA3472A064973004BE681 /* ApplyTempPresetIntent.swift */,
				CE7CA3482A064973004BE681 /* ListTempPresetsIntent.swift */,
				CE7CA3492A064973004BE681 /* tempPresetIntent.swift */,
				CE7CA34A2A064973004BE681 /* TempPresetsIntentRequest.swift */,
			);
			path = TempPresets;
			sourceTree = "<group>";
		};
		CE7CA34B2A064973004BE681 /* State */ = {
			isa = PBXGroup;
			children = (
				CE7CA34C2A064973004BE681 /* ListStateIntent.swift */,
				CE7CA34D2A064973004BE681 /* StateIntentRequest.swift */,
				CE7CA3572A064E2F004BE681 /* ListStateView.swift */,
			);
			path = State;
			sourceTree = "<group>";
		};
		CE94597C29E9E1CD0047C9C6 /* WatchConfig */ = {
			isa = PBXGroup;
			children = (
				CE94598529E9E3FE0047C9C6 /* View */,
				CE94597F29E9E3BD0047C9C6 /* WatchConfigDataFlow.swift */,
				CE94598129E9E3D30047C9C6 /* WatchConfigProvider.swift */,
				CE94598329E9E3E60047C9C6 /* WatchConfigStateModel.swift */,
			);
			path = WatchConfig;
			sourceTree = "<group>";
		};
		CE94598529E9E3FE0047C9C6 /* View */ = {
			isa = PBXGroup;
			children = (
				CE94598629E9E4110047C9C6 /* WatchConfigRootView.swift */,
			);
			path = View;
			sourceTree = "<group>";
		};
		CEB434E128B8F9BC00B70274 /* Bluetooth */ = {
			isa = PBXGroup;
			children = (
				CEB434E228B8F9DB00B70274 /* BluetoothStateManager.swift */,
			);
			path = Bluetooth;
			sourceTree = "<group>";
		};
		CEE9A64D2BBB411C00EB5194 /* Calibrations */ = {
			isa = PBXGroup;
			children = (
				CEE9A6542BBB418300EB5194 /* CalibrationsDataFlow.swift */,
				CEE9A64F2BBB418300EB5194 /* CalibrationsProvider.swift */,
				CEE9A6532BBB418300EB5194 /* CalibrationsStateModel.swift */,
				CEE9A6502BBB418300EB5194 /* View */,
			);
			path = Calibrations;
			sourceTree = "<group>";
		};
		CEE9A6502BBB418300EB5194 /* View */ = {
			isa = PBXGroup;
			children = (
				CEE9A6512BBB418300EB5194 /* CalibrationsRootView.swift */,
				CEE9A6522BBB418300EB5194 /* CalibrationsChart.swift */,
			);
			path = View;
			sourceTree = "<group>";
		};
		CEE9A65A2BBB41AD00EB5194 /* Calibrations */ = {
			isa = PBXGroup;
			children = (
				CEE9A65B2BBB41C800EB5194 /* CalibrationService.swift */,
			);
			path = Calibrations;
			sourceTree = "<group>";
		};
		D533BF261CDC1C3F871E7BFD /* NightscoutConfig */ = {
			isa = PBXGroup;
			children = (
				2F2A13DF0EDEEEDC4106AA2A /* NightscoutConfigDataFlow.swift */,
				3BF768BD6264FF7D71D66767 /* NightscoutConfigProvider.swift */,
				A0A48AE3AC813A49A517846A /* NightscoutConfigStateModel.swift */,
				4F4AE4D901E8BA872B207D7F /* View */,
			);
			path = NightscoutConfig;
			sourceTree = "<group>";
		};
		D8F047E14D567F2B5DBEFD96 /* ISFEditor */ = {
			isa = PBXGroup;
			children = (
				79BDA519C9B890FD9A5DFCF3 /* ISFEditorDataFlow.swift */,
				9F9F137F126D9F8DEB799F26 /* ISFEditorProvider.swift */,
				505E09DC17A0C3D0AF4B66FE /* ISFEditorStateModel.swift */,
				EEC747824D6593B5CD87E195 /* View */,
			);
			path = ISFEditor;
			sourceTree = "<group>";
		};
		E00EEBFC27368630002FF094 /* Assemblies */ = {
			isa = PBXGroup;
			children = (
				E00EEBFD27368630002FF094 /* ServiceAssembly.swift */,
				E00EEBFE27368630002FF094 /* SecurityAssembly.swift */,
				E00EEBFF27368630002FF094 /* StorageAssembly.swift */,
				E00EEC0027368630002FF094 /* UIAssembly.swift */,
				E00EEC0127368630002FF094 /* APSAssembly.swift */,
				E00EEC0227368630002FF094 /* NetworkAssembly.swift */,
			);
			path = Assemblies;
			sourceTree = "<group>";
		};
		E42231DBF0DBE2B4B92D1B15 /* CREditor */ = {
			isa = PBXGroup;
			children = (
				7E22146D3DF4853786C78132 /* CREditorDataFlow.swift */,
				9C8D5F457B5AFF763F8CF3DF /* CREditorProvider.swift */,
				64AA5E04A2761F6EEA6568E1 /* CREditorStateModel.swift */,
				54946647FDCFE43028F60511 /* View */,
			);
			path = CREditor;
			sourceTree = "<group>";
		};
		E493126EA71765130F64CCE5 /* PumpSettingsEditor */ = {
			isa = PBXGroup;
			children = (
				0274EE6439B1C3ED70730D41 /* PumpSettingsEditorDataFlow.swift */,
				D97F14812C1AFED3621165A5 /* PumpSettingsEditorProvider.swift */,
				72778B68C3004F71F6E79BDC /* PumpSettingsEditorStateModel.swift */,
				64271A287C92581EADCB47FA /* View */,
			);
			path = PumpSettingsEditor;
			sourceTree = "<group>";
		};
		EEC747824D6593B5CD87E195 /* View */ = {
			isa = PBXGroup;
			children = (
				FBB3BAE7494CB771ABAC7B8B /* ISFEditorRootView.swift */,
			);
			path = View;
			sourceTree = "<group>";
		};
		F5DE2E6D7B2133BBD3353DC7 /* View */ = {
			isa = PBXGroup;
			children = (
				22963BD06A9C83959D4914E4 /* NotificationsConfigRootView.swift */,
			);
			path = View;
			sourceTree = "<group>";
		};
		F66B236E00924A05D6A9F9DF /* NotificationsConfig */ = {
			isa = PBXGroup;
			children = (
				3260468377DA9DB4DEE9AF6D /* NotificationsConfigDataFlow.swift */,
				E625985B47742D498CB1681A /* NotificationsConfigProvider.swift */,
				DC2C6489D29ECCCAD78E0721 /* NotificationsConfigStateModel.swift */,
				F5DE2E6D7B2133BBD3353DC7 /* View */,
			);
			path = NotificationsConfig;
			sourceTree = "<group>";
		};
		F75CB57ED6971B46F8756083 /* CGM */ = {
			isa = PBXGroup;
			children = (
				B9B5C0607505A38F256BF99A /* CGMDataFlow.swift */,
				38FEF3FD2738083E00574A46 /* CGMProvider.swift */,
				5C018D1680307A31C9ED7120 /* CGMStateModel.swift */,
				0D76BBC81CEDC1A0050F45EF /* View */,
			);
			path = CGM;
			sourceTree = "<group>";
		};
		F90692A8274B7A980037068D /* HealthKit */ = {
			isa = PBXGroup;
			children = (
				F90692A9274B7AAE0037068D /* HealthKitManager.swift */,
			);
			path = HealthKit;
			sourceTree = "<group>";
		};
		F90692CD274B99850037068D /* HealthKit */ = {
			isa = PBXGroup;
			children = (
				F90692CE274B999A0037068D /* HealthKitDataFlow.swift */,
				F90692D0274B99B60037068D /* HealthKitProvider.swift */,
				F90692D5274B9A450037068D /* HealthKitStateModel.swift */,
				F90692D4274B9A160037068D /* View */,
			);
			path = HealthKit;
			sourceTree = "<group>";
		};
		F90692D4274B9A160037068D /* View */ = {
			isa = PBXGroup;
			children = (
				F90692D2274B9A130037068D /* AppleHealthKitRootView.swift */,
			);
			path = View;
			sourceTree = "<group>";
		};
/* End PBXGroup section */

/* Begin PBXNativeTarget section */
		388E595725AD948C0019842D /* FreeAPS */ = {
			isa = PBXNativeTarget;
			buildConfigurationList = 388E596725AD948E0019842D /* Build configuration list for PBXNativeTarget "FreeAPS" */;
			buildPhases = (
				B9CAAEFA2AE6FDE6000F68BC /* Run Script: get branch name and commit ID */,
				3811DEF525CA169200A708ED /* Swiftformat */,
				388E595425AD948C0019842D /* Sources */,
				388E595525AD948C0019842D /* Frameworks */,
				388E595625AD948C0019842D /* Resources */,
				3821ECD025DC703C00BC42AD /* Embed Frameworks */,
				38E8753D27554D5900975559 /* Embed Watch Content */,
<<<<<<< HEAD
				6B1A8D122B14D88E00E76752 /* Embed Foundation Extensions */,
=======
				CE95BF582BA5F8F300DC3DE3 /* Install plugins */,
>>>>>>> d529658a
			);
			buildRules = (
			);
			dependencies = (
				38E8753B27554D5900975559 /* PBXTargetDependency */,
				6B1A8D272B14D91700E76752 /* PBXTargetDependency */,
			);
			name = FreeAPS;
			packageProductDependencies = (
				3811DE0F25C9D37700A708ED /* Swinject */,
				38B17B6525DD90E0005CAE3D /* SwiftDate */,
				3833B46C26012030003021B3 /* Algorithms */,
				38DF1788276FC8C400B3528F /* SwiftMessages */,
				CEB434FC28B90B7C00B70274 /* SwiftCharts */,
				B958F1B62BA0711600484851 /* MKRingProgressView */,
			);
			productName = FreeAPS;
			productReference = 388E595825AD948C0019842D /* FreeAPS.app */;
			productType = "com.apple.product-type.application";
		};
		38E8751B27554D5500975559 /* FreeAPSWatch */ = {
			isa = PBXNativeTarget;
			buildConfigurationList = 38E8754427554D5900975559 /* Build configuration list for PBXNativeTarget "FreeAPSWatch" */;
			buildPhases = (
				38E8751A27554D5500975559 /* Resources */,
				38E8754027554D5900975559 /* Embed App Extensions */,
			);
			buildRules = (
			);
			dependencies = (
				38E8752727554D5700975559 /* PBXTargetDependency */,
			);
			name = FreeAPSWatch;
			productName = FreeAPSWatch;
			productReference = 38E8751C27554D5500975559 /* FreeAPSWatch.app */;
			productType = "com.apple.product-type.application.watchapp2";
		};
		38E8752327554D5700975559 /* FreeAPSWatch WatchKit Extension */ = {
			isa = PBXNativeTarget;
			buildConfigurationList = 38E8754327554D5900975559 /* Build configuration list for PBXNativeTarget "FreeAPSWatch WatchKit Extension" */;
			buildPhases = (
				38E8752027554D5700975559 /* Sources */,
				38E8752127554D5700975559 /* Frameworks */,
				38E8752227554D5700975559 /* Resources */,
			);
			buildRules = (
			);
			dependencies = (
			);
			name = "FreeAPSWatch WatchKit Extension";
			packageProductDependencies = (
				38E8755727567AE400975559 /* SwiftDate */,
			);
			productName = "FreeAPSWatch WatchKit Extension";
			productReference = 38E8752427554D5700975559 /* FreeAPSWatch WatchKit Extension.appex */;
			productType = "com.apple.product-type.watchkit2-extension";
		};
		38FCF3EC25E9028E0078B0D1 /* FreeAPSTests */ = {
			isa = PBXNativeTarget;
			buildConfigurationList = 38FCF3F425E9028E0078B0D1 /* Build configuration list for PBXNativeTarget "FreeAPSTests" */;
			buildPhases = (
				38FCF3E925E9028E0078B0D1 /* Sources */,
				38FCF3EA25E9028E0078B0D1 /* Frameworks */,
				38FCF3EB25E9028E0078B0D1 /* Resources */,
			);
			buildRules = (
			);
			dependencies = (
				38FCF3F325E9028E0078B0D1 /* PBXTargetDependency */,
			);
			name = FreeAPSTests;
			productName = FreeAPSTests;
			productReference = 38FCF3ED25E9028E0078B0D1 /* FreeAPSTests.xctest */;
			productType = "com.apple.product-type.bundle.unit-test";
		};
		6B1A8D162B14D91500E76752 /* LiveActivityExtension */ = {
			isa = PBXNativeTarget;
			buildConfigurationList = 6B1A8D292B14D91800E76752 /* Build configuration list for PBXNativeTarget "LiveActivityExtension" */;
			buildPhases = (
				6B1A8D132B14D91500E76752 /* Sources */,
				6B1A8D142B14D91500E76752 /* Frameworks */,
				6B1A8D152B14D91500E76752 /* Resources */,
			);
			buildRules = (
			);
			dependencies = (
			);
			name = LiveActivityExtension;
			productName = LiveActivityExtension;
			productReference = 6B1A8D172B14D91600E76752 /* LiveActivityExtension.appex */;
			productType = "com.apple.product-type.app-extension";
		};
/* End PBXNativeTarget section */

/* Begin PBXProject section */
		388E595025AD948C0019842D /* Project object */ = {
			isa = PBXProject;
			attributes = {
				LastUpgradeCheck = 1240;
				TargetAttributes = {
					388E595725AD948C0019842D = {
						CreatedOnToolsVersion = 12.3;
					};
					38E8751B27554D5500975559 = {
						CreatedOnToolsVersion = 13.1;
					};
					38E8752327554D5700975559 = {
						CreatedOnToolsVersion = 13.1;
					};
					38FCF3EC25E9028E0078B0D1 = {
						CreatedOnToolsVersion = 12.4;
						TestTargetID = 388E595725AD948C0019842D;
					};
				};
			};
			buildConfigurationList = 388E595325AD948C0019842D /* Build configuration list for PBXProject "FreeAPS" */;
			compatibilityVersion = "Xcode 9.3";
			developmentRegion = en;
			hasScannedForEncodings = 0;
			knownRegions = (
				en,
				Base,
				ar,
				ca,
				"zh-Hans",
				da,
				nl,
				fr,
				de,
				he,
				it,
				nb,
				pl,
				ru,
				es,
				sv,
				tr,
				uk,
				fi,
				"pt-PT",
				"pt-BR",
				sk,
				hu,
				vi,
			);
			mainGroup = 388E594F25AD948C0019842D;
			packageReferences = (
				3811DE0E25C9D37700A708ED /* XCRemoteSwiftPackageReference "Swinject" */,
				38B17B6425DD90E0005CAE3D /* XCRemoteSwiftPackageReference "SwiftDate" */,
				3833B46B26012030003021B3 /* XCRemoteSwiftPackageReference "swift-algorithms" */,
				38DF1787276FC8C300B3528F /* XCRemoteSwiftPackageReference "SwiftMessages" */,
				CEB434FB28B90B7C00B70274 /* XCRemoteSwiftPackageReference "SwiftCharts" */,
				B958F1B52BA0711600484851 /* XCRemoteSwiftPackageReference "MKRingProgressView" */,
			);
			productRefGroup = 388E595925AD948C0019842D /* Products */;
			projectDirPath = "";
			projectRoot = "";
			targets = (
				388E595725AD948C0019842D /* FreeAPS */,
				38FCF3EC25E9028E0078B0D1 /* FreeAPSTests */,
				38E8751B27554D5500975559 /* FreeAPSWatch */,
				38E8752327554D5700975559 /* FreeAPSWatch WatchKit Extension */,
				6B1A8D162B14D91500E76752 /* LiveActivityExtension */,
			);
		};
/* End PBXProject section */

/* Begin PBXResourcesBuildPhase section */
		388E595625AD948C0019842D /* Resources */ = {
			isa = PBXResourcesBuildPhase;
			buildActionMask = 2147483647;
			files = (
				198377D2266BFFF6004DE65E /* Localizable.strings in Resources */,
				CE1F6DE72BAF1A180064EB8D /* BuildDetails.plist in Resources */,
				38DF178D27733E6800B3528F /* snow.sks in Resources */,
				388E597225AD9CF10019842D /* json in Resources */,
				38DF178E27733E6800B3528F /* Assets.xcassets in Resources */,
				19DA48E829CD339B00EEA1E7 /* Assets.xcassets in Resources */,
				388E596F25AD96040019842D /* javascript in Resources */,
				B9CAAEFC2AE70836000F68BC /* branch.txt in Resources */,
				1927C8E62744606D00347C69 /* InfoPlist.strings in Resources */,
			);
			runOnlyForDeploymentPostprocessing = 0;
		};
		38E8751A27554D5500975559 /* Resources */ = {
			isa = PBXResourcesBuildPhase;
			buildActionMask = 2147483647;
			files = (
				19DA48E929CD339C00EEA1E7 /* Assets.xcassets in Resources */,
			);
			runOnlyForDeploymentPostprocessing = 0;
		};
		38E8752227554D5700975559 /* Resources */ = {
			isa = PBXResourcesBuildPhase;
			buildActionMask = 2147483647;
			files = (
				38E8753727554D5900975559 /* Preview Assets.xcassets in Resources */,
				19795118275953E50044850D /* Localizable.strings in Resources */,
				19DA48EA29CD339C00EEA1E7 /* Assets.xcassets in Resources */,
				38E8753427554D5800975559 /* Assets.xcassets in Resources */,
			);
			runOnlyForDeploymentPostprocessing = 0;
		};
		38FCF3EB25E9028E0078B0D1 /* Resources */ = {
			isa = PBXResourcesBuildPhase;
			buildActionMask = 2147483647;
			files = (
			);
			runOnlyForDeploymentPostprocessing = 0;
		};
		6B1A8D152B14D91500E76752 /* Resources */ = {
			isa = PBXResourcesBuildPhase;
			buildActionMask = 2147483647;
			files = (
				6B1A8D242B14D91700E76752 /* Assets.xcassets in Resources */,
			);
			runOnlyForDeploymentPostprocessing = 0;
		};
/* End PBXResourcesBuildPhase section */

/* Begin PBXShellScriptBuildPhase section */
		3811DEF525CA169200A708ED /* Swiftformat */ = {
			isa = PBXShellScriptBuildPhase;
			buildActionMask = 12;
			files = (
			);
			inputFileListPaths = (
			);
			inputPaths = (
			);
			name = Swiftformat;
			outputFileListPaths = (
			);
			outputPaths = (
			);
			runOnlyForDeploymentPostprocessing = 0;
			shellPath = /bin/sh;
			shellScript = "source \"${SRCROOT}\"/scripts/swiftformat.sh\n\n";
		};
		B9CAAEFA2AE6FDE6000F68BC /* Run Script: get branch name and commit ID */ = {
			isa = PBXShellScriptBuildPhase;
			alwaysOutOfDate = 1;
			buildActionMask = 12;
			files = (
			);
			inputFileListPaths = (
			);
			inputPaths = (
			);
			name = "Run Script: get branch name and commit ID";
			outputFileListPaths = (
			);
			outputPaths = (
			);
			runOnlyForDeploymentPostprocessing = 0;
			shellPath = /bin/sh;
			shellScript = "# Prints a message\necho \"writing BRANCH to branch.txt\"\n\n# Retrieves version, branch, and tag information from Git\ngit_version=$(git log -1 --format=\"%h\" --abbrev=7)\ngit_branch=$(git symbolic-ref --short -q HEAD)\ngit_tag=$(git describe --tags --exact-match 2>/dev/null)\n\n# Determines branch or tag information\ngit_branch_or_tag=\"${git_branch:-${git_tag}}\"\ngit_branch_or_tag_version=\"${git_branch_or_tag} ${git_version}\"\n\necho \"BRANCH = ${git_branch_or_tag_version}\" > \"./branch.txt\"\n\n# Prints a message about the working directory and branch.txt\necho \"branch.txt is created/modified in ${PWD}\"\n";
		};
		CE95BF582BA5F8F300DC3DE3 /* Install plugins */ = {
			isa = PBXShellScriptBuildPhase;
			alwaysOutOfDate = 1;
			buildActionMask = 2147483647;
			files = (
			);
			inputFileListPaths = (
			);
			inputPaths = (
			);
			name = "Install plugins";
			outputFileListPaths = (
			);
			outputPaths = (
			);
			runOnlyForDeploymentPostprocessing = 0;
			shellPath = /bin/sh;
			shellScript = "\"${SRCROOT}/Scripts/copy-plugins.sh\"\n";
		};
/* End PBXShellScriptBuildPhase section */

/* Begin PBXSourcesBuildPhase section */
		388E595425AD948C0019842D /* Sources */ = {
			isa = PBXSourcesBuildPhase;
			buildActionMask = 2147483647;
			files = (
				3811DE2325C9D48300A708ED /* MainDataFlow.swift in Sources */,
				3811DEEB25CA063400A708ED /* PersistedProperty.swift in Sources */,
				38E44537274E411700EC9A94 /* Disk+Helpers.swift in Sources */,
				388E5A6025B6F2310019842D /* Autosens.swift in Sources */,
				3811DE8F25C9D80400A708ED /* User.swift in Sources */,
				19D466A329AA2B80004D5F33 /* FPUConfigDataFlow.swift in Sources */,
				3811DEB225C9D88300A708ED /* KeychainItemAccessibility.swift in Sources */,
				385CEAC425F2F154002D6D5B /* AnnouncementsStorage.swift in Sources */,
				38AEE73D25F0200C0013F05B /* FreeAPSSettings.swift in Sources */,
				38FCF3FD25E997A80078B0D1 /* PumpHistoryStorage.swift in Sources */,
				38D0B3B625EBE24900CB6E88 /* Battery.swift in Sources */,
				38C4D33725E9A1A300D30B77 /* DispatchQueue+Extensions.swift in Sources */,
				F90692CF274B999A0037068D /* HealthKitDataFlow.swift in Sources */,
				CE7CA3552A064973004BE681 /* ListStateIntent.swift in Sources */,
				BDF530D82B40F8AC002CAF43 /* LockScreenView.swift in Sources */,
				3862CC2E2743F9F700BF832C /* CalendarManager.swift in Sources */,
				CEA4F62329BE10F70011ADF7 /* SavitzkyGolayFilter.swift in Sources */,
				38B4F3C325E2A20B00E76A18 /* PumpSetupView.swift in Sources */,
				38E4453C274E411700EC9A94 /* Disk+Codable.swift in Sources */,
				19E1F7EF29D08EBA005C8D20 /* IconConfigRootWiew.swift in Sources */,
				1967DFC229D053D300759F30 /* IconImage.swift in Sources */,
				382C134B25F14E3700715CE1 /* BGTargets.swift in Sources */,
				38AEE75725F0F18E0013F05B /* CarbsStorage.swift in Sources */,
				38B4F3CA25E502E200E76A18 /* SwiftNotificationCenter.swift in Sources */,
				38AEE75225F022080013F05B /* SettingsManager.swift in Sources */,
				3894873A2614928B004DF424 /* DispatchTimer.swift in Sources */,
				3895E4C625B9E00D00214B37 /* Preferences.swift in Sources */,
				CE94598429E9E3E60047C9C6 /* WatchConfigStateModel.swift in Sources */,
				38DF1786276A73D400B3528F /* TagCloudView.swift in Sources */,
				38B4F3CD25E5031100E76A18 /* Broadcaster.swift in Sources */,
				383420D925FFEB3F002D46C1 /* Popup.swift in Sources */,
				3811DE3025C9D49500A708ED /* HomeStateModel.swift in Sources */,
				38BF021725E7CBBC00579895 /* PumpManagerExtensions.swift in Sources */,
				CEE9A6552BBB418300EB5194 /* CalibrationsProvider.swift in Sources */,
				19F95FF529F10FCF00314DDC /* StatProvider.swift in Sources */,
				38F3B2EF25ED8E2A005C48AA /* TempTargetsStorage.swift in Sources */,
				19B0EF2128F6D66200069496 /* Statistics.swift in Sources */,
				3811DF1025CAAAE200A708ED /* APSManager.swift in Sources */,
				3870FF4725EC187A0088248F /* BloodGlucose.swift in Sources */,
				38A0364225ED069400FCBB52 /* TempBasal.swift in Sources */,
				3811DE1725C9D40400A708ED /* Screen.swift in Sources */,
				383948DA25CD64D500E91849 /* Glucose.swift in Sources */,
				CE94598029E9E3BD0047C9C6 /* WatchConfigDataFlow.swift in Sources */,
				388E596C25AD95110019842D /* OpenAPS.swift in Sources */,
				E00EEC0527368630002FF094 /* StorageAssembly.swift in Sources */,
				384E803825C388640086DB71 /* Script.swift in Sources */,
				CE94597E29E9E1EE0047C9C6 /* GarminManager.swift in Sources */,
				3883583425EEB38000E024B2 /* PumpSettings.swift in Sources */,
				38DAB280260CBB7F00F74C1A /* PumpView.swift in Sources */,
				3811DEB125C9D88300A708ED /* Keychain.swift in Sources */,
				CE95BF572BA5F5FE00DC3DE3 /* PluginManager.swift in Sources */,
				382C133725F13A1E00715CE1 /* InsulinSensitivities.swift in Sources */,
				19D466A529AA2BD4004D5F33 /* FPUConfigProvider.swift in Sources */,
				383948D625CD4D8900E91849 /* FileStorage.swift in Sources */,
				CEE9A6572BBB418300EB5194 /* CalibrationsChart.swift in Sources */,
				3811DE4125C9D4A100A708ED /* SettingsRootView.swift in Sources */,
				38192E04261B82FA0094D973 /* ReachabilityManager.swift in Sources */,
				38E44539274E411700EC9A94 /* Disk+UIImage.swift in Sources */,
				388E595C25AD948C0019842D /* FreeAPSApp.swift in Sources */,
				38FEF3FC2737E53800574A46 /* MainStateModel.swift in Sources */,
				38569348270B5DFB0002C50D /* GlucoseSource.swift in Sources */,
				CEE9A6582BBB418300EB5194 /* CalibrationsStateModel.swift in Sources */,
				CEB434E328B8F9DB00B70274 /* BluetoothStateManager.swift in Sources */,
				3811DE4225C9D4A100A708ED /* SettingsDataFlow.swift in Sources */,
				CEE9A6562BBB418300EB5194 /* CalibrationsRootView.swift in Sources */,
				3811DE2525C9D48300A708ED /* MainRootView.swift in Sources */,
				CE94598229E9E3D30047C9C6 /* WatchConfigProvider.swift in Sources */,
				38E44535274E411700EC9A94 /* Disk+Data.swift in Sources */,
				3811DE3125C9D49500A708ED /* HomeProvider.swift in Sources */,
				FE41E4D629463EE20047FD55 /* NightscoutPreferences.swift in Sources */,
				E013D872273AC6FE0014109C /* GlucoseSimulatorSource.swift in Sources */,
				388E5A5C25B6F0770019842D /* JSON.swift in Sources */,
				3811DF0225CA9FEA00A708ED /* Credentials.swift in Sources */,
				19DC678529CA67A400FD9EC4 /* OverrideProfilesRootView.swift in Sources */,
				389A572026079BAA00BC102F /* Interpolation.swift in Sources */,
				19A910382A24EF3200C8951B /* ChartsView.swift in Sources */,
				38B4F3C625E5017E00E76A18 /* NotificationCenter.swift in Sources */,
				19D466A729AA2C22004D5F33 /* FPUConfigStateModel.swift in Sources */,
				38E44528274E401C00EC9A94 /* Protected.swift in Sources */,
				3811DEB625C9D88300A708ED /* UnlockManager.swift in Sources */,
				E00EEC0827368630002FF094 /* NetworkAssembly.swift in Sources */,
				38A13D3225E28B4B00EAA382 /* PumpHistoryEvent.swift in Sources */,
				E00EEC0627368630002FF094 /* UIAssembly.swift in Sources */,
				3811DE1825C9D40400A708ED /* Router.swift in Sources */,
				CE7950262998056D00FA576E /* CGMSetupView.swift in Sources */,
				38A0363B25ECF07E00FCBB52 /* GlucoseStorage.swift in Sources */,
				190EBCC629FF138000BA767D /* StatConfigProvider.swift in Sources */,
				38E98A2725F52C9300C0CED0 /* CollectionIssueReporter.swift in Sources */,
				E00EEC0427368630002FF094 /* SecurityAssembly.swift in Sources */,
				3811DEE825CA063400A708ED /* Injected.swift in Sources */,
				3811DEAF25C9D88300A708ED /* KeyValueStorage.swift in Sources */,
				38FE826D25CC8461001FF17A /* NightscoutAPI.swift in Sources */,
				388358C825EEF6D200E024B2 /* BasalProfileEntry.swift in Sources */,
				3811DE0B25C9D32F00A708ED /* BaseView.swift in Sources */,
				3811DE3225C9D49500A708ED /* HomeDataFlow.swift in Sources */,
				38569347270B5DFB0002C50D /* CGMType.swift in Sources */,
				3821ED4C25DD18BA00BC42AD /* Constants.swift in Sources */,
				384E803425C385E60086DB71 /* JavaScriptWorker.swift in Sources */,
				CE1F6DE92BAF37C90064EB8D /* TidePoolConfigView.swift in Sources */,
				3811DE5D25C9D4D500A708ED /* Publisher.swift in Sources */,
				E00EEC0727368630002FF094 /* APSAssembly.swift in Sources */,
				38B4F3AF25E2979F00E76A18 /* IndexedCollection.swift in Sources */,
				3811DEAE25C9D88300A708ED /* Cache.swift in Sources */,
				383420D625FFE38C002D46C1 /* LoopView.swift in Sources */,
				3811DEAD25C9D88300A708ED /* UserDefaults+Cache.swift in Sources */,
				CE48C86628CA6B48007C0598 /* OmniPodManagerExtensions.swift in Sources */,
				CEB434E728B9053300B70274 /* LoopUIColorPalette+Default.swift in Sources */,
				19F95FF329F10FBC00314DDC /* StatDataFlow.swift in Sources */,
				3811DE2225C9D48300A708ED /* MainProvider.swift in Sources */,
				3811DE0C25C9D32F00A708ED /* BaseProvider.swift in Sources */,
				CE95BF5A2BA62E4A00DC3DE3 /* PluginSource.swift in Sources */,
				3811DE5C25C9D4D500A708ED /* Formatters.swift in Sources */,
				3871F39F25ED895A0013ECB5 /* Decimal+Extensions.swift in Sources */,
				CEE9A6592BBB418300EB5194 /* CalibrationsDataFlow.swift in Sources */,
				3811DE3525C9D49500A708ED /* HomeRootView.swift in Sources */,
				38E98A2925F52C9300C0CED0 /* Error+Extensions.swift in Sources */,
				38EA05DA261F6E7C0064E39B /* SimpleLogReporter.swift in Sources */,
				3811DE6125C9D4D500A708ED /* ViewModifiers.swift in Sources */,
				3811DEAC25C9D88300A708ED /* NightscoutManager.swift in Sources */,
				19A910302A24BF6300C8951B /* StatsView.swift in Sources */,
				CEB434E528B8FF5D00B70274 /* UIColor.swift in Sources */,
				190EBCCB29FF13CB00BA767D /* StatConfigRootView.swift in Sources */,
				3811DEA925C9D88300A708ED /* AppearanceManager.swift in Sources */,
				CE7950242997D81700FA576E /* CGMSettingsView.swift in Sources */,
				38D0B3D925EC07C400CB6E88 /* CarbsEntry.swift in Sources */,
				38A9260525F012D8009E3739 /* CarbRatios.swift in Sources */,
				38FCF3D625E8FDF40078B0D1 /* MD5.swift in Sources */,
				3871F39C25ED892B0013ECB5 /* TempTarget.swift in Sources */,
				191F62682AD6B05A004D7911 /* NightscoutSettings.swift in Sources */,
				FEFA5C11299F814A00765C17 /* CoreDataStack.swift in Sources */,
				3811DEAB25C9D88300A708ED /* HTTPResponseStatus.swift in Sources */,
				3811DE5F25C9D4D500A708ED /* ProgressBar.swift in Sources */,
				38E87408274F9AD000975559 /* UserNotificationsManager.swift in Sources */,
				CE82E02528E867BA00473A9C /* AlertStorage.swift in Sources */,
				38BF021D25E7E3AF00579895 /* Reservoir.swift in Sources */,
				38BF021B25E7D06400579895 /* PumpSettingsView.swift in Sources */,
				3811DEEA25CA063400A708ED /* SyncAccess.swift in Sources */,
				190EBCC829FF13AA00BA767D /* StatConfigStateModel.swift in Sources */,
				38BF021F25E7F0DE00579895 /* DeviceDataManager.swift in Sources */,
				38A504A425DD9C4000C5B9E8 /* UserDefaultsExtensions.swift in Sources */,
				38FE826A25CC82DB001FF17A /* NetworkService.swift in Sources */,
				FE66D16B291F74F8005D6F77 /* Bundle+Extensions.swift in Sources */,
				3883581C25EE79BB00E024B2 /* DecimalTextField.swift in Sources */,
				6B1A8D2E2B156EEF00E76752 /* LiveActivityBridge.swift in Sources */,
				38DAB28A260D349500F74C1A /* FetchGlucoseManager.swift in Sources */,
				38F37828261260DC009DB701 /* Color+Extensions.swift in Sources */,
				3811DE3F25C9D4A100A708ED /* SettingsStateModel.swift in Sources */,
				CE7CA3582A064E2F004BE681 /* ListStateView.swift in Sources */,
				193F6CDD2A512C8F001240FD /* Loops.swift in Sources */,
				38B4F3CB25E502E200E76A18 /* WeakObjectSet.swift in Sources */,
				38E989DD25F5021400C0CED0 /* PumpStatus.swift in Sources */,
				38E98A2525F52C9300C0CED0 /* IssueReporter.swift in Sources */,
				190EBCC429FF136900BA767D /* StatConfigDataFlow.swift in Sources */,
				3811DEB025C9D88300A708ED /* BaseKeychain.swift in Sources */,
				3811DE4325C9D4A100A708ED /* SettingsProvider.swift in Sources */,
				45252C95D220E796FDB3B022 /* ConfigEditorDataFlow.swift in Sources */,
				3871F38725ED661C0013ECB5 /* Suggestion.swift in Sources */,
				CE7CA34E2A064973004BE681 /* AppShortcuts.swift in Sources */,
				38C4D33A25E9A1ED00D30B77 /* NSObject+AssociatedValues.swift in Sources */,
				38DF179027733EAD00B3528F /* SnowScene.swift in Sources */,
				38AAF8712600C1B0004AF583 /* MainChartView.swift in Sources */,
				19DC677F29CA675700FD9EC4 /* OverrideProfilesDataFlow.swift in Sources */,
				1935364028496F7D001E0B16 /* Oref2_variables.swift in Sources */,
				CE2FAD3A297D93F0001A872C /* BloodGlucoseExtensions.swift in Sources */,
				38E4453A274E411700EC9A94 /* Disk+[UIImage].swift in Sources */,
				72F1BD388F42FCA6C52E4500 /* ConfigEditorProvider.swift in Sources */,
				E39E418C56A5A46B61D960EE /* ConfigEditorStateModel.swift in Sources */,
				45717281F743594AA9D87191 /* ConfigEditorRootView.swift in Sources */,
				CE7CA3532A064973004BE681 /* tempPresetIntent.swift in Sources */,
				D6DEC113821A7F1056C4AA1E /* NightscoutConfigDataFlow.swift in Sources */,
				38E98A3025F52FF700C0CED0 /* Config.swift in Sources */,
				CE1F6DDB2BAE08B60064EB8D /* TidepoolManager.swift in Sources */,
				BD2B464E0745FBE7B79913F4 /* NightscoutConfigProvider.swift in Sources */,
				9825E5E923F0B8FA80C8C7C7 /* NightscoutConfigStateModel.swift in Sources */,
				38A43598262E0E4900E80935 /* FetchAnnouncementsManager.swift in Sources */,
				642F76A05A4FF530463A9FD0 /* NightscoutConfigRootView.swift in Sources */,
				AD3D2CD42CD01B9EB8F26522 /* PumpConfigDataFlow.swift in Sources */,
				53F2382465BF74DB1A967C8B /* PumpConfigProvider.swift in Sources */,
				5D16287A969E64D18CE40E44 /* PumpConfigStateModel.swift in Sources */,
				19D466AA29AA3099004D5F33 /* FPUConfigRootView.swift in Sources */,
				E974172296125A5AE99E634C /* PumpConfigRootView.swift in Sources */,
				CE7CA3522A064973004BE681 /* ListTempPresetsIntent.swift in Sources */,
				448B6FCB252BD4796E2960C0 /* PumpSettingsEditorDataFlow.swift in Sources */,
				38E44536274E411700EC9A94 /* Disk.swift in Sources */,
				2BE9A6FA20875F6F4F9CD461 /* PumpSettingsEditorProvider.swift in Sources */,
				6B9625766B697D1C98E455A2 /* PumpSettingsEditorStateModel.swift in Sources */,
				19A910362A24D6D700C8951B /* DateFilter.swift in Sources */,
				A0B8EC8CC5CD1DD237D1BCD2 /* PumpSettingsEditorRootView.swift in Sources */,
				E06B911A275B5EEA003C04B6 /* Array+Extension.swift in Sources */,
				38EA0600262091870064E39B /* BolusProgressViewStyle.swift in Sources */,
				19DC678329CA677D00FD9EC4 /* OverrideProfilesStateModel.swift in Sources */,
				389ECDFE2601061500D86C4F /* View+Snapshot.swift in Sources */,
				38FEF3FE2738083E00574A46 /* CGMProvider.swift in Sources */,
				38E98A3725F5509500C0CED0 /* String+Extensions.swift in Sources */,
				F90692D1274B99B60037068D /* HealthKitProvider.swift in Sources */,
				19F95FF729F10FEE00314DDC /* StatStateModel.swift in Sources */,
				385CEAC125F2EA52002D6D5B /* Announcement.swift in Sources */,
				8B759CFCF47B392BB365C251 /* BasalProfileEditorDataFlow.swift in Sources */,
				389442CB25F65F7100FA1F27 /* NightscoutTreatment.swift in Sources */,
				CE7CA3512A064973004BE681 /* ApplyTempPresetIntent.swift in Sources */,
				FA630397F76B582C8D8681A7 /* BasalProfileEditorProvider.swift in Sources */,
				63E890B4D951EAA91C071D5C /* BasalProfileEditorStateModel.swift in Sources */,
				38FEF3FA2737E42000574A46 /* BaseStateModel.swift in Sources */,
				CC6C406E2ACDD69E009B8058 /* RawFetchedProfile.swift in Sources */,
				385CEA8225F23DFD002D6D5B /* NightscoutStatus.swift in Sources */,
				F90692AA274B7AAE0037068D /* HealthKitManager.swift in Sources */,
				38887CCE25F5725200944304 /* IOBEntry.swift in Sources */,
				38E98A2425F52C9300C0CED0 /* Logger.swift in Sources */,
				CA370FC152BC98B3D1832968 /* BasalProfileEditorRootView.swift in Sources */,
				E00EEC0327368630002FF094 /* ServiceAssembly.swift in Sources */,
				38192E07261BA9960094D973 /* FetchTreatmentsManager.swift in Sources */,
				19012CDC291D2CB900FB8210 /* LoopStats.swift in Sources */,
				6632A0DC746872439A858B44 /* ISFEditorDataFlow.swift in Sources */,
				DBA5254DBB2586C98F61220C /* ISFEditorProvider.swift in Sources */,
				1BBB001DAD60F3B8CEA4B1C7 /* ISFEditorStateModel.swift in Sources */,
				F816826028DB441800054060 /* BluetoothTransmitter.swift in Sources */,
				38192E0D261BAF980094D973 /* ConvenienceExtensions.swift in Sources */,
				FEFA5C0F299F810B00765C17 /* Core_Data.xcdatamodeld in Sources */,
				88AB39B23C9552BD6E0C9461 /* ISFEditorRootView.swift in Sources */,
				F816825E28DB441200054060 /* HeartBeatManager.swift in Sources */,
				38FEF413273B317A00574A46 /* HKUnit.swift in Sources */,
				A33352ED40476125EBAC6EE0 /* CREditorDataFlow.swift in Sources */,
				17A9D0899046B45E87834820 /* CREditorProvider.swift in Sources */,
				69B9A368029F7EB39F525422 /* CREditorStateModel.swift in Sources */,
				38E44538274E411700EC9A94 /* Disk+[Data].swift in Sources */,
				98641AF4F92123DA668AB931 /* CREditorRootView.swift in Sources */,
				CEE9A65C2BBB41C800EB5194 /* CalibrationService.swift in Sources */,
				38E4453D274E411700EC9A94 /* Disk+Errors.swift in Sources */,
				38E98A2325F52C9300C0CED0 /* Signpost.swift in Sources */,
				CE7CA3542A064973004BE681 /* TempPresetsIntentRequest.swift in Sources */,
				F5F7E6C1B7F098F59EB67EC5 /* TargetsEditorDataFlow.swift in Sources */,
				5075C1608E6249A51495C422 /* TargetsEditorProvider.swift in Sources */,
				E13B7DAB2A435F57066AF02E /* TargetsEditorStateModel.swift in Sources */,
				19DC678129CA676A00FD9EC4 /* OverrideProfilesProvider.swift in Sources */,
				9702FF92A09C53942F20D7EA /* TargetsEditorRootView.swift in Sources */,
				1967DFBE29D052C200759F30 /* Icons.swift in Sources */,
				38E8754F275556FA00975559 /* WatchManager.swift in Sources */,
				A228DF96647338139F152B15 /* PreferencesEditorDataFlow.swift in Sources */,
				389ECE052601144100D86C4F /* ConcurrentMap.swift in Sources */,
				CE7CA3562A064973004BE681 /* StateIntentRequest.swift in Sources */,
				E4984C5262A90469788754BB /* PreferencesEditorProvider.swift in Sources */,
				DD399FB31EACB9343C944C4C /* PreferencesEditorStateModel.swift in Sources */,
				19E1F7EA29D082ED005C8D20 /* IconConfigProvider.swift in Sources */,
				44190F0BBA464D74B857D1FB /* PreferencesEditorRootView.swift in Sources */,
				E97285ED9B814CD5253C6658 /* AddCarbsDataFlow.swift in Sources */,
				CE48C86428CA69D5007C0598 /* OmniBLEPumpManagerExtensions.swift in Sources */,
				38E8755427561E9800975559 /* DataFlow.swift in Sources */,
				38E44522274E3DDC00EC9A94 /* NetworkReachabilityManager.swift in Sources */,
				CE7CA34F2A064973004BE681 /* BaseIntentsRequest.swift in Sources */,
				A6F097A14CAAE0CE0D11BE1B /* AddCarbsProvider.swift in Sources */,
				33E198D3039045D98C3DC5D4 /* AddCarbsStateModel.swift in Sources */,
				28089E07169488CF6DCC2A31 /* AddCarbsRootView.swift in Sources */,
				D2165E9D78EFF692C1DED1C6 /* AddTempTargetDataFlow.swift in Sources */,
				CE82E02728E869DF00473A9C /* AlertEntry.swift in Sources */,
				38E4451E274DB04600EC9A94 /* AppDelegate.swift in Sources */,
				5BFA1C2208114643B77F8CEB /* AddTempTargetProvider.swift in Sources */,
				E0D4F80527513ECF00BDF1FE /* HealthKitSample.swift in Sources */,
				919DBD08F13BAFB180DF6F47 /* AddTempTargetStateModel.swift in Sources */,
				8BC2F5A29AD1ED08AC0EE013 /* AddTempTargetRootView.swift in Sources */,
				38A00B1F25FC00F7006BC0B0 /* Autotune.swift in Sources */,
				38AAF85525FFF846004AF583 /* CurrentGlucoseView.swift in Sources */,
				041D1E995A6AE92E9289DC49 /* BolusDataFlow.swift in Sources */,
				23888883D4EA091C88480FF2 /* BolusProvider.swift in Sources */,
				38E98A2D25F52DC400C0CED0 /* NSLocking+Extensions.swift in Sources */,
				38569353270B5E350002C50D /* CGMRootView.swift in Sources */,
				69A31254F2451C20361D172F /* BolusStateModel.swift in Sources */,
				0CEA2EA070AB041AF3E3745B /* BolusRootView.swift in Sources */,
				1967DFC029D053AC00759F30 /* IconSelection.swift in Sources */,
				19D4E4EB29FC6A9F00351451 /* TIRforChart.swift in Sources */,
				FEFFA7A22929FE49007B8193 /* UIDevice+Extensions.swift in Sources */,
				F90692D3274B9A130037068D /* AppleHealthKitRootView.swift in Sources */,
				19E1F7EC29D082FE005C8D20 /* IconConfigStateModel.swift in Sources */,
				711C0CB42CAABE788916BC9D /* ManualTempBasalDataFlow.swift in Sources */,
				BF1667ADE69E4B5B111CECAE /* ManualTempBasalProvider.swift in Sources */,
				F90692D6274B9A450037068D /* HealthKitStateModel.swift in Sources */,
				C967DACD3B1E638F8B43BE06 /* ManualTempBasalStateModel.swift in Sources */,
				FE41E4D429463C660047FD55 /* NightscoutStatistics.swift in Sources */,
				38E4453B274E411700EC9A94 /* Disk+VolumeInformation.swift in Sources */,
				7BCFACB97C821041BA43A114 /* ManualTempBasalRootView.swift in Sources */,
				38E44534274E411700EC9A94 /* Disk+InternalHelpers.swift in Sources */,
				38A00B2325FC2B55006BC0B0 /* LRUCache.swift in Sources */,
				3083261C4B268E353F36CD0B /* AutotuneConfigDataFlow.swift in Sources */,
				891DECF7BC20968D7F566161 /* AutotuneConfigProvider.swift in Sources */,
				D76333C9256787610B3B4875 /* AutotuneConfigStateModel.swift in Sources */,
				A05235B9112E677ED03B6E8E /* AutotuneConfigRootView.swift in Sources */,
				7F7B756BE8543965D9FDF1A2 /* DataTableDataFlow.swift in Sources */,
				1D845DF2E3324130E1D95E67 /* DataTableProvider.swift in Sources */,
				19F95FFA29F1102A00314DDC /* StatRootView.swift in Sources */,
				0D9A5E34A899219C5C4CDFAF /* DataTableStateModel.swift in Sources */,
				6BCF84DD2B16843A003AD46E /* LiveActitiyShared.swift in Sources */,
				D6D02515BBFBE64FEBE89856 /* DataTableRootView.swift in Sources */,
				38569349270B5DFB0002C50D /* AppGroupSource.swift in Sources */,
				F5CA3DB1F9DC8B05792BBFAA /* CGMDataFlow.swift in Sources */,
				BA00D96F7B2FF169A06FB530 /* CGMStateModel.swift in Sources */,
				CE94598729E9E4110047C9C6 /* WatchConfigRootView.swift in Sources */,
				19E1F7E829D082D0005C8D20 /* IconConfigDataFlow.swift in Sources */,
				E3A08AAE59538BC8A8ABE477 /* NotificationsConfigDataFlow.swift in Sources */,
				1956FB212AFF79E200C7B4FF /* CoreDataStorage.swift in Sources */,
				0F7A65FBD2CD8D6477ED4539 /* NotificationsConfigProvider.swift in Sources */,
				3171D2818C7C72CD1584BB5E /* NotificationsConfigStateModel.swift in Sources */,
				CD78BB94E43B249D60CC1A1B /* NotificationsConfigRootView.swift in Sources */,
				CE7CA3502A064973004BE681 /* CancelTempPresetIntent.swift in Sources */,
				6B1F539F9FF75646D1606066 /* SnoozeDataFlow.swift in Sources */,
				6FFAE524D1D9C262F2407CAE /* SnoozeProvider.swift in Sources */,
				8194B80890CDD6A3C13B0FEE /* SnoozeStateModel.swift in Sources */,
				0437CE46C12535A56504EC19 /* SnoozeRootView.swift in Sources */,
			);
			runOnlyForDeploymentPostprocessing = 0;
		};
		38E8752027554D5700975559 /* Sources */ = {
			isa = PBXSourcesBuildPhase;
			buildActionMask = 2147483647;
			files = (
				38E8757927579D9200975559 /* Publisher.swift in Sources */,
				38E8755B27568A6800975559 /* ConfirmationView.swift in Sources */,
				38E8757D2757C45D00975559 /* BolusView.swift in Sources */,
				38E8752E27554D5700975559 /* NotificationController.swift in Sources */,
				38E8754C2755548F00975559 /* WatchStateModel.swift in Sources */,
				38E8754A275550BB00975559 /* CarbsView.swift in Sources */,
				38E8752C27554D5700975559 /* MainView.swift in Sources */,
				38E8755127555D0500975559 /* DataFlow.swift in Sources */,
				38E8753227554D5700975559 /* ComplicationController.swift in Sources */,
				38E8752A27554D5700975559 /* FreeAPSApp.swift in Sources */,
				38E8757B2757B1C300975559 /* TempTargetsView.swift in Sources */,
				38E8753027554D5700975559 /* NotificationView.swift in Sources */,
				38E8757E2758C86A00975559 /* ConvenienceExtensions.swift in Sources */,
				38E8754727554DF100975559 /* Color+Extensions.swift in Sources */,
				38E8755927567CA600975559 /* Decimal+Extensions.swift in Sources */,
				38E8758027595DC600975559 /* BolusConfirmationView.swift in Sources */,
			);
			runOnlyForDeploymentPostprocessing = 0;
		};
		38FCF3E925E9028E0078B0D1 /* Sources */ = {
			isa = PBXSourcesBuildPhase;
			buildActionMask = 2147483647;
			files = (
				CEE9A65E2BBC9F6500EB5194 /* CalibrationsTests.swift in Sources */,
				CE1F6DD92BADF4620064EB8D /* PluginManagerTests.swift in Sources */,
				38FCF3F925E902C20078B0D1 /* FileStorageTests.swift in Sources */,
			);
			runOnlyForDeploymentPostprocessing = 0;
		};
		6B1A8D132B14D91500E76752 /* Sources */ = {
			isa = PBXSourcesBuildPhase;
			buildActionMask = 2147483647;
			files = (
				6BCF84DE2B16843A003AD46E /* LiveActitiyShared.swift in Sources */,
				6B1A8D1E2B14D91600E76752 /* LiveActivityBundle.swift in Sources */,
				6B1A8D202B14D91600E76752 /* LiveActivity.swift in Sources */,
			);
			runOnlyForDeploymentPostprocessing = 0;
		};
/* End PBXSourcesBuildPhase section */

/* Begin PBXTargetDependency section */
		38E8752727554D5700975559 /* PBXTargetDependency */ = {
			isa = PBXTargetDependency;
			target = 38E8752327554D5700975559 /* FreeAPSWatch WatchKit Extension */;
			targetProxy = 38E8752627554D5700975559 /* PBXContainerItemProxy */;
		};
		38E8753B27554D5900975559 /* PBXTargetDependency */ = {
			isa = PBXTargetDependency;
			target = 38E8751B27554D5500975559 /* FreeAPSWatch */;
			targetProxy = 38E8753A27554D5900975559 /* PBXContainerItemProxy */;
		};
		38FCF3F325E9028E0078B0D1 /* PBXTargetDependency */ = {
			isa = PBXTargetDependency;
			target = 388E595725AD948C0019842D /* FreeAPS */;
			targetProxy = 38FCF3F225E9028E0078B0D1 /* PBXContainerItemProxy */;
		};
		6B1A8D272B14D91700E76752 /* PBXTargetDependency */ = {
			isa = PBXTargetDependency;
			target = 6B1A8D162B14D91500E76752 /* LiveActivityExtension */;
			targetProxy = 6B1A8D262B14D91700E76752 /* PBXContainerItemProxy */;
		};
/* End PBXTargetDependency section */

/* Begin PBXVariantGroup section */
		1927C8E82744606D00347C69 /* InfoPlist.strings */ = {
			isa = PBXVariantGroup;
			children = (
				1927C8E92744611700347C69 /* ar */,
				1927C8EA2744611800347C69 /* ca */,
				1927C8EB2744611900347C69 /* zh-Hans */,
				1927C8EC2744611A00347C69 /* da */,
				1927C8ED2744611B00347C69 /* fi */,
				1927C8EE2744611C00347C69 /* nl */,
				1927C8EF2744611D00347C69 /* fr */,
				1927C8F02744611E00347C69 /* de */,
				1927C8F12744611E00347C69 /* he */,
				1927C8F22744611F00347C69 /* it */,
				1927C8F32744612000347C69 /* nb */,
				1927C8F42744612100347C69 /* pl */,
				1927C8F52744612100347C69 /* pt-BR */,
				1927C8F62744612200347C69 /* pt-PT */,
				1927C8F72744612300347C69 /* ru */,
				1927C8F82744612400347C69 /* es */,
				1927C8F92744612400347C69 /* sv */,
				1927C8FA2744612500347C69 /* tr */,
				1927C8FB2744612600347C69 /* uk */,
				1927C8FE274489BA00347C69 /* Base */,
				19C166682756EFBD00ED12E3 /* sk */,
				193F1E392B44C13B00525770 /* hu */,
				193F1E3B2B44C14800525770 /* vi */,
			);
			name = InfoPlist.strings;
			sourceTree = "<group>";
		};
		198377D4266BFFF6004DE65E /* Localizable.strings */ = {
			isa = PBXVariantGroup;
			children = (
				198377D3266BFFF6004DE65E /* en */,
				198377D5266C0A05004DE65E /* ar */,
				198377D6266C0A0A004DE65E /* ca */,
				198377D7266C0A15004DE65E /* zh-Hans */,
				198377D8266C0A1C004DE65E /* da */,
				198377D9266C0A21004DE65E /* nl */,
				198377DA266C0A2B004DE65E /* fr */,
				198377DB266C0A32004DE65E /* de */,
				198377DC266C0A3C004DE65E /* he */,
				198377DD266C0A51004DE65E /* it */,
				198377DE266C0A69004DE65E /* nb */,
				198377DF266C0A7F004DE65E /* pl */,
				198377E0266C0AB5004DE65E /* ru */,
				198377E1266C0ABF004DE65E /* es */,
				198377E2266C0AC8004DE65E /* sv */,
				198377E3266C0ADC004DE65E /* tr */,
				198377E4266C13D2004DE65E /* uk */,
				1918333A26ADA46800F45722 /* fi */,
				199732B4271B72DD00129A3F /* pt-PT */,
				199732B5271B9EE900129A3F /* pt-BR */,
				19C166692756EFBD00ED12E3 /* sk */,
				193F1E3A2B44C13B00525770 /* hu */,
				193F1E3C2B44C14800525770 /* vi */,
			);
			name = Localizable.strings;
			sourceTree = "<group>";
		};
/* End PBXVariantGroup section */

/* Begin XCBuildConfiguration section */
		388E596525AD948E0019842D /* Debug */ = {
			isa = XCBuildConfiguration;
			baseConfigurationReference = 38F3783A2613555C009DB701 /* Config.xcconfig */;
			buildSettings = {
				ALWAYS_SEARCH_USER_PATHS = NO;
				CLANG_ANALYZER_LOCALIZABILITY_NONLOCALIZED = YES;
				CLANG_ANALYZER_NONNULL = YES;
				CLANG_ANALYZER_NUMBER_OBJECT_CONVERSION = YES_AGGRESSIVE;
				CLANG_CXX_LANGUAGE_STANDARD = "gnu++14";
				CLANG_CXX_LIBRARY = "libc++";
				CLANG_ENABLE_MODULES = YES;
				CLANG_ENABLE_OBJC_ARC = YES;
				CLANG_ENABLE_OBJC_WEAK = YES;
				CLANG_WARN_BLOCK_CAPTURE_AUTORELEASING = YES;
				CLANG_WARN_BOOL_CONVERSION = YES;
				CLANG_WARN_COMMA = YES;
				CLANG_WARN_CONSTANT_CONVERSION = YES;
				CLANG_WARN_DEPRECATED_OBJC_IMPLEMENTATIONS = YES;
				CLANG_WARN_DIRECT_OBJC_ISA_USAGE = YES_ERROR;
				CLANG_WARN_DOCUMENTATION_COMMENTS = YES;
				CLANG_WARN_EMPTY_BODY = YES;
				CLANG_WARN_ENUM_CONVERSION = YES;
				CLANG_WARN_INFINITE_RECURSION = YES;
				CLANG_WARN_INT_CONVERSION = YES;
				CLANG_WARN_NON_LITERAL_NULL_CONVERSION = YES;
				CLANG_WARN_OBJC_IMPLICIT_RETAIN_SELF = YES;
				CLANG_WARN_OBJC_LITERAL_CONVERSION = YES;
				CLANG_WARN_OBJC_ROOT_CLASS = YES_ERROR;
				CLANG_WARN_QUOTED_INCLUDE_IN_FRAMEWORK_HEADER = YES;
				CLANG_WARN_RANGE_LOOP_ANALYSIS = YES;
				CLANG_WARN_STRICT_PROTOTYPES = YES;
				CLANG_WARN_SUSPICIOUS_MOVE = YES;
				CLANG_WARN_UNGUARDED_AVAILABILITY = YES_AGGRESSIVE;
				CLANG_WARN_UNREACHABLE_CODE = YES;
				CLANG_WARN__DUPLICATE_METHOD_MATCH = YES;
				COPY_PHASE_STRIP = NO;
				CURRENT_PROJECT_VERSION = "$(APP_BUILD_NUMBER)";
				DEBUG_INFORMATION_FORMAT = dwarf;
				ENABLE_STRICT_OBJC_MSGSEND = YES;
				ENABLE_TESTABILITY = YES;
				GCC_C_LANGUAGE_STANDARD = gnu11;
				GCC_DYNAMIC_NO_PIC = NO;
				GCC_NO_COMMON_BLOCKS = YES;
				GCC_OPTIMIZATION_LEVEL = 0;
				GCC_PREPROCESSOR_DEFINITIONS = (
					"DEBUG=1",
					"$(inherited)",
				);
				GCC_WARN_64_TO_32_BIT_CONVERSION = YES;
				GCC_WARN_ABOUT_RETURN_TYPE = YES_ERROR;
				GCC_WARN_UNDECLARED_SELECTOR = YES;
				GCC_WARN_UNINITIALIZED_AUTOS = YES_AGGRESSIVE;
				GCC_WARN_UNUSED_FUNCTION = YES;
				GCC_WARN_UNUSED_VARIABLE = YES;
				IPHONEOS_DEPLOYMENT_TARGET = 16.0;
				MARKETING_VERSION = "$(APP_VERSION)";
				MTL_ENABLE_DEBUG_INFO = INCLUDE_SOURCE;
				MTL_FAST_MATH = YES;
				ONLY_ACTIVE_ARCH = YES;
				SDKROOT = iphoneos;
				SWIFT_ACTIVE_COMPILATION_CONDITIONS = DEBUG;
				SWIFT_OPTIMIZATION_LEVEL = "-Onone";
			};
			name = Debug;
		};
		388E596625AD948E0019842D /* Release */ = {
			isa = XCBuildConfiguration;
			baseConfigurationReference = 38F3783A2613555C009DB701 /* Config.xcconfig */;
			buildSettings = {
				ALWAYS_SEARCH_USER_PATHS = NO;
				CLANG_ANALYZER_LOCALIZABILITY_NONLOCALIZED = YES;
				CLANG_ANALYZER_NONNULL = YES;
				CLANG_ANALYZER_NUMBER_OBJECT_CONVERSION = YES_AGGRESSIVE;
				CLANG_CXX_LANGUAGE_STANDARD = "gnu++14";
				CLANG_CXX_LIBRARY = "libc++";
				CLANG_ENABLE_MODULES = YES;
				CLANG_ENABLE_OBJC_ARC = YES;
				CLANG_ENABLE_OBJC_WEAK = YES;
				CLANG_WARN_BLOCK_CAPTURE_AUTORELEASING = YES;
				CLANG_WARN_BOOL_CONVERSION = YES;
				CLANG_WARN_COMMA = YES;
				CLANG_WARN_CONSTANT_CONVERSION = YES;
				CLANG_WARN_DEPRECATED_OBJC_IMPLEMENTATIONS = YES;
				CLANG_WARN_DIRECT_OBJC_ISA_USAGE = YES_ERROR;
				CLANG_WARN_DOCUMENTATION_COMMENTS = YES;
				CLANG_WARN_EMPTY_BODY = YES;
				CLANG_WARN_ENUM_CONVERSION = YES;
				CLANG_WARN_INFINITE_RECURSION = YES;
				CLANG_WARN_INT_CONVERSION = YES;
				CLANG_WARN_NON_LITERAL_NULL_CONVERSION = YES;
				CLANG_WARN_OBJC_IMPLICIT_RETAIN_SELF = YES;
				CLANG_WARN_OBJC_LITERAL_CONVERSION = YES;
				CLANG_WARN_OBJC_ROOT_CLASS = YES_ERROR;
				CLANG_WARN_QUOTED_INCLUDE_IN_FRAMEWORK_HEADER = YES;
				CLANG_WARN_RANGE_LOOP_ANALYSIS = YES;
				CLANG_WARN_STRICT_PROTOTYPES = YES;
				CLANG_WARN_SUSPICIOUS_MOVE = YES;
				CLANG_WARN_UNGUARDED_AVAILABILITY = YES_AGGRESSIVE;
				CLANG_WARN_UNREACHABLE_CODE = YES;
				CLANG_WARN__DUPLICATE_METHOD_MATCH = YES;
				COPY_PHASE_STRIP = NO;
				CURRENT_PROJECT_VERSION = "$(APP_BUILD_NUMBER)";
				DEBUG_INFORMATION_FORMAT = "dwarf-with-dsym";
				ENABLE_NS_ASSERTIONS = NO;
				ENABLE_STRICT_OBJC_MSGSEND = YES;
				GCC_C_LANGUAGE_STANDARD = gnu11;
				GCC_NO_COMMON_BLOCKS = YES;
				GCC_WARN_64_TO_32_BIT_CONVERSION = YES;
				GCC_WARN_ABOUT_RETURN_TYPE = YES_ERROR;
				GCC_WARN_UNDECLARED_SELECTOR = YES;
				GCC_WARN_UNINITIALIZED_AUTOS = YES_AGGRESSIVE;
				GCC_WARN_UNUSED_FUNCTION = YES;
				GCC_WARN_UNUSED_VARIABLE = YES;
				IPHONEOS_DEPLOYMENT_TARGET = 16.0;
				MARKETING_VERSION = "$(APP_VERSION)";
				MTL_ENABLE_DEBUG_INFO = NO;
				MTL_FAST_MATH = YES;
				SDKROOT = iphoneos;
				SWIFT_COMPILATION_MODE = wholemodule;
				SWIFT_OPTIMIZATION_LEVEL = "-O";
				VALIDATE_PRODUCT = YES;
			};
			name = Release;
		};
		388E596825AD948E0019842D /* Debug */ = {
			isa = XCBuildConfiguration;
			buildSettings = {
				APP_DISPLAY_NAME = "$(APP_DISPLAY_NAME)";
				APP_GROUP_ID = "$(APP_GROUP_ID)";
				ASSETCATALOG_COMPILER_APPICON_NAME = "$(APP_ICON)";
				ASSETCATALOG_COMPILER_GLOBAL_ACCENT_COLOR_NAME = AccentColor;
				ASSETCATALOG_COMPILER_INCLUDE_ALL_APPICON_ASSETS = YES;
				BUNDLE_IDENTIFIER = "$(BUNDLE_IDENTIFIER)";
				CODE_SIGN_ENTITLEMENTS = FreeAPS/Resources/FreeAPS.entitlements;
				CODE_SIGN_STYLE = Automatic;
				CURRENT_PROJECT_VERSION = $APP_BUILD_NUMBER;
				DEVELOPMENT_ASSET_PATHS = "";
				DEVELOPMENT_TEAM = "$(DEVELOPER_TEAM)";
				ENABLE_PREVIEWS = YES;
				FRAMEWORK_SEARCH_PATHS = (
					"$(inherited)",
					"$(PROJECT_DIR)/Dependencies/ios-armv7_arm64",
				);
				INFOPLIST_FILE = FreeAPS/Resources/Info.plist;
				IPHONEOS_DEPLOYMENT_TARGET = 16.0;
				LD_RUNPATH_SEARCH_PATHS = (
					"$(inherited)",
					"@executable_path/Frameworks",
				);
				LIBRARY_SEARCH_PATHS = (
					"$(inherited)",
					"$(SDKROOT)/usr/lib/swift",
				);
				MARKETING_VERSION = "$(APP_VERSION)";
				OTHER_LDFLAGS = (
					"-weak_framework",
					CoreNFC,
					"-ObjC",
				);
				PRODUCT_BUNDLE_IDENTIFIER = "$(BUNDLE_IDENTIFIER)";
				PRODUCT_NAME = "$(TARGET_NAME)";
				SWIFT_VERSION = 5.0;
				TARGETED_DEVICE_FAMILY = "1,2";
			};
			name = Debug;
		};
		388E596925AD948E0019842D /* Release */ = {
			isa = XCBuildConfiguration;
			buildSettings = {
				APP_DISPLAY_NAME = "$(APP_DISPLAY_NAME)";
				APP_GROUP_ID = "$(APP_GROUP_ID)";
				ASSETCATALOG_COMPILER_APPICON_NAME = "$(APP_ICON)";
				ASSETCATALOG_COMPILER_GLOBAL_ACCENT_COLOR_NAME = AccentColor;
				ASSETCATALOG_COMPILER_INCLUDE_ALL_APPICON_ASSETS = YES;
				BUNDLE_IDENTIFIER = "$(BUNDLE_IDENTIFIER)";
				CODE_SIGN_ENTITLEMENTS = FreeAPS/Resources/FreeAPS.entitlements;
				CODE_SIGN_STYLE = Automatic;
				CURRENT_PROJECT_VERSION = $APP_BUILD_NUMBER;
				DEVELOPMENT_ASSET_PATHS = "";
				DEVELOPMENT_TEAM = "$(DEVELOPER_TEAM)";
				ENABLE_PREVIEWS = YES;
				FRAMEWORK_SEARCH_PATHS = (
					"$(inherited)",
					"$(PROJECT_DIR)/Dependencies/ios-armv7_arm64",
				);
				INFOPLIST_FILE = FreeAPS/Resources/Info.plist;
				IPHONEOS_DEPLOYMENT_TARGET = 16.0;
				LD_RUNPATH_SEARCH_PATHS = (
					"$(inherited)",
					"@executable_path/Frameworks",
				);
				LIBRARY_SEARCH_PATHS = (
					"$(inherited)",
					"$(SDKROOT)/usr/lib/swift",
				);
				MARKETING_VERSION = "$(APP_VERSION)";
				OTHER_LDFLAGS = (
					"-weak_framework",
					CoreNFC,
					"-ObjC",
				);
				PRODUCT_BUNDLE_IDENTIFIER = "$(BUNDLE_IDENTIFIER)";
				PRODUCT_NAME = "$(TARGET_NAME)";
				SWIFT_VERSION = 5.0;
				TARGETED_DEVICE_FAMILY = "1,2";
			};
			name = Release;
		};
		38E8753E27554D5900975559 /* Debug */ = {
			isa = XCBuildConfiguration;
			buildSettings = {
				ALWAYS_EMBED_SWIFT_STANDARD_LIBRARIES = YES;
				APP_DISPLAY_NAME = "$(APP_DISPLAY_NAME)";
				ASSETCATALOG_COMPILER_APPICON_NAME = "$(APP_ICON)";
				ASSETCATALOG_COMPILER_GLOBAL_ACCENT_COLOR_NAME = AccentColor;
				ASSETCATALOG_COMPILER_INCLUDE_ALL_APPICON_ASSETS = YES;
				ASSETCATALOG_COMPILER_INCLUDE_STICKER_CONTENT = YES;
				ASSETCATALOG_COMPILER_STANDALONE_ICON_BEHAVIOR = all;
				ASSETCATALOG_COMPILER_TARGET_STICKERS_ICON_ROLE = "host-app";
				BUNDLE_IDENTIFIER = "$(BUNDLE_IDENTIFIER)";
				CLANG_CXX_LANGUAGE_STANDARD = "gnu++17";
				CODE_SIGN_ENTITLEMENTS = FreeAPSWatch/FreeAPSWatch.entitlements;
				CODE_SIGN_STYLE = Automatic;
				CURRENT_PROJECT_VERSION = $APP_BUILD_NUMBER;
				DEVELOPMENT_TEAM = "$(DEVELOPER_TEAM)";
				GENERATE_INFOPLIST_FILE = YES;
				IBSC_MODULE = FreeAPSWatch_WatchKit_Extension;
				INFOPLIST_FILE = FreeAPSWatch/Info.plist;
				INFOPLIST_KEY_CFBundleDisplayName = Open-iAPS;
				INFOPLIST_KEY_UISupportedInterfaceOrientations = "UIInterfaceOrientationPortrait UIInterfaceOrientationPortraitUpsideDown";
				INFOPLIST_KEY_WKCompanionAppBundleIdentifier = "$(BUNDLE_IDENTIFIER)";
				MARKETING_VERSION = "$(APP_VERSION)";
				PRODUCT_BUNDLE_IDENTIFIER = "$(BUNDLE_IDENTIFIER).watchkitapp";
				PRODUCT_NAME = "$(TARGET_NAME)";
				SDKROOT = watchos;
				SKIP_INSTALL = YES;
				SWIFT_EMIT_LOC_STRINGS = YES;
				SWIFT_VERSION = 5.0;
				TARGETED_DEVICE_FAMILY = 4;
				WATCHOS_DEPLOYMENT_TARGET = 8.0;
			};
			name = Debug;
		};
		38E8753F27554D5900975559 /* Release */ = {
			isa = XCBuildConfiguration;
			buildSettings = {
				ALWAYS_EMBED_SWIFT_STANDARD_LIBRARIES = YES;
				APP_DISPLAY_NAME = "$(APP_DISPLAY_NAME)";
				ASSETCATALOG_COMPILER_APPICON_NAME = "$(APP_ICON)";
				ASSETCATALOG_COMPILER_GLOBAL_ACCENT_COLOR_NAME = AccentColor;
				ASSETCATALOG_COMPILER_INCLUDE_ALL_APPICON_ASSETS = YES;
				ASSETCATALOG_COMPILER_INCLUDE_STICKER_CONTENT = YES;
				ASSETCATALOG_COMPILER_STANDALONE_ICON_BEHAVIOR = all;
				ASSETCATALOG_COMPILER_TARGET_STICKERS_ICON_ROLE = "host-app";
				BUNDLE_IDENTIFIER = "$(BUNDLE_IDENTIFIER)";
				CLANG_CXX_LANGUAGE_STANDARD = "gnu++17";
				CODE_SIGN_ENTITLEMENTS = FreeAPSWatch/FreeAPSWatch.entitlements;
				CODE_SIGN_STYLE = Automatic;
				CURRENT_PROJECT_VERSION = $APP_BUILD_NUMBER;
				DEVELOPMENT_TEAM = "$(DEVELOPER_TEAM)";
				GENERATE_INFOPLIST_FILE = YES;
				IBSC_MODULE = FreeAPSWatch_WatchKit_Extension;
				INFOPLIST_FILE = FreeAPSWatch/Info.plist;
				INFOPLIST_KEY_CFBundleDisplayName = Open-iAPS;
				INFOPLIST_KEY_UISupportedInterfaceOrientations = "UIInterfaceOrientationPortrait UIInterfaceOrientationPortraitUpsideDown";
				INFOPLIST_KEY_WKCompanionAppBundleIdentifier = "$(BUNDLE_IDENTIFIER)";
				MARKETING_VERSION = "$(APP_VERSION)";
				PRODUCT_BUNDLE_IDENTIFIER = "$(BUNDLE_IDENTIFIER).watchkitapp";
				PRODUCT_NAME = "$(TARGET_NAME)";
				SDKROOT = watchos;
				SKIP_INSTALL = YES;
				SWIFT_EMIT_LOC_STRINGS = YES;
				SWIFT_VERSION = 5.0;
				TARGETED_DEVICE_FAMILY = 4;
				WATCHOS_DEPLOYMENT_TARGET = 8.0;
			};
			name = Release;
		};
		38E8754127554D5900975559 /* Debug */ = {
			isa = XCBuildConfiguration;
			buildSettings = {
				APP_DISPLAY_NAME = "$(APP_DISPLAY_NAME)";
				ASSETCATALOG_COMPILER_COMPLICATION_NAME = Complication;
				BUNDLE_IDENTIFIER = "$(BUNDLE_IDENTIFIER)";
				CLANG_CXX_LANGUAGE_STANDARD = "gnu++17";
				CODE_SIGN_ENTITLEMENTS = "FreeAPSWatch WatchKit Extension/FreeAPSWatch WatchKit Extension.entitlements";
				CODE_SIGN_STYLE = Automatic;
				CURRENT_PROJECT_VERSION = $APP_BUILD_NUMBER;
				DEVELOPMENT_ASSET_PATHS = "\"FreeAPSWatch WatchKit Extension/Preview Content\"";
				DEVELOPMENT_TEAM = "${DEVELOPER_TEAM}";
				ENABLE_PREVIEWS = YES;
				GENERATE_INFOPLIST_FILE = YES;
				INFOPLIST_FILE = "FreeAPSWatch WatchKit Extension/Info.plist";
				INFOPLIST_KEY_CFBundleDisplayName = "Open-iAPS WatchKit Extension";
				INFOPLIST_KEY_CLKComplicationPrincipalClass = FreeAPSWatch_WatchKit_Extension.ComplicationController;
				INFOPLIST_KEY_NSHealthClinicalHealthRecordsShareUsageDescription = "Bla bla Record Health";
				INFOPLIST_KEY_NSHealthShareUsageDescription = "Bla bla Share Health";
				INFOPLIST_KEY_NSHealthUpdateUsageDescription = "Bla bla Update Health";
				INFOPLIST_KEY_NSHumanReadableCopyright = "";
				INFOPLIST_KEY_WKRunsIndependentlyOfCompanionApp = NO;
				LD_RUNPATH_SEARCH_PATHS = (
					"$(inherited)",
					"@executable_path/Frameworks",
					"@executable_path/../../Frameworks",
				);
				MARKETING_VERSION = "$(APP_VERSION)";
				PRODUCT_BUNDLE_IDENTIFIER = "$(BUNDLE_IDENTIFIER).watchkitapp.watchkitextension";
				PRODUCT_NAME = "${TARGET_NAME}";
				SDKROOT = watchos;
				SKIP_INSTALL = YES;
				SWIFT_ACTIVE_COMPILATION_CONDITIONS = "DEBUG RUN_STATISTICS";
				SWIFT_EMIT_LOC_STRINGS = YES;
				SWIFT_VERSION = 5.0;
				TARGETED_DEVICE_FAMILY = 4;
				WATCHOS_DEPLOYMENT_TARGET = 8.0;
			};
			name = Debug;
		};
		38E8754227554D5900975559 /* Release */ = {
			isa = XCBuildConfiguration;
			buildSettings = {
				APP_DISPLAY_NAME = "$(APP_DISPLAY_NAME)";
				ASSETCATALOG_COMPILER_COMPLICATION_NAME = Complication;
				BUNDLE_IDENTIFIER = "$(BUNDLE_IDENTIFIER)";
				CLANG_CXX_LANGUAGE_STANDARD = "gnu++17";
				CODE_SIGN_ENTITLEMENTS = "FreeAPSWatch WatchKit Extension/FreeAPSWatch WatchKit Extension.entitlements";
				CODE_SIGN_STYLE = Automatic;
				CURRENT_PROJECT_VERSION = $APP_BUILD_NUMBER;
				DEVELOPMENT_ASSET_PATHS = "\"FreeAPSWatch WatchKit Extension/Preview Content\"";
				DEVELOPMENT_TEAM = "${DEVELOPER_TEAM}";
				ENABLE_PREVIEWS = YES;
				GENERATE_INFOPLIST_FILE = YES;
				INFOPLIST_FILE = "FreeAPSWatch WatchKit Extension/Info.plist";
				INFOPLIST_KEY_CFBundleDisplayName = "Open-iAPS WatchKit Extension";
				INFOPLIST_KEY_CLKComplicationPrincipalClass = FreeAPSWatch_WatchKit_Extension.ComplicationController;
				INFOPLIST_KEY_NSHealthClinicalHealthRecordsShareUsageDescription = "Bla bla Record Health";
				INFOPLIST_KEY_NSHealthShareUsageDescription = "Bla bla Share Health";
				INFOPLIST_KEY_NSHealthUpdateUsageDescription = "Bla bla Update Health";
				INFOPLIST_KEY_NSHumanReadableCopyright = "";
				INFOPLIST_KEY_WKRunsIndependentlyOfCompanionApp = NO;
				LD_RUNPATH_SEARCH_PATHS = (
					"$(inherited)",
					"@executable_path/Frameworks",
					"@executable_path/../../Frameworks",
				);
				MARKETING_VERSION = "$(APP_VERSION)";
				PRODUCT_BUNDLE_IDENTIFIER = "$(BUNDLE_IDENTIFIER).watchkitapp.watchkitextension";
				PRODUCT_NAME = "${TARGET_NAME}";
				SDKROOT = watchos;
				SKIP_INSTALL = YES;
				SWIFT_ACTIVE_COMPILATION_CONDITIONS = RUN_STATISTICS;
				SWIFT_EMIT_LOC_STRINGS = YES;
				SWIFT_VERSION = 5.0;
				TARGETED_DEVICE_FAMILY = 4;
				WATCHOS_DEPLOYMENT_TARGET = 8.0;
			};
			name = Release;
		};
		38FCF3F525E9028E0078B0D1 /* Debug */ = {
			isa = XCBuildConfiguration;
			buildSettings = {
				BUNDLE_LOADER = "$(TEST_HOST)";
				CODE_SIGN_STYLE = Automatic;
				DEVELOPMENT_TEAM = "$(DEVELOPER_TEAM)";
				INFOPLIST_FILE = FreeAPSTests/Info.plist;
				IPHONEOS_DEPLOYMENT_TARGET = 16.0;
				LD_RUNPATH_SEARCH_PATHS = (
					"$(inherited)",
					"@executable_path/Frameworks",
					"@loader_path/Frameworks",
				);
				PRODUCT_BUNDLE_IDENTIFIER = "$(BUNDLE_IDENTIFIER).FreeAPSTests";
				PRODUCT_NAME = "$(TARGET_NAME)";
				SWIFT_VERSION = 5.0;
				TARGETED_DEVICE_FAMILY = "1,2";
				TEST_HOST = "$(BUILT_PRODUCTS_DIR)/FreeAPS.app/FreeAPS";
			};
			name = Debug;
		};
		38FCF3F625E9028E0078B0D1 /* Release */ = {
			isa = XCBuildConfiguration;
			buildSettings = {
				BUNDLE_LOADER = "$(TEST_HOST)";
				CODE_SIGN_STYLE = Automatic;
				DEVELOPMENT_TEAM = "$(DEVELOPER_TEAM)";
				INFOPLIST_FILE = FreeAPSTests/Info.plist;
				IPHONEOS_DEPLOYMENT_TARGET = 16.0;
				LD_RUNPATH_SEARCH_PATHS = (
					"$(inherited)",
					"@executable_path/Frameworks",
					"@loader_path/Frameworks",
				);
				PRODUCT_BUNDLE_IDENTIFIER = "$(BUNDLE_IDENTIFIER).FreeAPSTests";
				PRODUCT_NAME = "$(TARGET_NAME)";
				SWIFT_VERSION = 5.0;
				TARGETED_DEVICE_FAMILY = "1,2";
				TEST_HOST = "$(BUILT_PRODUCTS_DIR)/FreeAPS.app/FreeAPS";
			};
			name = Release;
		};
		6B1A8D2A2B14D91800E76752 /* Debug */ = {
			isa = XCBuildConfiguration;
			buildSettings = {
				ASSETCATALOG_COMPILER_GENERATE_SWIFT_ASSET_SYMBOL_EXTENSIONS = YES;
				ASSETCATALOG_COMPILER_GLOBAL_ACCENT_COLOR_NAME = AccentColor;
				ASSETCATALOG_COMPILER_WIDGET_BACKGROUND_COLOR_NAME = WidgetBackground;
				CLANG_CXX_LANGUAGE_STANDARD = "gnu++20";
				CODE_SIGN_STYLE = Automatic;
				CURRENT_PROJECT_VERSION = 1;
				DEVELOPMENT_TEAM = "$(DEVELOPER_TEAM)";
				ENABLE_USER_SCRIPT_SANDBOXING = YES;
				GCC_C_LANGUAGE_STANDARD = gnu17;
				GENERATE_INFOPLIST_FILE = YES;
				INFOPLIST_FILE = LiveActivity/Info.plist;
				INFOPLIST_KEY_CFBundleDisplayName = LiveActivity;
				INFOPLIST_KEY_NSHumanReadableCopyright = "";
				IPHONEOS_DEPLOYMENT_TARGET = 16.2;
				LD_RUNPATH_SEARCH_PATHS = (
					"$(inherited)",
					"@executable_path/Frameworks",
					"@executable_path/../../Frameworks",
				);
				LOCALIZATION_PREFERS_STRING_CATALOGS = YES;
				MARKETING_VERSION = 1.0;
				PRODUCT_BUNDLE_IDENTIFIER = "$(BUNDLE_IDENTIFIER).LiveActivity";
				PRODUCT_NAME = "$(TARGET_NAME)";
				SKIP_INSTALL = YES;
				SWIFT_ACTIVE_COMPILATION_CONDITIONS = "DEBUG $(inherited)";
				SWIFT_EMIT_LOC_STRINGS = YES;
				SWIFT_VERSION = 5.0;
				TARGETED_DEVICE_FAMILY = "1,2";
			};
			name = Debug;
		};
		6B1A8D2B2B14D91800E76752 /* Release */ = {
			isa = XCBuildConfiguration;
			buildSettings = {
				ASSETCATALOG_COMPILER_GENERATE_SWIFT_ASSET_SYMBOL_EXTENSIONS = YES;
				ASSETCATALOG_COMPILER_GLOBAL_ACCENT_COLOR_NAME = AccentColor;
				ASSETCATALOG_COMPILER_WIDGET_BACKGROUND_COLOR_NAME = WidgetBackground;
				CLANG_CXX_LANGUAGE_STANDARD = "gnu++20";
				CODE_SIGN_STYLE = Automatic;
				CURRENT_PROJECT_VERSION = 1;
				DEVELOPMENT_TEAM = "$(DEVELOPER_TEAM)";
				ENABLE_USER_SCRIPT_SANDBOXING = YES;
				GCC_C_LANGUAGE_STANDARD = gnu17;
				GENERATE_INFOPLIST_FILE = YES;
				INFOPLIST_FILE = LiveActivity/Info.plist;
				INFOPLIST_KEY_CFBundleDisplayName = LiveActivity;
				INFOPLIST_KEY_NSHumanReadableCopyright = "";
				IPHONEOS_DEPLOYMENT_TARGET = 16.2;
				LD_RUNPATH_SEARCH_PATHS = (
					"$(inherited)",
					"@executable_path/Frameworks",
					"@executable_path/../../Frameworks",
				);
				LOCALIZATION_PREFERS_STRING_CATALOGS = YES;
				MARKETING_VERSION = 1.0;
				PRODUCT_BUNDLE_IDENTIFIER = "$(BUNDLE_IDENTIFIER).LiveActivity";
				PRODUCT_NAME = "$(TARGET_NAME)";
				SKIP_INSTALL = YES;
				SWIFT_EMIT_LOC_STRINGS = YES;
				SWIFT_VERSION = 5.0;
				TARGETED_DEVICE_FAMILY = "1,2";
			};
			name = Release;
		};
/* End XCBuildConfiguration section */

/* Begin XCConfigurationList section */
		388E595325AD948C0019842D /* Build configuration list for PBXProject "FreeAPS" */ = {
			isa = XCConfigurationList;
			buildConfigurations = (
				388E596525AD948E0019842D /* Debug */,
				388E596625AD948E0019842D /* Release */,
			);
			defaultConfigurationIsVisible = 0;
			defaultConfigurationName = Debug;
		};
		388E596725AD948E0019842D /* Build configuration list for PBXNativeTarget "FreeAPS" */ = {
			isa = XCConfigurationList;
			buildConfigurations = (
				388E596825AD948E0019842D /* Debug */,
				388E596925AD948E0019842D /* Release */,
			);
			defaultConfigurationIsVisible = 0;
			defaultConfigurationName = Debug;
		};
		38E8754327554D5900975559 /* Build configuration list for PBXNativeTarget "FreeAPSWatch WatchKit Extension" */ = {
			isa = XCConfigurationList;
			buildConfigurations = (
				38E8754127554D5900975559 /* Debug */,
				38E8754227554D5900975559 /* Release */,
			);
			defaultConfigurationIsVisible = 0;
			defaultConfigurationName = Debug;
		};
		38E8754427554D5900975559 /* Build configuration list for PBXNativeTarget "FreeAPSWatch" */ = {
			isa = XCConfigurationList;
			buildConfigurations = (
				38E8753E27554D5900975559 /* Debug */,
				38E8753F27554D5900975559 /* Release */,
			);
			defaultConfigurationIsVisible = 0;
			defaultConfigurationName = Debug;
		};
		38FCF3F425E9028E0078B0D1 /* Build configuration list for PBXNativeTarget "FreeAPSTests" */ = {
			isa = XCConfigurationList;
			buildConfigurations = (
				38FCF3F525E9028E0078B0D1 /* Debug */,
				38FCF3F625E9028E0078B0D1 /* Release */,
			);
			defaultConfigurationIsVisible = 0;
			defaultConfigurationName = Debug;
		};
		6B1A8D292B14D91800E76752 /* Build configuration list for PBXNativeTarget "LiveActivityExtension" */ = {
			isa = XCConfigurationList;
			buildConfigurations = (
				6B1A8D2A2B14D91800E76752 /* Debug */,
				6B1A8D2B2B14D91800E76752 /* Release */,
			);
			defaultConfigurationIsVisible = 0;
			defaultConfigurationName = Debug;
		};
/* End XCConfigurationList section */

/* Begin XCRemoteSwiftPackageReference section */
		3811DE0E25C9D37700A708ED /* XCRemoteSwiftPackageReference "Swinject" */ = {
			isa = XCRemoteSwiftPackageReference;
			repositoryURL = "https://github.com/Swinject/Swinject";
			requirement = {
				kind = upToNextMajorVersion;
				minimumVersion = 2.7.1;
			};
		};
		3833B46B26012030003021B3 /* XCRemoteSwiftPackageReference "swift-algorithms" */ = {
			isa = XCRemoteSwiftPackageReference;
			repositoryURL = "https://github.com/apple/swift-algorithms";
			requirement = {
				kind = upToNextMajorVersion;
				minimumVersion = 0.0.3;
			};
		};
		38B17B6425DD90E0005CAE3D /* XCRemoteSwiftPackageReference "SwiftDate" */ = {
			isa = XCRemoteSwiftPackageReference;
			repositoryURL = "https://github.com/malcommac/SwiftDate";
			requirement = {
				kind = upToNextMajorVersion;
				minimumVersion = 6.3.1;
			};
		};
		38DF1787276FC8C300B3528F /* XCRemoteSwiftPackageReference "SwiftMessages" */ = {
			isa = XCRemoteSwiftPackageReference;
			repositoryURL = "https://github.com/SwiftKickMobile/SwiftMessages";
			requirement = {
				kind = upToNextMajorVersion;
				minimumVersion = 9.0.0;
			};
		};
		B958F1B52BA0711600484851 /* XCRemoteSwiftPackageReference "MKRingProgressView" */ = {
			isa = XCRemoteSwiftPackageReference;
			repositoryURL = "https://github.com/maxkonovalov/MKRingProgressView.git";
			requirement = {
				branch = master;
				kind = branch;
			};
		};
		CEB434FB28B90B7C00B70274 /* XCRemoteSwiftPackageReference "SwiftCharts" */ = {
			isa = XCRemoteSwiftPackageReference;
			repositoryURL = "https://github.com/ivanschuetz/SwiftCharts.git";
			requirement = {
				branch = master;
				kind = branch;
			};
		};
/* End XCRemoteSwiftPackageReference section */

/* Begin XCSwiftPackageProductDependency section */
		3811DE0F25C9D37700A708ED /* Swinject */ = {
			isa = XCSwiftPackageProductDependency;
			package = 3811DE0E25C9D37700A708ED /* XCRemoteSwiftPackageReference "Swinject" */;
			productName = Swinject;
		};
		3833B46C26012030003021B3 /* Algorithms */ = {
			isa = XCSwiftPackageProductDependency;
			package = 3833B46B26012030003021B3 /* XCRemoteSwiftPackageReference "swift-algorithms" */;
			productName = Algorithms;
		};
		38B17B6525DD90E0005CAE3D /* SwiftDate */ = {
			isa = XCSwiftPackageProductDependency;
			package = 38B17B6425DD90E0005CAE3D /* XCRemoteSwiftPackageReference "SwiftDate" */;
			productName = SwiftDate;
		};
		38DF1788276FC8C400B3528F /* SwiftMessages */ = {
			isa = XCSwiftPackageProductDependency;
			package = 38DF1787276FC8C300B3528F /* XCRemoteSwiftPackageReference "SwiftMessages" */;
			productName = SwiftMessages;
		};
		38E8755727567AE400975559 /* SwiftDate */ = {
			isa = XCSwiftPackageProductDependency;
			package = 38B17B6425DD90E0005CAE3D /* XCRemoteSwiftPackageReference "SwiftDate" */;
			productName = SwiftDate;
		};
		B958F1B62BA0711600484851 /* MKRingProgressView */ = {
			isa = XCSwiftPackageProductDependency;
			package = B958F1B52BA0711600484851 /* XCRemoteSwiftPackageReference "MKRingProgressView" */;
			productName = MKRingProgressView;
		};
		CEB434FC28B90B7C00B70274 /* SwiftCharts */ = {
			isa = XCSwiftPackageProductDependency;
			package = CEB434FB28B90B7C00B70274 /* XCRemoteSwiftPackageReference "SwiftCharts" */;
			productName = SwiftCharts;
		};
/* End XCSwiftPackageProductDependency section */

/* Begin XCVersionGroup section */
		FEFA5C0D299F810B00765C17 /* Core_Data.xcdatamodeld */ = {
			isa = XCVersionGroup;
			children = (
				FEFA5C0E299F810B00765C17 /* Core_Data.xcdatamodel */,
			);
			currentVersion = FEFA5C0E299F810B00765C17 /* Core_Data.xcdatamodel */;
			path = Core_Data.xcdatamodeld;
			sourceTree = "<group>";
			versionGroupType = wrapper.xcdatamodel;
		};
/* End XCVersionGroup section */
	};
	rootObject = 388E595025AD948C0019842D /* Project object */;
}<|MERGE_RESOLUTION|>--- conflicted
+++ resolved
@@ -256,12 +256,8 @@
 		6B1A8D2E2B156EEF00E76752 /* LiveActivityBridge.swift in Sources */ = {isa = PBXBuildFile; fileRef = 6B1A8D2D2B156EEF00E76752 /* LiveActivityBridge.swift */; };
 		6B1F539F9FF75646D1606066 /* SnoozeDataFlow.swift in Sources */ = {isa = PBXBuildFile; fileRef = 36A708CDB546692C2230B385 /* SnoozeDataFlow.swift */; };
 		6B9625766B697D1C98E455A2 /* PumpSettingsEditorStateModel.swift in Sources */ = {isa = PBXBuildFile; fileRef = 72778B68C3004F71F6E79BDC /* PumpSettingsEditorStateModel.swift */; };
-<<<<<<< HEAD
 		6BCF84DD2B16843A003AD46E /* LiveActitiyShared.swift in Sources */ = {isa = PBXBuildFile; fileRef = 6BCF84DC2B16843A003AD46E /* LiveActitiyShared.swift */; };
 		6BCF84DE2B16843A003AD46E /* LiveActitiyShared.swift in Sources */ = {isa = PBXBuildFile; fileRef = 6BCF84DC2B16843A003AD46E /* LiveActitiyShared.swift */; };
-		6EADD581738D64431902AC0A /* LibreConfigProvider.swift in Sources */ = {isa = PBXBuildFile; fileRef = E2EBA7C03C26FCC67E16D798 /* LibreConfigProvider.swift */; };
-=======
->>>>>>> d529658a
 		6FFAE524D1D9C262F2407CAE /* SnoozeProvider.swift in Sources */ = {isa = PBXBuildFile; fileRef = 1CAE81192B118804DCD23034 /* SnoozeProvider.swift */; };
 		711C0CB42CAABE788916BC9D /* ManualTempBasalDataFlow.swift in Sources */ = {isa = PBXBuildFile; fileRef = 96653287EDB276A111288305 /* ManualTempBasalDataFlow.swift */; };
 		72F1BD388F42FCA6C52E4500 /* ConfigEditorProvider.swift in Sources */ = {isa = PBXBuildFile; fileRef = 44080E4709E3AE4B73054563 /* ConfigEditorProvider.swift */; };
@@ -810,11 +806,7 @@
 		B9B5C0607505A38F256BF99A /* CGMDataFlow.swift */ = {isa = PBXFileReference; includeInIndex = 1; lastKnownFileType = sourcecode.swift; path = CGMDataFlow.swift; sourceTree = "<group>"; };
 		B9CAAEFB2AE70836000F68BC /* branch.txt */ = {isa = PBXFileReference; fileEncoding = 4; lastKnownFileType = text; path = branch.txt; sourceTree = SOURCE_ROOT; };
 		BA49538D56989D8DA6FCF538 /* TargetsEditorDataFlow.swift */ = {isa = PBXFileReference; includeInIndex = 1; lastKnownFileType = sourcecode.swift; path = TargetsEditorDataFlow.swift; sourceTree = "<group>"; };
-<<<<<<< HEAD
-		BC210C0F3CB6D3C86E5DED4E /* LibreConfigRootView.swift */ = {isa = PBXFileReference; includeInIndex = 1; lastKnownFileType = sourcecode.swift; path = LibreConfigRootView.swift; sourceTree = "<group>"; };
 		BDF530D72B40F8AC002CAF43 /* LockScreenView.swift */ = {isa = PBXFileReference; lastKnownFileType = sourcecode.swift; path = LockScreenView.swift; sourceTree = "<group>"; };
-=======
->>>>>>> d529658a
 		BF8BCB0C37DEB5EC377B9612 /* BasalProfileEditorRootView.swift */ = {isa = PBXFileReference; includeInIndex = 1; lastKnownFileType = sourcecode.swift; path = BasalProfileEditorRootView.swift; sourceTree = "<group>"; };
 		C19984D62EFC0035A9E9644D /* BolusProvider.swift */ = {isa = PBXFileReference; includeInIndex = 1; lastKnownFileType = sourcecode.swift; path = BolusProvider.swift; sourceTree = "<group>"; };
 		C377490C77661D75E8C50649 /* ManualTempBasalRootView.swift */ = {isa = PBXFileReference; includeInIndex = 1; lastKnownFileType = sourcecode.swift; path = ManualTempBasalRootView.swift; sourceTree = "<group>"; };
@@ -2283,11 +2275,8 @@
 				388E595625AD948C0019842D /* Resources */,
 				3821ECD025DC703C00BC42AD /* Embed Frameworks */,
 				38E8753D27554D5900975559 /* Embed Watch Content */,
-<<<<<<< HEAD
 				6B1A8D122B14D88E00E76752 /* Embed Foundation Extensions */,
-=======
 				CE95BF582BA5F8F300DC3DE3 /* Install plugins */,
->>>>>>> d529658a
 			);
 			buildRules = (
 			);
