--- conflicted
+++ resolved
@@ -1296,7 +1296,6 @@
 			path = TargetsEditor;
 			sourceTree = "<group>";
 		};
-<<<<<<< HEAD
 		6610F9F125FAED29004781D7 /* Charts */ = {
 			isa = PBXGroup;
 			children = (
@@ -1392,7 +1391,8 @@
 				6610FA1425FAED29004781D7 /* getChartWidth().swift */,
 			);
 			path = Helpers;
-=======
+			sourceTree = "<group>";
+		};
 		672F63EEAE27400625E14BAD /* AutotuneConfig */ = {
 			isa = PBXGroup;
 			children = (
@@ -1403,7 +1403,6 @@
 				55DE731ACE8289FAF3819077 /* View */,
 			);
 			path = AutotuneConfig;
->>>>>>> a025329c
 			sourceTree = "<group>";
 		};
 		6DC5D590658EF8B8DF94F9F5 /* AddCarbs */ = {
