// !$*UTF8*$!
{
	archiveVersion = 1;
	classes = {
	};
	objectVersion = 70;
	objects = {

/* Begin PBXBuildFile section */
		041D1E995A6AE92E9289DC49 /* TreatmentsDataFlow.swift in Sources */ = {isa = PBXBuildFile; fileRef = C8D1A7CA8C10C4403D4BBFA7 /* TreatmentsDataFlow.swift */; };
		0437CE46C12535A56504EC19 /* SnoozeRootView.swift in Sources */ = {isa = PBXBuildFile; fileRef = B5822B15939E719628E9FF7C /* SnoozeRootView.swift */; };
		0D9A5E34A899219C5C4CDFAF /* DataTableStateModel.swift in Sources */ = {isa = PBXBuildFile; fileRef = 9455FA2D92E77A6C4AFED8A3 /* DataTableStateModel.swift */; };
		0F7A65FBD2CD8D6477ED4539 /* GlucoseNotificationSettingsProvider.swift in Sources */ = {isa = PBXBuildFile; fileRef = E625985B47742D498CB1681A /* GlucoseNotificationSettingsProvider.swift */; };
		110AEDE32C5193D200615CC9 /* BolusIntent.swift in Sources */ = {isa = PBXBuildFile; fileRef = 110AEDE02C5193D100615CC9 /* BolusIntent.swift */; };
		110AEDE42C5193D200615CC9 /* BolusIntentRequest.swift in Sources */ = {isa = PBXBuildFile; fileRef = 110AEDE12C5193D100615CC9 /* BolusIntentRequest.swift */; };
		110AEDEB2C51A0AE00615CC9 /* ShortcutsConfigView.swift in Sources */ = {isa = PBXBuildFile; fileRef = 110AEDE52C51A0AE00615CC9 /* ShortcutsConfigView.swift */; };
		110AEDEC2C51A0AE00615CC9 /* ShortcutsConfigDataFlow.swift in Sources */ = {isa = PBXBuildFile; fileRef = 110AEDE72C51A0AE00615CC9 /* ShortcutsConfigDataFlow.swift */; };
		110AEDED2C51A0AE00615CC9 /* ShortcutsConfigProvider.swift in Sources */ = {isa = PBXBuildFile; fileRef = 110AEDE82C51A0AE00615CC9 /* ShortcutsConfigProvider.swift */; };
		110AEDEE2C51A0AE00615CC9 /* ShortcutsConfigStateModel.swift in Sources */ = {isa = PBXBuildFile; fileRef = 110AEDE92C51A0AE00615CC9 /* ShortcutsConfigStateModel.swift */; };
		118DF76A2C5ECBC60067FEB7 /* ApplyOverridePresetIntent.swift in Sources */ = {isa = PBXBuildFile; fileRef = 118DF7642C5ECBC60067FEB7 /* ApplyOverridePresetIntent.swift */; };
		118DF76B2C5ECBC60067FEB7 /* CancelOverrideIntent.swift in Sources */ = {isa = PBXBuildFile; fileRef = 118DF7652C5ECBC60067FEB7 /* CancelOverrideIntent.swift */; };
		118DF76D2C5ECBC60067FEB7 /* OverridePresetEntity.swift in Sources */ = {isa = PBXBuildFile; fileRef = 118DF7672C5ECBC60067FEB7 /* OverridePresetEntity.swift */; };
		118DF76E2C5ECBC60067FEB7 /* OverridePresetsIntentRequest.swift in Sources */ = {isa = PBXBuildFile; fileRef = 118DF7682C5ECBC60067FEB7 /* OverridePresetsIntentRequest.swift */; };
		17A9D0899046B45E87834820 /* CarbRatioEditorProvider.swift in Sources */ = {isa = PBXBuildFile; fileRef = 9C8D5F457B5AFF763F8CF3DF /* CarbRatioEditorProvider.swift */; };
		19012CDC291D2CB900FB8210 /* LoopStats.swift in Sources */ = {isa = PBXBuildFile; fileRef = 19012CDB291D2CB900FB8210 /* LoopStats.swift */; };
		190EBCC429FF136900BA767D /* UserInterfaceSettingsDataFlow.swift in Sources */ = {isa = PBXBuildFile; fileRef = 190EBCC329FF136900BA767D /* UserInterfaceSettingsDataFlow.swift */; };
		190EBCC629FF138000BA767D /* UserInterfaceSettingsProvider.swift in Sources */ = {isa = PBXBuildFile; fileRef = 190EBCC529FF138000BA767D /* UserInterfaceSettingsProvider.swift */; };
		190EBCC829FF13AA00BA767D /* UserInterfaceSettingsStateModel.swift in Sources */ = {isa = PBXBuildFile; fileRef = 190EBCC729FF13AA00BA767D /* UserInterfaceSettingsStateModel.swift */; };
		190EBCCB29FF13CB00BA767D /* UserInterfaceSettingsRootView.swift in Sources */ = {isa = PBXBuildFile; fileRef = 190EBCCA29FF13CB00BA767D /* UserInterfaceSettingsRootView.swift */; };
		191F62682AD6B05A004D7911 /* NightscoutSettings.swift in Sources */ = {isa = PBXBuildFile; fileRef = 191F62672AD6B05A004D7911 /* NightscoutSettings.swift */; };
		1935364028496F7D001E0B16 /* Oref2_variables.swift in Sources */ = {isa = PBXBuildFile; fileRef = 1935363F28496F7D001E0B16 /* Oref2_variables.swift */; };
		193F6CDD2A512C8F001240FD /* Loops.swift in Sources */ = {isa = PBXBuildFile; fileRef = 193F6CDC2A512C8F001240FD /* Loops.swift */; };
		195D80B42AF6973A00D25097 /* DynamicSettingsRootView.swift in Sources */ = {isa = PBXBuildFile; fileRef = 195D80B32AF6973A00D25097 /* DynamicSettingsRootView.swift */; };
		195D80B72AF697B800D25097 /* DynamicSettingsDataFlow.swift in Sources */ = {isa = PBXBuildFile; fileRef = 195D80B62AF697B800D25097 /* DynamicSettingsDataFlow.swift */; };
		195D80B92AF697F700D25097 /* DynamicSettingsProvider.swift in Sources */ = {isa = PBXBuildFile; fileRef = 195D80B82AF697F700D25097 /* DynamicSettingsProvider.swift */; };
		195D80BB2AF6980B00D25097 /* DynamicSettingsStateModel.swift in Sources */ = {isa = PBXBuildFile; fileRef = 195D80BA2AF6980B00D25097 /* DynamicSettingsStateModel.swift */; };
		1967DFBE29D052C200759F30 /* Icons.swift in Sources */ = {isa = PBXBuildFile; fileRef = 1967DFBD29D052C200759F30 /* Icons.swift */; };
		1967DFC029D053AC00759F30 /* IconSelection.swift in Sources */ = {isa = PBXBuildFile; fileRef = 1967DFBF29D053AC00759F30 /* IconSelection.swift */; };
		1967DFC229D053D300759F30 /* IconImage.swift in Sources */ = {isa = PBXBuildFile; fileRef = 1967DFC129D053D300759F30 /* IconImage.swift */; };
		19A910362A24D6D700C8951B /* DateFilter.swift in Sources */ = {isa = PBXBuildFile; fileRef = 19A910352A24D6D700C8951B /* DateFilter.swift */; };
		19B0EF2128F6D66200069496 /* Statistics.swift in Sources */ = {isa = PBXBuildFile; fileRef = 19B0EF2028F6D66200069496 /* Statistics.swift */; };
		19D466A329AA2B80004D5F33 /* MealSettingsDataFlow.swift in Sources */ = {isa = PBXBuildFile; fileRef = 19D466A229AA2B80004D5F33 /* MealSettingsDataFlow.swift */; };
		19D466A529AA2BD4004D5F33 /* MealSettingsProvider.swift in Sources */ = {isa = PBXBuildFile; fileRef = 19D466A429AA2BD4004D5F33 /* MealSettingsProvider.swift */; };
		19D466A729AA2C22004D5F33 /* MealSettingsStateModel.swift in Sources */ = {isa = PBXBuildFile; fileRef = 19D466A629AA2C22004D5F33 /* MealSettingsStateModel.swift */; };
		19D466AA29AA3099004D5F33 /* MealSettingsRootView.swift in Sources */ = {isa = PBXBuildFile; fileRef = 19D466A929AA3099004D5F33 /* MealSettingsRootView.swift */; };
		19D4E4EB29FC6A9F00351451 /* Charts.swift in Sources */ = {isa = PBXBuildFile; fileRef = 19D4E4EA29FC6A9F00351451 /* Charts.swift */; };
		19DA48E829CD339B00EEA1E7 /* Assets.xcassets in Resources */ = {isa = PBXBuildFile; fileRef = 19DA487F29CD2B8400EEA1E7 /* Assets.xcassets */; };
		19E1F7E829D082D0005C8D20 /* IconConfigDataFlow.swift in Sources */ = {isa = PBXBuildFile; fileRef = 19E1F7E729D082D0005C8D20 /* IconConfigDataFlow.swift */; };
		19E1F7EA29D082ED005C8D20 /* IconConfigProvider.swift in Sources */ = {isa = PBXBuildFile; fileRef = 19E1F7E929D082ED005C8D20 /* IconConfigProvider.swift */; };
		19E1F7EC29D082FE005C8D20 /* IconConfigStateModel.swift in Sources */ = {isa = PBXBuildFile; fileRef = 19E1F7EB29D082FE005C8D20 /* IconConfigStateModel.swift */; };
		19E1F7EF29D08EBA005C8D20 /* IconConfigRootWiew.swift in Sources */ = {isa = PBXBuildFile; fileRef = 19E1F7EE29D08EBA005C8D20 /* IconConfigRootWiew.swift */; };
		19F95FF329F10FBC00314DDC /* StatDataFlow.swift in Sources */ = {isa = PBXBuildFile; fileRef = 19F95FF229F10FBC00314DDC /* StatDataFlow.swift */; };
		19F95FF529F10FCF00314DDC /* StatProvider.swift in Sources */ = {isa = PBXBuildFile; fileRef = 19F95FF429F10FCF00314DDC /* StatProvider.swift */; };
		19F95FF729F10FEE00314DDC /* StatStateModel.swift in Sources */ = {isa = PBXBuildFile; fileRef = 19F95FF629F10FEE00314DDC /* StatStateModel.swift */; };
		19F95FFA29F1102A00314DDC /* StatRootView.swift in Sources */ = {isa = PBXBuildFile; fileRef = 19F95FF929F1102A00314DDC /* StatRootView.swift */; };
		1BBB001DAD60F3B8CEA4B1C7 /* ISFEditorStateModel.swift in Sources */ = {isa = PBXBuildFile; fileRef = 505E09DC17A0C3D0AF4B66FE /* ISFEditorStateModel.swift */; };
		1D845DF2E3324130E1D95E67 /* DataTableProvider.swift in Sources */ = {isa = PBXBuildFile; fileRef = 60744C3E9BB3652895C908CC /* DataTableProvider.swift */; };
		23888883D4EA091C88480FF2 /* TreatmentsProvider.swift in Sources */ = {isa = PBXBuildFile; fileRef = C19984D62EFC0035A9E9644D /* TreatmentsProvider.swift */; };
		3171D2818C7C72CD1584BB5E /* GlucoseNotificationSettingsStateModel.swift in Sources */ = {isa = PBXBuildFile; fileRef = DC2C6489D29ECCCAD78E0721 /* GlucoseNotificationSettingsStateModel.swift */; };
		320D030F724170A637F06D50 /* (null) in Sources */ = {isa = PBXBuildFile; };
		3811DE0B25C9D32F00A708ED /* BaseView.swift in Sources */ = {isa = PBXBuildFile; fileRef = 3811DE0725C9D32E00A708ED /* BaseView.swift */; };
		3811DE0C25C9D32F00A708ED /* BaseProvider.swift in Sources */ = {isa = PBXBuildFile; fileRef = 3811DE0825C9D32F00A708ED /* BaseProvider.swift */; };
		3811DE1025C9D37700A708ED /* Swinject in Frameworks */ = {isa = PBXBuildFile; productRef = 3811DE0F25C9D37700A708ED /* Swinject */; };
		3811DE1725C9D40400A708ED /* Screen.swift in Sources */ = {isa = PBXBuildFile; fileRef = 3811DE1525C9D40400A708ED /* Screen.swift */; };
		3811DE1825C9D40400A708ED /* Router.swift in Sources */ = {isa = PBXBuildFile; fileRef = 3811DE1625C9D40400A708ED /* Router.swift */; };
		3811DE2225C9D48300A708ED /* MainProvider.swift in Sources */ = {isa = PBXBuildFile; fileRef = 3811DE1C25C9D48300A708ED /* MainProvider.swift */; };
		3811DE2325C9D48300A708ED /* MainDataFlow.swift in Sources */ = {isa = PBXBuildFile; fileRef = 3811DE1D25C9D48300A708ED /* MainDataFlow.swift */; };
		3811DE2525C9D48300A708ED /* MainRootView.swift in Sources */ = {isa = PBXBuildFile; fileRef = 3811DE2025C9D48300A708ED /* MainRootView.swift */; };
		3811DE3025C9D49500A708ED /* HomeStateModel.swift in Sources */ = {isa = PBXBuildFile; fileRef = 3811DE2825C9D49500A708ED /* HomeStateModel.swift */; };
		3811DE3125C9D49500A708ED /* HomeProvider.swift in Sources */ = {isa = PBXBuildFile; fileRef = 3811DE2925C9D49500A708ED /* HomeProvider.swift */; };
		3811DE3225C9D49500A708ED /* HomeDataFlow.swift in Sources */ = {isa = PBXBuildFile; fileRef = 3811DE2A25C9D49500A708ED /* HomeDataFlow.swift */; };
		3811DE3525C9D49500A708ED /* HomeRootView.swift in Sources */ = {isa = PBXBuildFile; fileRef = 3811DE2E25C9D49500A708ED /* HomeRootView.swift */; };
		3811DE3F25C9D4A100A708ED /* SettingsStateModel.swift in Sources */ = {isa = PBXBuildFile; fileRef = 3811DE3925C9D4A100A708ED /* SettingsStateModel.swift */; };
		3811DE4125C9D4A100A708ED /* SettingsRootView.swift in Sources */ = {isa = PBXBuildFile; fileRef = 3811DE3C25C9D4A100A708ED /* SettingsRootView.swift */; };
		3811DE4225C9D4A100A708ED /* SettingsDataFlow.swift in Sources */ = {isa = PBXBuildFile; fileRef = 3811DE3D25C9D4A100A708ED /* SettingsDataFlow.swift */; };
		3811DE4325C9D4A100A708ED /* SettingsProvider.swift in Sources */ = {isa = PBXBuildFile; fileRef = 3811DE3E25C9D4A100A708ED /* SettingsProvider.swift */; };
		3811DE5C25C9D4D500A708ED /* Formatters.swift in Sources */ = {isa = PBXBuildFile; fileRef = 3811DE5425C9D4D500A708ED /* Formatters.swift */; };
		3811DE5D25C9D4D500A708ED /* Publisher.swift in Sources */ = {isa = PBXBuildFile; fileRef = 3811DE5525C9D4D500A708ED /* Publisher.swift */; };
		3811DE5F25C9D4D500A708ED /* ProgressBar.swift in Sources */ = {isa = PBXBuildFile; fileRef = 3811DE5725C9D4D500A708ED /* ProgressBar.swift */; };
		3811DE6125C9D4D500A708ED /* ViewModifiers.swift in Sources */ = {isa = PBXBuildFile; fileRef = 3811DE5925C9D4D500A708ED /* ViewModifiers.swift */; };
		3811DE8F25C9D80400A708ED /* User.swift in Sources */ = {isa = PBXBuildFile; fileRef = 3811DE8E25C9D80400A708ED /* User.swift */; };
		3811DEA925C9D88300A708ED /* AppearanceManager.swift in Sources */ = {isa = PBXBuildFile; fileRef = 3811DE9325C9D88200A708ED /* AppearanceManager.swift */; };
		3811DEAB25C9D88300A708ED /* HTTPResponseStatus.swift in Sources */ = {isa = PBXBuildFile; fileRef = 3811DE9625C9D88300A708ED /* HTTPResponseStatus.swift */; };
		3811DEAC25C9D88300A708ED /* NightscoutManager.swift in Sources */ = {isa = PBXBuildFile; fileRef = 3811DE9725C9D88300A708ED /* NightscoutManager.swift */; };
		3811DEAD25C9D88300A708ED /* UserDefaults+Cache.swift in Sources */ = {isa = PBXBuildFile; fileRef = 3811DE9A25C9D88300A708ED /* UserDefaults+Cache.swift */; };
		3811DEAE25C9D88300A708ED /* Cache.swift in Sources */ = {isa = PBXBuildFile; fileRef = 3811DE9B25C9D88300A708ED /* Cache.swift */; };
		3811DEAF25C9D88300A708ED /* KeyValueStorage.swift in Sources */ = {isa = PBXBuildFile; fileRef = 3811DE9C25C9D88300A708ED /* KeyValueStorage.swift */; };
		3811DEB025C9D88300A708ED /* BaseKeychain.swift in Sources */ = {isa = PBXBuildFile; fileRef = 3811DE9E25C9D88300A708ED /* BaseKeychain.swift */; };
		3811DEB125C9D88300A708ED /* Keychain.swift in Sources */ = {isa = PBXBuildFile; fileRef = 3811DE9F25C9D88300A708ED /* Keychain.swift */; };
		3811DEB225C9D88300A708ED /* KeychainItemAccessibility.swift in Sources */ = {isa = PBXBuildFile; fileRef = 3811DEA025C9D88300A708ED /* KeychainItemAccessibility.swift */; };
		3811DEB625C9D88300A708ED /* UnlockManager.swift in Sources */ = {isa = PBXBuildFile; fileRef = 3811DEA625C9D88300A708ED /* UnlockManager.swift */; };
		3811DEE825CA063400A708ED /* Injected.swift in Sources */ = {isa = PBXBuildFile; fileRef = 3811DEE425CA063400A708ED /* Injected.swift */; };
		3811DEEA25CA063400A708ED /* SyncAccess.swift in Sources */ = {isa = PBXBuildFile; fileRef = 3811DEE625CA063400A708ED /* SyncAccess.swift */; };
		3811DEEB25CA063400A708ED /* PersistedProperty.swift in Sources */ = {isa = PBXBuildFile; fileRef = 3811DEE725CA063400A708ED /* PersistedProperty.swift */; };
		3811DF0225CA9FEA00A708ED /* Credentials.swift in Sources */ = {isa = PBXBuildFile; fileRef = 3811DF0125CA9FEA00A708ED /* Credentials.swift */; };
		3811DF1025CAAAE200A708ED /* APSManager.swift in Sources */ = {isa = PBXBuildFile; fileRef = 3811DF0F25CAAAE200A708ED /* APSManager.swift */; };
		38192E04261B82FA0094D973 /* ReachabilityManager.swift in Sources */ = {isa = PBXBuildFile; fileRef = 38192E03261B82FA0094D973 /* ReachabilityManager.swift */; };
		38192E07261BA9960094D973 /* FetchTreatmentsManager.swift in Sources */ = {isa = PBXBuildFile; fileRef = 38192E06261BA9960094D973 /* FetchTreatmentsManager.swift */; };
		38192E0D261BAF980094D973 /* ConvenienceExtensions.swift in Sources */ = {isa = PBXBuildFile; fileRef = 38192E0C261BAF980094D973 /* ConvenienceExtensions.swift */; };
		3821ED4C25DD18BA00BC42AD /* Constants.swift in Sources */ = {isa = PBXBuildFile; fileRef = 3821ED4B25DD18BA00BC42AD /* Constants.swift */; };
		382C133725F13A1E00715CE1 /* InsulinSensitivities.swift in Sources */ = {isa = PBXBuildFile; fileRef = 382C133625F13A1E00715CE1 /* InsulinSensitivities.swift */; };
		382C134B25F14E3700715CE1 /* BGTargets.swift in Sources */ = {isa = PBXBuildFile; fileRef = 382C134A25F14E3700715CE1 /* BGTargets.swift */; };
		3833B46D26012030003021B3 /* Algorithms in Frameworks */ = {isa = PBXBuildFile; productRef = 3833B46C26012030003021B3 /* Algorithms */; };
		383420D625FFE38C002D46C1 /* LoopView.swift in Sources */ = {isa = PBXBuildFile; fileRef = 383420D525FFE38C002D46C1 /* LoopView.swift */; };
		383420D925FFEB3F002D46C1 /* Popup.swift in Sources */ = {isa = PBXBuildFile; fileRef = 383420D825FFEB3F002D46C1 /* Popup.swift */; };
		383948D625CD4D8900E91849 /* FileStorage.swift in Sources */ = {isa = PBXBuildFile; fileRef = 383948D525CD4D8900E91849 /* FileStorage.swift */; };
		383948DA25CD64D500E91849 /* Glucose.swift in Sources */ = {isa = PBXBuildFile; fileRef = 383948D925CD64D500E91849 /* Glucose.swift */; };
		384E803425C385E60086DB71 /* JavaScriptWorker.swift in Sources */ = {isa = PBXBuildFile; fileRef = 384E803325C385E60086DB71 /* JavaScriptWorker.swift */; };
		384E803825C388640086DB71 /* Script.swift in Sources */ = {isa = PBXBuildFile; fileRef = 384E803725C388640086DB71 /* Script.swift */; };
		38569347270B5DFB0002C50D /* CGMType.swift in Sources */ = {isa = PBXBuildFile; fileRef = 38569344270B5DFA0002C50D /* CGMType.swift */; };
		38569348270B5DFB0002C50D /* GlucoseSource.swift in Sources */ = {isa = PBXBuildFile; fileRef = 38569345270B5DFA0002C50D /* GlucoseSource.swift */; };
		38569349270B5DFB0002C50D /* AppGroupSource.swift in Sources */ = {isa = PBXBuildFile; fileRef = 38569346270B5DFB0002C50D /* AppGroupSource.swift */; };
		38569353270B5E350002C50D /* CGMRootView.swift in Sources */ = {isa = PBXBuildFile; fileRef = 38569352270B5E350002C50D /* CGMRootView.swift */; };
		385CEA8225F23DFD002D6D5B /* NightscoutStatus.swift in Sources */ = {isa = PBXBuildFile; fileRef = 385CEA8125F23DFD002D6D5B /* NightscoutStatus.swift */; };
		3862CC2E2743F9F700BF832C /* CalendarManager.swift in Sources */ = {isa = PBXBuildFile; fileRef = 3862CC2D2743F9F700BF832C /* CalendarManager.swift */; };
		3870FF4725EC187A0088248F /* BloodGlucose.swift in Sources */ = {isa = PBXBuildFile; fileRef = 3870FF4225EC13F40088248F /* BloodGlucose.swift */; };
		3871F39C25ED892B0013ECB5 /* TempTarget.swift in Sources */ = {isa = PBXBuildFile; fileRef = 3871F39B25ED892B0013ECB5 /* TempTarget.swift */; };
		3871F39F25ED895A0013ECB5 /* Decimal+Extensions.swift in Sources */ = {isa = PBXBuildFile; fileRef = 3871F39E25ED895A0013ECB5 /* Decimal+Extensions.swift */; };
		3883581C25EE79BB00E024B2 /* TextFieldWithToolBar.swift in Sources */ = {isa = PBXBuildFile; fileRef = 3883581B25EE79BB00E024B2 /* TextFieldWithToolBar.swift */; };
		3883583425EEB38000E024B2 /* PumpSettings.swift in Sources */ = {isa = PBXBuildFile; fileRef = 3883583325EEB38000E024B2 /* PumpSettings.swift */; };
		388358C825EEF6D200E024B2 /* BasalProfileEntry.swift in Sources */ = {isa = PBXBuildFile; fileRef = 388358C725EEF6D200E024B2 /* BasalProfileEntry.swift */; };
		38887CCE25F5725200944304 /* IOBEntry.swift in Sources */ = {isa = PBXBuildFile; fileRef = 38887CCD25F5725200944304 /* IOBEntry.swift */; };
		388E595C25AD948C0019842D /* TrioApp.swift in Sources */ = {isa = PBXBuildFile; fileRef = 388E595B25AD948C0019842D /* TrioApp.swift */; };
		388E596C25AD95110019842D /* OpenAPS.swift in Sources */ = {isa = PBXBuildFile; fileRef = 388E596B25AD95110019842D /* OpenAPS.swift */; };
		388E596F25AD96040019842D /* javascript in Resources */ = {isa = PBXBuildFile; fileRef = 388E596E25AD96040019842D /* javascript */; };
		388E597225AD9CF10019842D /* json in Resources */ = {isa = PBXBuildFile; fileRef = 388E597125AD9CF10019842D /* json */; };
		388E5A5C25B6F0770019842D /* JSON.swift in Sources */ = {isa = PBXBuildFile; fileRef = 388E5A5B25B6F0770019842D /* JSON.swift */; };
		388E5A6025B6F2310019842D /* Autosens.swift in Sources */ = {isa = PBXBuildFile; fileRef = 388E5A5F25B6F2310019842D /* Autosens.swift */; };
		389442CB25F65F7100FA1F27 /* NightscoutTreatment.swift in Sources */ = {isa = PBXBuildFile; fileRef = 389442CA25F65F7100FA1F27 /* NightscoutTreatment.swift */; };
		3894873A2614928B004DF424 /* DispatchTimer.swift in Sources */ = {isa = PBXBuildFile; fileRef = 389487392614928B004DF424 /* DispatchTimer.swift */; };
		3895E4C625B9E00D00214B37 /* Preferences.swift in Sources */ = {isa = PBXBuildFile; fileRef = 3895E4C525B9E00D00214B37 /* Preferences.swift */; };
		389A572026079BAA00BC102F /* Interpolation.swift in Sources */ = {isa = PBXBuildFile; fileRef = 389A571F26079BAA00BC102F /* Interpolation.swift */; };
		389ECDFE2601061500D86C4F /* View+Snapshot.swift in Sources */ = {isa = PBXBuildFile; fileRef = 389ECDFD2601061500D86C4F /* View+Snapshot.swift */; };
		389ECE052601144100D86C4F /* ConcurrentMap.swift in Sources */ = {isa = PBXBuildFile; fileRef = 389ECE042601144100D86C4F /* ConcurrentMap.swift */; };
		38A00B2325FC2B55006BC0B0 /* LRUCache.swift in Sources */ = {isa = PBXBuildFile; fileRef = 38A00B2225FC2B55006BC0B0 /* LRUCache.swift */; };
		38A0363B25ECF07E00FCBB52 /* GlucoseStorage.swift in Sources */ = {isa = PBXBuildFile; fileRef = 38A0363A25ECF07E00FCBB52 /* GlucoseStorage.swift */; };
		38A0364225ED069400FCBB52 /* TempBasal.swift in Sources */ = {isa = PBXBuildFile; fileRef = 38A0364125ED069400FCBB52 /* TempBasal.swift */; };
		38A13D3225E28B4B00EAA382 /* PumpHistoryEvent.swift in Sources */ = {isa = PBXBuildFile; fileRef = 38A13D3125E28B4B00EAA382 /* PumpHistoryEvent.swift */; };
		38A504A425DD9C4000C5B9E8 /* UserDefaultsExtensions.swift in Sources */ = {isa = PBXBuildFile; fileRef = 38A5049125DD9C4000C5B9E8 /* UserDefaultsExtensions.swift */; };
		38A9260525F012D8009E3739 /* CarbRatios.swift in Sources */ = {isa = PBXBuildFile; fileRef = 38A9260425F012D8009E3739 /* CarbRatios.swift */; };
		38AAF85525FFF846004AF583 /* CurrentGlucoseView.swift in Sources */ = {isa = PBXBuildFile; fileRef = 38AAF85425FFF846004AF583 /* CurrentGlucoseView.swift */; };
		38AEE73D25F0200C0013F05B /* TrioSettings.swift in Sources */ = {isa = PBXBuildFile; fileRef = 38AEE73C25F0200C0013F05B /* TrioSettings.swift */; };
		38AEE75225F022080013F05B /* SettingsManager.swift in Sources */ = {isa = PBXBuildFile; fileRef = 38AEE75125F022080013F05B /* SettingsManager.swift */; };
		38AEE75725F0F18E0013F05B /* CarbsStorage.swift in Sources */ = {isa = PBXBuildFile; fileRef = 38AEE75625F0F18E0013F05B /* CarbsStorage.swift */; };
		38B17B6625DD90E0005CAE3D /* SwiftDate in Frameworks */ = {isa = PBXBuildFile; productRef = 38B17B6525DD90E0005CAE3D /* SwiftDate */; };
		38B4F3AF25E2979F00E76A18 /* IndexedCollection.swift in Sources */ = {isa = PBXBuildFile; fileRef = 38B4F3AE25E2979F00E76A18 /* IndexedCollection.swift */; };
		38B4F3C325E2A20B00E76A18 /* PumpSetupView.swift in Sources */ = {isa = PBXBuildFile; fileRef = 38B4F3C225E2A20B00E76A18 /* PumpSetupView.swift */; };
		38B4F3C625E5017E00E76A18 /* NotificationCenter.swift in Sources */ = {isa = PBXBuildFile; fileRef = 38B4F3C525E5017E00E76A18 /* NotificationCenter.swift */; };
		38B4F3CA25E502E200E76A18 /* SwiftNotificationCenter.swift in Sources */ = {isa = PBXBuildFile; fileRef = 38B4F3C825E502E100E76A18 /* SwiftNotificationCenter.swift */; };
		38B4F3CB25E502E200E76A18 /* WeakObjectSet.swift in Sources */ = {isa = PBXBuildFile; fileRef = 38B4F3C925E502E100E76A18 /* WeakObjectSet.swift */; };
		38B4F3CD25E5031100E76A18 /* Broadcaster.swift in Sources */ = {isa = PBXBuildFile; fileRef = 38B4F3CC25E5031100E76A18 /* Broadcaster.swift */; };
		38BF021725E7CBBC00579895 /* PumpManagerExtensions.swift in Sources */ = {isa = PBXBuildFile; fileRef = 38BF021625E7CBBC00579895 /* PumpManagerExtensions.swift */; };
		38BF021B25E7D06400579895 /* PumpSettingsView.swift in Sources */ = {isa = PBXBuildFile; fileRef = 38BF021A25E7D06400579895 /* PumpSettingsView.swift */; };
		38BF021D25E7E3AF00579895 /* Reservoir.swift in Sources */ = {isa = PBXBuildFile; fileRef = 38BF021C25E7E3AF00579895 /* Reservoir.swift */; };
		38BF021F25E7F0DE00579895 /* DeviceDataManager.swift in Sources */ = {isa = PBXBuildFile; fileRef = 38BF021E25E7F0DE00579895 /* DeviceDataManager.swift */; };
		38C4D33725E9A1A300D30B77 /* DispatchQueue+Extensions.swift in Sources */ = {isa = PBXBuildFile; fileRef = 38C4D33625E9A1A200D30B77 /* DispatchQueue+Extensions.swift */; };
		38C4D33A25E9A1ED00D30B77 /* NSObject+AssociatedValues.swift in Sources */ = {isa = PBXBuildFile; fileRef = 38C4D33925E9A1ED00D30B77 /* NSObject+AssociatedValues.swift */; };
		38D0B3B625EBE24900CB6E88 /* Battery.swift in Sources */ = {isa = PBXBuildFile; fileRef = 38D0B3B525EBE24900CB6E88 /* Battery.swift */; };
		38D0B3D925EC07C400CB6E88 /* CarbsEntry.swift in Sources */ = {isa = PBXBuildFile; fileRef = 38D0B3D825EC07C400CB6E88 /* CarbsEntry.swift */; };
		38DAB280260CBB7F00F74C1A /* PumpView.swift in Sources */ = {isa = PBXBuildFile; fileRef = 38DAB27F260CBB7F00F74C1A /* PumpView.swift */; };
		38DAB28A260D349500F74C1A /* FetchGlucoseManager.swift in Sources */ = {isa = PBXBuildFile; fileRef = 38DAB289260D349500F74C1A /* FetchGlucoseManager.swift */; };
		38DF1786276A73D400B3528F /* TagCloudView.swift in Sources */ = {isa = PBXBuildFile; fileRef = 38DF1785276A73D400B3528F /* TagCloudView.swift */; };
		38DF1789276FC8C400B3528F /* SwiftMessages in Frameworks */ = {isa = PBXBuildFile; productRef = 38DF1788276FC8C400B3528F /* SwiftMessages */; };
		38DF178D27733E6800B3528F /* snow.sks in Resources */ = {isa = PBXBuildFile; fileRef = 38DF178B27733E6800B3528F /* snow.sks */; };
		38DF178E27733E6800B3528F /* Assets.xcassets in Resources */ = {isa = PBXBuildFile; fileRef = 38DF178C27733E6800B3528F /* Assets.xcassets */; };
		38DF179027733EAD00B3528F /* SnowScene.swift in Sources */ = {isa = PBXBuildFile; fileRef = 38DF178F27733EAD00B3528F /* SnowScene.swift */; };
		38E4451E274DB04600EC9A94 /* AppDelegate.swift in Sources */ = {isa = PBXBuildFile; fileRef = 38E4451D274DB04600EC9A94 /* AppDelegate.swift */; };
		38E44522274E3DDC00EC9A94 /* NetworkReachabilityManager.swift in Sources */ = {isa = PBXBuildFile; fileRef = 38E44521274E3DDC00EC9A94 /* NetworkReachabilityManager.swift */; };
		38E44528274E401C00EC9A94 /* Protected.swift in Sources */ = {isa = PBXBuildFile; fileRef = 38E44527274E401C00EC9A94 /* Protected.swift */; };
		38E44534274E411700EC9A94 /* Disk+InternalHelpers.swift in Sources */ = {isa = PBXBuildFile; fileRef = 38E4452A274E411600EC9A94 /* Disk+InternalHelpers.swift */; };
		38E44535274E411700EC9A94 /* Disk+Data.swift in Sources */ = {isa = PBXBuildFile; fileRef = 38E4452B274E411600EC9A94 /* Disk+Data.swift */; };
		38E44536274E411700EC9A94 /* Disk.swift in Sources */ = {isa = PBXBuildFile; fileRef = 38E4452C274E411600EC9A94 /* Disk.swift */; };
		38E44537274E411700EC9A94 /* Disk+Helpers.swift in Sources */ = {isa = PBXBuildFile; fileRef = 38E4452D274E411600EC9A94 /* Disk+Helpers.swift */; };
		38E44538274E411700EC9A94 /* Disk+[Data].swift in Sources */ = {isa = PBXBuildFile; fileRef = 38E4452E274E411600EC9A94 /* Disk+[Data].swift */; };
		38E44539274E411700EC9A94 /* Disk+UIImage.swift in Sources */ = {isa = PBXBuildFile; fileRef = 38E4452F274E411600EC9A94 /* Disk+UIImage.swift */; };
		38E4453A274E411700EC9A94 /* Disk+[UIImage].swift in Sources */ = {isa = PBXBuildFile; fileRef = 38E44530274E411700EC9A94 /* Disk+[UIImage].swift */; };
		38E4453B274E411700EC9A94 /* Disk+VolumeInformation.swift in Sources */ = {isa = PBXBuildFile; fileRef = 38E44531274E411700EC9A94 /* Disk+VolumeInformation.swift */; };
		38E4453C274E411700EC9A94 /* Disk+Codable.swift in Sources */ = {isa = PBXBuildFile; fileRef = 38E44532274E411700EC9A94 /* Disk+Codable.swift */; };
		38E4453D274E411700EC9A94 /* Disk+Errors.swift in Sources */ = {isa = PBXBuildFile; fileRef = 38E44533274E411700EC9A94 /* Disk+Errors.swift */; };
		38E87401274F77E400975559 /* CoreNFC.framework in Frameworks */ = {isa = PBXBuildFile; fileRef = 38E873FD274F761800975559 /* CoreNFC.framework */; settings = {ATTRIBUTES = (Weak, ); }; };
		38E87403274F78C000975559 /* libswiftCoreNFC.tbd in Frameworks */ = {isa = PBXBuildFile; fileRef = 38E87402274F78C000975559 /* libswiftCoreNFC.tbd */; settings = {ATTRIBUTES = (Weak, ); }; };
		38E87408274F9AD000975559 /* UserNotificationsManager.swift in Sources */ = {isa = PBXBuildFile; fileRef = 38E87407274F9AD000975559 /* UserNotificationsManager.swift */; };
		38E989DD25F5021400C0CED0 /* PumpStatus.swift in Sources */ = {isa = PBXBuildFile; fileRef = 38E989DC25F5021400C0CED0 /* PumpStatus.swift */; };
		38E98A2325F52C9300C0CED0 /* Signpost.swift in Sources */ = {isa = PBXBuildFile; fileRef = 38E98A1B25F52C9300C0CED0 /* Signpost.swift */; };
		38E98A2425F52C9300C0CED0 /* Logger.swift in Sources */ = {isa = PBXBuildFile; fileRef = 38E98A1C25F52C9300C0CED0 /* Logger.swift */; };
		38E98A2525F52C9300C0CED0 /* IssueReporter.swift in Sources */ = {isa = PBXBuildFile; fileRef = 38E98A1E25F52C9300C0CED0 /* IssueReporter.swift */; };
		38E98A2725F52C9300C0CED0 /* CollectionIssueReporter.swift in Sources */ = {isa = PBXBuildFile; fileRef = 38E98A2025F52C9300C0CED0 /* CollectionIssueReporter.swift */; };
		38E98A2925F52C9300C0CED0 /* Error+Extensions.swift in Sources */ = {isa = PBXBuildFile; fileRef = 38E98A2225F52C9300C0CED0 /* Error+Extensions.swift */; };
		38E98A2D25F52DC400C0CED0 /* NSLocking+Extensions.swift in Sources */ = {isa = PBXBuildFile; fileRef = 38E98A2C25F52DC400C0CED0 /* NSLocking+Extensions.swift */; };
		38E98A3025F52FF700C0CED0 /* Config.swift in Sources */ = {isa = PBXBuildFile; fileRef = 38E98A2F25F52FF700C0CED0 /* Config.swift */; };
		38E98A3725F5509500C0CED0 /* String+Extensions.swift in Sources */ = {isa = PBXBuildFile; fileRef = 38E98A3625F5509500C0CED0 /* String+Extensions.swift */; };
		38EA05DA261F6E7C0064E39B /* SimpleLogReporter.swift in Sources */ = {isa = PBXBuildFile; fileRef = 38EA05D9261F6E7C0064E39B /* SimpleLogReporter.swift */; };
		38EA0600262091870064E39B /* BolusProgressViewStyle.swift in Sources */ = {isa = PBXBuildFile; fileRef = 38EA05FF262091870064E39B /* BolusProgressViewStyle.swift */; };
		38F37828261260DC009DB701 /* Color+Extensions.swift in Sources */ = {isa = PBXBuildFile; fileRef = 38F37827261260DC009DB701 /* Color+Extensions.swift */; };
		38F3B2EF25ED8E2A005C48AA /* TempTargetsStorage.swift in Sources */ = {isa = PBXBuildFile; fileRef = 38F3B2EE25ED8E2A005C48AA /* TempTargetsStorage.swift */; };
		38FCF3D625E8FDF40078B0D1 /* MD5.swift in Sources */ = {isa = PBXBuildFile; fileRef = 38FCF3D525E8FDF40078B0D1 /* MD5.swift */; };
		38FCF3F925E902C20078B0D1 /* FileStorageTests.swift in Sources */ = {isa = PBXBuildFile; fileRef = 38FCF3F825E902C20078B0D1 /* FileStorageTests.swift */; };
		38FCF3FD25E997A80078B0D1 /* PumpHistoryStorage.swift in Sources */ = {isa = PBXBuildFile; fileRef = 38FCF3FC25E997A80078B0D1 /* PumpHistoryStorage.swift */; };
		38FE826A25CC82DB001FF17A /* NetworkService.swift in Sources */ = {isa = PBXBuildFile; fileRef = 38FE826925CC82DB001FF17A /* NetworkService.swift */; };
		38FE826D25CC8461001FF17A /* NightscoutAPI.swift in Sources */ = {isa = PBXBuildFile; fileRef = 38FE826C25CC8461001FF17A /* NightscoutAPI.swift */; };
		38FEF3FA2737E42000574A46 /* BaseStateModel.swift in Sources */ = {isa = PBXBuildFile; fileRef = 38FEF3F92737E42000574A46 /* BaseStateModel.swift */; };
		38FEF3FC2737E53800574A46 /* MainStateModel.swift in Sources */ = {isa = PBXBuildFile; fileRef = 38FEF3FB2737E53800574A46 /* MainStateModel.swift */; };
		38FEF3FE2738083E00574A46 /* CGMSettingsProvider.swift in Sources */ = {isa = PBXBuildFile; fileRef = 38FEF3FD2738083E00574A46 /* CGMSettingsProvider.swift */; };
		38FEF413273B317A00574A46 /* HKUnit.swift in Sources */ = {isa = PBXBuildFile; fileRef = 38FEF412273B317A00574A46 /* HKUnit.swift */; };
		3B2F77862D7E52ED005ED9FA /* TDD.swift in Sources */ = {isa = PBXBuildFile; fileRef = 3B2F77852D7E52ED005ED9FA /* TDD.swift */; };
		3B2F77882D7E5387005ED9FA /* CurrentTDDSetup.swift in Sources */ = {isa = PBXBuildFile; fileRef = 3B2F77872D7E5387005ED9FA /* CurrentTDDSetup.swift */; };
		3B4196E02D8C4BC00091DFF7 /* HomeStateModel+CGM.swift in Sources */ = {isa = PBXBuildFile; fileRef = 3B4196DF2D8C4BBB0091DFF7 /* HomeStateModel+CGM.swift */; };
		3B4BA76A2D8DBD690069D5B8 /* CGMBLEKit.framework in Frameworks */ = {isa = PBXBuildFile; fileRef = 3B4BA75B2D8DBD690069D5B8 /* CGMBLEKit.framework */; };
		3B4BA76B2D8DBD690069D5B8 /* CGMBLEKit.framework in Embed Frameworks */ = {isa = PBXBuildFile; fileRef = 3B4BA75B2D8DBD690069D5B8 /* CGMBLEKit.framework */; settings = {ATTRIBUTES = (CodeSignOnCopy, RemoveHeadersOnCopy, ); }; };
		3B4BA76C2D8DBD690069D5B8 /* CGMBLEKitUI.framework in Frameworks */ = {isa = PBXBuildFile; fileRef = 3B4BA75C2D8DBD690069D5B8 /* CGMBLEKitUI.framework */; };
		3B4BA76D2D8DBD690069D5B8 /* CGMBLEKitUI.framework in Embed Frameworks */ = {isa = PBXBuildFile; fileRef = 3B4BA75C2D8DBD690069D5B8 /* CGMBLEKitUI.framework */; settings = {ATTRIBUTES = (CodeSignOnCopy, RemoveHeadersOnCopy, ); }; };
		3B4BA76E2D8DBD690069D5B8 /* DanaKit.framework in Frameworks */ = {isa = PBXBuildFile; fileRef = 3B4BA75D2D8DBD690069D5B8 /* DanaKit.framework */; };
		3B4BA76F2D8DBD690069D5B8 /* DanaKit.framework in Embed Frameworks */ = {isa = PBXBuildFile; fileRef = 3B4BA75D2D8DBD690069D5B8 /* DanaKit.framework */; settings = {ATTRIBUTES = (CodeSignOnCopy, RemoveHeadersOnCopy, ); }; };
		3B4BA7702D8DBD690069D5B8 /* G7SensorKit.framework in Frameworks */ = {isa = PBXBuildFile; fileRef = 3B4BA75E2D8DBD690069D5B8 /* G7SensorKit.framework */; };
		3B4BA7712D8DBD690069D5B8 /* G7SensorKit.framework in Embed Frameworks */ = {isa = PBXBuildFile; fileRef = 3B4BA75E2D8DBD690069D5B8 /* G7SensorKit.framework */; settings = {ATTRIBUTES = (CodeSignOnCopy, RemoveHeadersOnCopy, ); }; };
		3B4BA7722D8DBD690069D5B8 /* G7SensorKitUI.framework in Frameworks */ = {isa = PBXBuildFile; fileRef = 3B4BA75F2D8DBD690069D5B8 /* G7SensorKitUI.framework */; };
		3B4BA7732D8DBD690069D5B8 /* G7SensorKitUI.framework in Embed Frameworks */ = {isa = PBXBuildFile; fileRef = 3B4BA75F2D8DBD690069D5B8 /* G7SensorKitUI.framework */; settings = {ATTRIBUTES = (CodeSignOnCopy, RemoveHeadersOnCopy, ); }; };
		3B4BA7742D8DBD690069D5B8 /* LibreTransmitter.framework in Frameworks */ = {isa = PBXBuildFile; fileRef = 3B4BA7602D8DBD690069D5B8 /* LibreTransmitter.framework */; };
		3B4BA7752D8DBD690069D5B8 /* LibreTransmitter.framework in Embed Frameworks */ = {isa = PBXBuildFile; fileRef = 3B4BA7602D8DBD690069D5B8 /* LibreTransmitter.framework */; settings = {ATTRIBUTES = (CodeSignOnCopy, RemoveHeadersOnCopy, ); }; };
		3B4BA7762D8DBD690069D5B8 /* LibreTransmitterUI.framework in Frameworks */ = {isa = PBXBuildFile; fileRef = 3B4BA7612D8DBD690069D5B8 /* LibreTransmitterUI.framework */; };
		3B4BA7772D8DBD690069D5B8 /* LibreTransmitterUI.framework in Embed Frameworks */ = {isa = PBXBuildFile; fileRef = 3B4BA7612D8DBD690069D5B8 /* LibreTransmitterUI.framework */; settings = {ATTRIBUTES = (CodeSignOnCopy, RemoveHeadersOnCopy, ); }; };
		3B4BA7782D8DBD690069D5B8 /* MinimedKit.framework in Frameworks */ = {isa = PBXBuildFile; fileRef = 3B4BA7622D8DBD690069D5B8 /* MinimedKit.framework */; };
		3B4BA7792D8DBD690069D5B8 /* MinimedKit.framework in Embed Frameworks */ = {isa = PBXBuildFile; fileRef = 3B4BA7622D8DBD690069D5B8 /* MinimedKit.framework */; settings = {ATTRIBUTES = (CodeSignOnCopy, RemoveHeadersOnCopy, ); }; };
		3B4BA77A2D8DBD690069D5B8 /* MinimedKitUI.framework in Frameworks */ = {isa = PBXBuildFile; fileRef = 3B4BA7632D8DBD690069D5B8 /* MinimedKitUI.framework */; };
		3B4BA77B2D8DBD690069D5B8 /* MinimedKitUI.framework in Embed Frameworks */ = {isa = PBXBuildFile; fileRef = 3B4BA7632D8DBD690069D5B8 /* MinimedKitUI.framework */; settings = {ATTRIBUTES = (CodeSignOnCopy, RemoveHeadersOnCopy, ); }; };
		3B4BA77C2D8DBD690069D5B8 /* OmniBLE.framework in Frameworks */ = {isa = PBXBuildFile; fileRef = 3B4BA7642D8DBD690069D5B8 /* OmniBLE.framework */; };
		3B4BA77D2D8DBD690069D5B8 /* OmniBLE.framework in Embed Frameworks */ = {isa = PBXBuildFile; fileRef = 3B4BA7642D8DBD690069D5B8 /* OmniBLE.framework */; settings = {ATTRIBUTES = (CodeSignOnCopy, RemoveHeadersOnCopy, ); }; };
		3B4BA77E2D8DBD690069D5B8 /* OmniKit.framework in Frameworks */ = {isa = PBXBuildFile; fileRef = 3B4BA7652D8DBD690069D5B8 /* OmniKit.framework */; };
		3B4BA77F2D8DBD690069D5B8 /* OmniKit.framework in Embed Frameworks */ = {isa = PBXBuildFile; fileRef = 3B4BA7652D8DBD690069D5B8 /* OmniKit.framework */; settings = {ATTRIBUTES = (CodeSignOnCopy, RemoveHeadersOnCopy, ); }; };
		3B4BA7802D8DBD690069D5B8 /* OmniKitUI.framework in Frameworks */ = {isa = PBXBuildFile; fileRef = 3B4BA7662D8DBD690069D5B8 /* OmniKitUI.framework */; };
		3B4BA7812D8DBD690069D5B8 /* OmniKitUI.framework in Embed Frameworks */ = {isa = PBXBuildFile; fileRef = 3B4BA7662D8DBD690069D5B8 /* OmniKitUI.framework */; settings = {ATTRIBUTES = (CodeSignOnCopy, RemoveHeadersOnCopy, ); }; };
		3B4BA7822D8DBD690069D5B8 /* RileyLinkBLEKit.framework in Frameworks */ = {isa = PBXBuildFile; fileRef = 3B4BA7672D8DBD690069D5B8 /* RileyLinkBLEKit.framework */; };
		3B4BA7832D8DBD690069D5B8 /* RileyLinkBLEKit.framework in Embed Frameworks */ = {isa = PBXBuildFile; fileRef = 3B4BA7672D8DBD690069D5B8 /* RileyLinkBLEKit.framework */; settings = {ATTRIBUTES = (CodeSignOnCopy, RemoveHeadersOnCopy, ); }; };
		3B4BA7842D8DBD690069D5B8 /* RileyLinkKit.framework in Frameworks */ = {isa = PBXBuildFile; fileRef = 3B4BA7682D8DBD690069D5B8 /* RileyLinkKit.framework */; };
		3B4BA7852D8DBD690069D5B8 /* RileyLinkKit.framework in Embed Frameworks */ = {isa = PBXBuildFile; fileRef = 3B4BA7682D8DBD690069D5B8 /* RileyLinkKit.framework */; settings = {ATTRIBUTES = (CodeSignOnCopy, RemoveHeadersOnCopy, ); }; };
		3B4BA7862D8DBD690069D5B8 /* RileyLinkKitUI.framework in Frameworks */ = {isa = PBXBuildFile; fileRef = 3B4BA7692D8DBD690069D5B8 /* RileyLinkKitUI.framework */; };
		3B4BA7872D8DBD690069D5B8 /* RileyLinkKitUI.framework in Embed Frameworks */ = {isa = PBXBuildFile; fileRef = 3B4BA7692D8DBD690069D5B8 /* RileyLinkKitUI.framework */; settings = {ATTRIBUTES = (CodeSignOnCopy, RemoveHeadersOnCopy, ); }; };
		3B4BA78A2D8DC0EC0069D5B8 /* ShareClient.framework in Frameworks */ = {isa = PBXBuildFile; fileRef = CE398D1A297D69A900DF218F /* ShareClient.framework */; };
		3B4BA78B2D8DC0EC0069D5B8 /* ShareClient.framework in Embed Frameworks */ = {isa = PBXBuildFile; fileRef = CE398D1A297D69A900DF218F /* ShareClient.framework */; settings = {ATTRIBUTES = (CodeSignOnCopy, RemoveHeadersOnCopy, ); }; };
		3B4BA78C2D8DC0EC0069D5B8 /* ShareClientUI.framework in Frameworks */ = {isa = PBXBuildFile; fileRef = CE79502D29980E4D00FA576E /* ShareClientUI.framework */; };
		3B4BA78D2D8DC0EC0069D5B8 /* ShareClientUI.framework in Embed Frameworks */ = {isa = PBXBuildFile; fileRef = CE79502D29980E4D00FA576E /* ShareClientUI.framework */; settings = {ATTRIBUTES = (CodeSignOnCopy, RemoveHeadersOnCopy, ); }; };
		3B4BA78E2D8DC0EC0069D5B8 /* TidepoolServiceKit.framework in Frameworks */ = {isa = PBXBuildFile; fileRef = 3B4BA7882D8DC0EC0069D5B8 /* TidepoolServiceKit.framework */; };
		3B4BA78F2D8DC0EC0069D5B8 /* TidepoolServiceKit.framework in Embed Frameworks */ = {isa = PBXBuildFile; fileRef = 3B4BA7882D8DC0EC0069D5B8 /* TidepoolServiceKit.framework */; settings = {ATTRIBUTES = (CodeSignOnCopy, RemoveHeadersOnCopy, ); }; };
		3B4BA7902D8DC0EC0069D5B8 /* TidepoolServiceKitUI.framework in Frameworks */ = {isa = PBXBuildFile; fileRef = 3B4BA7892D8DC0EC0069D5B8 /* TidepoolServiceKitUI.framework */; };
		3B4BA7912D8DC0EC0069D5B8 /* TidepoolServiceKitUI.framework in Embed Frameworks */ = {isa = PBXBuildFile; fileRef = 3B4BA7892D8DC0EC0069D5B8 /* TidepoolServiceKitUI.framework */; settings = {ATTRIBUTES = (CodeSignOnCopy, RemoveHeadersOnCopy, ); }; };
		3BAD36B22D7CDC1A00CC298D /* MainLoadingView.swift in Sources */ = {isa = PBXBuildFile; fileRef = 3BAD36B12D7CDC1400CC298D /* MainLoadingView.swift */; };
		3BAD36CC2D7D420E00CC298D /* CoreDataInitializationCoordinator.swift in Sources */ = {isa = PBXBuildFile; fileRef = 3BAD36CB2D7D420500CC298D /* CoreDataInitializationCoordinator.swift */; };
		3BD9687C2D8DDD4600899469 /* SlideButton in Frameworks */ = {isa = PBXBuildFile; productRef = 3BD9687B2D8DDD4600899469 /* SlideButton */; };
		3BD9687F2D8DDD8800899469 /* CryptoSwift in Frameworks */ = {isa = PBXBuildFile; productRef = 3BD9687E2D8DDD8800899469 /* CryptoSwift */; };
		45252C95D220E796FDB3B022 /* ConfigEditorDataFlow.swift in Sources */ = {isa = PBXBuildFile; fileRef = 3F8A87AA037BD079BA3528BA /* ConfigEditorDataFlow.swift */; };
		45717281F743594AA9D87191 /* ConfigEditorRootView.swift in Sources */ = {isa = PBXBuildFile; fileRef = 920DDB21E5D0EB813197500D /* ConfigEditorRootView.swift */; };
		491D6FBD2D56741C00C49F67 /* TempTargetStored+CoreDataProperties.swift in Sources */ = {isa = PBXBuildFile; fileRef = 491D6FBC2D56741C00C49F67 /* TempTargetStored+CoreDataProperties.swift */; };
		491D6FBE2D56741C00C49F67 /* TempTargetRunStored+CoreDataClass.swift in Sources */ = {isa = PBXBuildFile; fileRef = 491D6FB92D56741C00C49F67 /* TempTargetRunStored+CoreDataClass.swift */; };
		491D6FBF2D56741C00C49F67 /* TempTargetRunStored+CoreDataProperties.swift in Sources */ = {isa = PBXBuildFile; fileRef = 491D6FBA2D56741C00C49F67 /* TempTargetRunStored+CoreDataProperties.swift */; };
		491D6FC02D56741C00C49F67 /* TempTargetStored+CoreDataClass.swift in Sources */ = {isa = PBXBuildFile; fileRef = 491D6FBB2D56741C00C49F67 /* TempTargetStored+CoreDataClass.swift */; };
		49B9B57F2D5768D2009C6B59 /* AdjustmentStored+Helper.swift in Sources */ = {isa = PBXBuildFile; fileRef = 49B9B57E2D5768D2009C6B59 /* AdjustmentStored+Helper.swift */; };
		5075C1608E6249A51495C422 /* TargetsEditorProvider.swift in Sources */ = {isa = PBXBuildFile; fileRef = 3BDEA2DC60EDE0A3CA54DC73 /* TargetsEditorProvider.swift */; };
		53F2382465BF74DB1A967C8B /* PumpConfigProvider.swift in Sources */ = {isa = PBXBuildFile; fileRef = A8630D58BDAD6D9C650B9B39 /* PumpConfigProvider.swift */; };
		581516A42BCED84A00BF67D7 /* DebuggingIdentifiers.swift in Sources */ = {isa = PBXBuildFile; fileRef = 581516A32BCED84A00BF67D7 /* DebuggingIdentifiers.swift */; };
		581516A92BCEEDF800BF67D7 /* NSPredicates.swift in Sources */ = {isa = PBXBuildFile; fileRef = 581516A82BCEEDF800BF67D7 /* NSPredicates.swift */; };
		581AC4392BE22ED10038760C /* JSONConverter.swift in Sources */ = {isa = PBXBuildFile; fileRef = 581AC4382BE22ED10038760C /* JSONConverter.swift */; };
		58237D9E2BCF0A6B00A47A79 /* PopupView.swift in Sources */ = {isa = PBXBuildFile; fileRef = 58237D9D2BCF0A6B00A47A79 /* PopupView.swift */; };
		5825A1BE2C97335C0046467E /* EditTempTargetForm.swift in Sources */ = {isa = PBXBuildFile; fileRef = 5825A1BD2C97335C0046467E /* EditTempTargetForm.swift */; };
		582DF9752C8CDB92001F516D /* GlucoseChartView.swift in Sources */ = {isa = PBXBuildFile; fileRef = 582DF9742C8CDB92001F516D /* GlucoseChartView.swift */; };
		582DF9772C8CDBE7001F516D /* InsulinView.swift in Sources */ = {isa = PBXBuildFile; fileRef = 582DF9762C8CDBE7001F516D /* InsulinView.swift */; };
		582DF9792C8CE1E5001F516D /* MainChartHelper.swift in Sources */ = {isa = PBXBuildFile; fileRef = 582DF9782C8CE1E5001F516D /* MainChartHelper.swift */; };
		582DF97B2C8CE209001F516D /* CarbView.swift in Sources */ = {isa = PBXBuildFile; fileRef = 582DF97A2C8CE209001F516D /* CarbView.swift */; };
		582FAE432C05102C00D1C13F /* CoreDataError.swift in Sources */ = {isa = PBXBuildFile; fileRef = 582FAE422C05102C00D1C13F /* CoreDataError.swift */; };
		583684062BD178DB00070A60 /* GlucoseStored+helper.swift in Sources */ = {isa = PBXBuildFile; fileRef = 583684052BD178DB00070A60 /* GlucoseStored+helper.swift */; };
		583684082BD195A700070A60 /* Determination.swift in Sources */ = {isa = PBXBuildFile; fileRef = 583684072BD195A700070A60 /* Determination.swift */; };
		5837A5302BD2E3C700A5DC04 /* CarbEntryStored+helper.swift in Sources */ = {isa = PBXBuildFile; fileRef = 5837A52F2BD2E3C700A5DC04 /* CarbEntryStored+helper.swift */; };
		585E2CAE2BE7BF46006ECF1A /* PumpEvent+helper.swift in Sources */ = {isa = PBXBuildFile; fileRef = 585E2CAD2BE7BF46006ECF1A /* PumpEvent+helper.swift */; };
		58645B992CA2D1A4008AFCE7 /* GlucoseSetup.swift in Sources */ = {isa = PBXBuildFile; fileRef = 58645B982CA2D1A4008AFCE7 /* GlucoseSetup.swift */; };
		58645B9B2CA2D24F008AFCE7 /* CarbSetup.swift in Sources */ = {isa = PBXBuildFile; fileRef = 58645B9A2CA2D24F008AFCE7 /* CarbSetup.swift */; };
		58645B9D2CA2D275008AFCE7 /* DeterminationSetup.swift in Sources */ = {isa = PBXBuildFile; fileRef = 58645B9C2CA2D275008AFCE7 /* DeterminationSetup.swift */; };
		58645B9F2CA2D2BE008AFCE7 /* PumpHistorySetup.swift in Sources */ = {isa = PBXBuildFile; fileRef = 58645B9E2CA2D2BE008AFCE7 /* PumpHistorySetup.swift */; };
		58645BA12CA2D2F8008AFCE7 /* OverrideSetup.swift in Sources */ = {isa = PBXBuildFile; fileRef = 58645BA02CA2D2F8008AFCE7 /* OverrideSetup.swift */; };
		58645BA32CA2D325008AFCE7 /* BatterySetup.swift in Sources */ = {isa = PBXBuildFile; fileRef = 58645BA22CA2D325008AFCE7 /* BatterySetup.swift */; };
		58645BA52CA2D347008AFCE7 /* ForecastSetup.swift in Sources */ = {isa = PBXBuildFile; fileRef = 58645BA42CA2D347008AFCE7 /* ForecastSetup.swift */; };
		58645BA72CA2D390008AFCE7 /* ChartAxisSetup.swift in Sources */ = {isa = PBXBuildFile; fileRef = 58645BA62CA2D390008AFCE7 /* ChartAxisSetup.swift */; };
		5864E8592C42CFAE00294306 /* DeterminationStorage.swift in Sources */ = {isa = PBXBuildFile; fileRef = 5864E8582C42CFAE00294306 /* DeterminationStorage.swift */; };
		5887527C2BD986E1008B081D /* OpenAPSBattery.swift in Sources */ = {isa = PBXBuildFile; fileRef = 5887527B2BD986E1008B081D /* OpenAPSBattery.swift */; };
		58A3D53A2C96D4DE003F90FC /* AddTempTargetForm.swift in Sources */ = {isa = PBXBuildFile; fileRef = 58A3D5392C96D4DE003F90FC /* AddTempTargetForm.swift */; };
		58A3D5442C96DE11003F90FC /* TempTargetStored+Helper.swift in Sources */ = {isa = PBXBuildFile; fileRef = 58A3D5432C96DE11003F90FC /* TempTargetStored+Helper.swift */; };
		58D08B222C8DAA8E00AA37D3 /* OverrideView.swift in Sources */ = {isa = PBXBuildFile; fileRef = 58D08B212C8DAA8E00AA37D3 /* OverrideView.swift */; };
		58D08B302C8DEA7500AA37D3 /* ForecastView.swift in Sources */ = {isa = PBXBuildFile; fileRef = 58D08B2F2C8DEA7500AA37D3 /* ForecastView.swift */; };
		58D08B322C8DF88900AA37D3 /* DummyCharts.swift in Sources */ = {isa = PBXBuildFile; fileRef = 58D08B312C8DF88900AA37D3 /* DummyCharts.swift */; };
		58D08B342C8DF9A700AA37D3 /* CobIobChart.swift in Sources */ = {isa = PBXBuildFile; fileRef = 58D08B332C8DF9A700AA37D3 /* CobIobChart.swift */; };
		58D08B382C8DFB6000AA37D3 /* BasalChart.swift in Sources */ = {isa = PBXBuildFile; fileRef = 58D08B372C8DFB6000AA37D3 /* BasalChart.swift */; };
		58D08B3A2C8DFECD00AA37D3 /* TempTargets.swift in Sources */ = {isa = PBXBuildFile; fileRef = 58D08B392C8DFECD00AA37D3 /* TempTargets.swift */; };
		58F107742BD1A4D000B1A680 /* Determination+helper.swift in Sources */ = {isa = PBXBuildFile; fileRef = 58F107732BD1A4D000B1A680 /* Determination+helper.swift */; };
		5A2325522BFCBF55003518CA /* NightscoutUploadView.swift in Sources */ = {isa = PBXBuildFile; fileRef = 5A2325512BFCBF55003518CA /* NightscoutUploadView.swift */; };
		5A2325542BFCBF66003518CA /* NightscoutFetchView.swift in Sources */ = {isa = PBXBuildFile; fileRef = 5A2325532BFCBF65003518CA /* NightscoutFetchView.swift */; };
		5A2325582BFCC168003518CA /* NightscoutConnectView.swift in Sources */ = {isa = PBXBuildFile; fileRef = 5A2325572BFCC168003518CA /* NightscoutConnectView.swift */; };
		5D16287A969E64D18CE40E44 /* PumpConfigStateModel.swift in Sources */ = {isa = PBXBuildFile; fileRef = 3F60E97100041040446F44E7 /* PumpConfigStateModel.swift */; };
		63E890B4D951EAA91C071D5C /* BasalProfileEditorStateModel.swift in Sources */ = {isa = PBXBuildFile; fileRef = AAFF91130F2FCCC7EBBA11AD /* BasalProfileEditorStateModel.swift */; };
		642F76A05A4FF530463A9FD0 /* NightscoutConfigRootView.swift in Sources */ = {isa = PBXBuildFile; fileRef = 8782B44544F38F2B2D82C38E /* NightscoutConfigRootView.swift */; };
		65070A332BFDCB83006F213F /* TidepoolStartView.swift in Sources */ = {isa = PBXBuildFile; fileRef = 65070A322BFDCB83006F213F /* TidepoolStartView.swift */; };
		6632A0DC746872439A858B44 /* ISFEditorDataFlow.swift in Sources */ = {isa = PBXBuildFile; fileRef = 79BDA519C9B890FD9A5DFCF3 /* ISFEditorDataFlow.swift */; };
		69A31254F2451C20361D172F /* TreatmentsStateModel.swift in Sources */ = {isa = PBXBuildFile; fileRef = 223EC0494F55A91E3EA69EF4 /* TreatmentsStateModel.swift */; };
		69B9A368029F7EB39F525422 /* CarbRatioEditorStateModel.swift in Sources */ = {isa = PBXBuildFile; fileRef = 64AA5E04A2761F6EEA6568E1 /* CarbRatioEditorStateModel.swift */; };
		6B1A8D192B14D91600E76752 /* WidgetKit.framework in Frameworks */ = {isa = PBXBuildFile; fileRef = 6B1A8D182B14D91600E76752 /* WidgetKit.framework */; };
		6B1A8D1B2B14D91600E76752 /* SwiftUI.framework in Frameworks */ = {isa = PBXBuildFile; fileRef = 6B1A8D1A2B14D91600E76752 /* SwiftUI.framework */; };
		6B1A8D1E2B14D91600E76752 /* LiveActivityBundle.swift in Sources */ = {isa = PBXBuildFile; fileRef = 6B1A8D1D2B14D91600E76752 /* LiveActivityBundle.swift */; };
		6B1A8D202B14D91600E76752 /* LiveActivity.swift in Sources */ = {isa = PBXBuildFile; fileRef = 6B1A8D1F2B14D91600E76752 /* LiveActivity.swift */; };
		6B1A8D242B14D91700E76752 /* Assets.xcassets in Resources */ = {isa = PBXBuildFile; fileRef = 6B1A8D232B14D91700E76752 /* Assets.xcassets */; };
		6B1A8D282B14D91700E76752 /* LiveActivityExtension.appex in Embed Foundation Extensions */ = {isa = PBXBuildFile; fileRef = 6B1A8D172B14D91600E76752 /* LiveActivityExtension.appex */; settings = {ATTRIBUTES = (RemoveHeadersOnCopy, ); }; };
		6B1A8D2E2B156EEF00E76752 /* LiveActivityManager.swift in Sources */ = {isa = PBXBuildFile; fileRef = 6B1A8D2D2B156EEF00E76752 /* LiveActivityManager.swift */; };
		6B1F539F9FF75646D1606066 /* SnoozeDataFlow.swift in Sources */ = {isa = PBXBuildFile; fileRef = 36A708CDB546692C2230B385 /* SnoozeDataFlow.swift */; };
		6BCF84DD2B16843A003AD46E /* LiveActitiyAttributes.swift in Sources */ = {isa = PBXBuildFile; fileRef = 6BCF84DC2B16843A003AD46E /* LiveActitiyAttributes.swift */; };
		6BCF84DE2B16843A003AD46E /* LiveActitiyAttributes.swift in Sources */ = {isa = PBXBuildFile; fileRef = 6BCF84DC2B16843A003AD46E /* LiveActitiyAttributes.swift */; };
		6EADD581738D64431902AC0A /* (null) in Sources */ = {isa = PBXBuildFile; };
		6FFAE524D1D9C262F2407CAE /* SnoozeProvider.swift in Sources */ = {isa = PBXBuildFile; fileRef = 1CAE81192B118804DCD23034 /* SnoozeProvider.swift */; };
		711C0CB42CAABE788916BC9D /* ManualTempBasalDataFlow.swift in Sources */ = {isa = PBXBuildFile; fileRef = 96653287EDB276A111288305 /* ManualTempBasalDataFlow.swift */; };
		715120D22D3C2BB4005D9FB6 /* GlucoseNotificationsOption.swift in Sources */ = {isa = PBXBuildFile; fileRef = 715120D12D3C2B84005D9FB6 /* GlucoseNotificationsOption.swift */; };
		71D44AAB2CA5F5EA0036EE9E /* AlertPermissionsChecker.swift in Sources */ = {isa = PBXBuildFile; fileRef = 71D44AAA2CA5F5EA0036EE9E /* AlertPermissionsChecker.swift */; };
		72F1BD388F42FCA6C52E4500 /* ConfigEditorProvider.swift in Sources */ = {isa = PBXBuildFile; fileRef = 44080E4709E3AE4B73054563 /* ConfigEditorProvider.swift */; };
		7BCFACB97C821041BA43A114 /* ManualTempBasalRootView.swift in Sources */ = {isa = PBXBuildFile; fileRef = C377490C77661D75E8C50649 /* ManualTempBasalRootView.swift */; };
		7F7B756BE8543965D9FDF1A2 /* DataTableDataFlow.swift in Sources */ = {isa = PBXBuildFile; fileRef = A401509D21F7F35D4E109EDA /* DataTableDataFlow.swift */; };
		8194B80890CDD6A3C13B0FEE /* SnoozeStateModel.swift in Sources */ = {isa = PBXBuildFile; fileRef = E26904AACA8D9C15D229D675 /* SnoozeStateModel.swift */; };
		88AB39B23C9552BD6E0C9461 /* ISFEditorRootView.swift in Sources */ = {isa = PBXBuildFile; fileRef = FBB3BAE7494CB771ABAC7B8B /* ISFEditorRootView.swift */; };
		8A91342A2D63D9A1007F8874 /* Localizable.xcstrings in Resources */ = {isa = PBXBuildFile; fileRef = 8A9134292D63D9A1007F8874 /* Localizable.xcstrings */; };
		8A91342C2D63D9A2007F8874 /* InfoPlist.xcstrings in Resources */ = {isa = PBXBuildFile; fileRef = 8A91342B2D63D9A2007F8874 /* InfoPlist.xcstrings */; };
		8B759CFCF47B392BB365C251 /* BasalProfileEditorDataFlow.swift in Sources */ = {isa = PBXBuildFile; fileRef = 67F94DD2853CF42BA4E30616 /* BasalProfileEditorDataFlow.swift */; };
		9702FF92A09C53942F20D7EA /* TargetsEditorRootView.swift in Sources */ = {isa = PBXBuildFile; fileRef = 4DD795BA46B193644D48138C /* TargetsEditorRootView.swift */; };
		9825E5E923F0B8FA80C8C7C7 /* NightscoutConfigStateModel.swift in Sources */ = {isa = PBXBuildFile; fileRef = A0A48AE3AC813A49A517846A /* NightscoutConfigStateModel.swift */; };
		98641AF4F92123DA668AB931 /* CarbRatioEditorRootView.swift in Sources */ = {isa = PBXBuildFile; fileRef = D0BDC6993C1087310EDFC428 /* CarbRatioEditorRootView.swift */; };
		A33352ED40476125EBAC6EE0 /* CarbRatioEditorDataFlow.swift in Sources */ = {isa = PBXBuildFile; fileRef = 7E22146D3DF4853786C78132 /* CarbRatioEditorDataFlow.swift */; };
		AD3D2CD42CD01B9EB8F26522 /* PumpConfigDataFlow.swift in Sources */ = {isa = PBXBuildFile; fileRef = AF65DA88F972B56090AD6AC3 /* PumpConfigDataFlow.swift */; };
		B7C465E9472624D8A2BE2A6A /* (null) in Sources */ = {isa = PBXBuildFile; };
		B958F1B72BA0711600484851 /* MKRingProgressView in Frameworks */ = {isa = PBXBuildFile; productRef = B958F1B62BA0711600484851 /* MKRingProgressView */; };
		BA00D96F7B2FF169A06FB530 /* CGMSettingsStateModel.swift in Sources */ = {isa = PBXBuildFile; fileRef = 5C018D1680307A31C9ED7120 /* CGMSettingsStateModel.swift */; };
		BD04ECCE2D29952A008C5FEB /* BolusProgressOverlay.swift in Sources */ = {isa = PBXBuildFile; fileRef = BD04ECCD2D299522008C5FEB /* BolusProgressOverlay.swift */; };
		BD0B2EF32C5998E600B3298F /* MealPresetView.swift in Sources */ = {isa = PBXBuildFile; fileRef = BD0B2EF22C5998E600B3298F /* MealPresetView.swift */; };
		BD1661312B82ADAB00256551 /* CustomProgressView.swift in Sources */ = {isa = PBXBuildFile; fileRef = BD1661302B82ADAB00256551 /* CustomProgressView.swift */; };
		BD249D862D42FBEC00412DEB /* GlucoseMetricsView.swift in Sources */ = {isa = PBXBuildFile; fileRef = BD249D852D42FBE600412DEB /* GlucoseMetricsView.swift */; };
		BD249D882D42FC0000412DEB /* BolusStatsView.swift in Sources */ = {isa = PBXBuildFile; fileRef = BD249D872D42FBFB00412DEB /* BolusStatsView.swift */; };
		BD249D8A2D42FC1200412DEB /* GlucosePercentileChart.swift in Sources */ = {isa = PBXBuildFile; fileRef = BD249D892D42FC0E00412DEB /* GlucosePercentileChart.swift */; };
		BD249D8C2D42FC2C00412DEB /* GlucoseDistributionChart.swift in Sources */ = {isa = PBXBuildFile; fileRef = BD249D8B2D42FC2500412DEB /* GlucoseDistributionChart.swift */; };
		BD249D8E2D42FC3900412DEB /* LoopBarChartView.swift in Sources */ = {isa = PBXBuildFile; fileRef = BD249D8D2D42FC3600412DEB /* LoopBarChartView.swift */; };
		BD249D902D42FC4500412DEB /* MealStatsView.swift in Sources */ = {isa = PBXBuildFile; fileRef = BD249D8F2D42FC4300412DEB /* MealStatsView.swift */; };
		BD249D922D42FC5300412DEB /* GlucoseSectorChart.swift in Sources */ = {isa = PBXBuildFile; fileRef = BD249D912D42FC5000412DEB /* GlucoseSectorChart.swift */; };
		BD249D942D42FC5E00412DEB /* TotalDailyDoseChart.swift in Sources */ = {isa = PBXBuildFile; fileRef = BD249D932D42FC5C00412DEB /* TotalDailyDoseChart.swift */; };
		BD249D972D42FCBF00412DEB /* AreaChartSetup.swift in Sources */ = {isa = PBXBuildFile; fileRef = BD249D962D42FCBD00412DEB /* AreaChartSetup.swift */; };
		BD249D992D42FCCD00412DEB /* BolusStatsSetup.swift in Sources */ = {isa = PBXBuildFile; fileRef = BD249D982D42FCCA00412DEB /* BolusStatsSetup.swift */; };
		BD249D9B2D42FCDB00412DEB /* LoopChartSetup.swift in Sources */ = {isa = PBXBuildFile; fileRef = BD249D9A2D42FCD800412DEB /* LoopChartSetup.swift */; };
		BD249D9D2D42FCF500412DEB /* MealStatsSetup.swift in Sources */ = {isa = PBXBuildFile; fileRef = BD249D9C2D42FCF300412DEB /* MealStatsSetup.swift */; };
		BD249D9F2D42FD0600412DEB /* StackedChartSetup.swift in Sources */ = {isa = PBXBuildFile; fileRef = BD249D9E2D42FD0200412DEB /* StackedChartSetup.swift */; };
		BD249DA12D42FD1200412DEB /* TDDSetup.swift in Sources */ = {isa = PBXBuildFile; fileRef = BD249DA02D42FD1000412DEB /* TDDSetup.swift */; };
		BD249DA72D42FE4600412DEB /* Calendar+GlucoseStatsChart.swift in Sources */ = {isa = PBXBuildFile; fileRef = BD249DA62D42FE3800412DEB /* Calendar+GlucoseStatsChart.swift */; };
		BD2B464E0745FBE7B79913F4 /* NightscoutConfigProvider.swift in Sources */ = {isa = PBXBuildFile; fileRef = 3BF768BD6264FF7D71D66767 /* NightscoutConfigProvider.swift */; };
		BD2FF1A02AE29D43005D1C5D /* CheckboxToggleStyle.swift in Sources */ = {isa = PBXBuildFile; fileRef = BD2FF19F2AE29D43005D1C5D /* CheckboxToggleStyle.swift */; };
		BD3CC0722B0B89D50013189E /* MainChartView.swift in Sources */ = {isa = PBXBuildFile; fileRef = BD3CC0712B0B89D50013189E /* MainChartView.swift */; };
		BD4064D12C4ED26900582F43 /* CoreDataObserver.swift in Sources */ = {isa = PBXBuildFile; fileRef = BD4064D02C4ED26900582F43 /* CoreDataObserver.swift */; };
		BD432CA12D2F4E3600D1EB79 /* WatchMessageKeys.swift in Sources */ = {isa = PBXBuildFile; fileRef = BD432CA02D2F4E3300D1EB79 /* WatchMessageKeys.swift */; };
		BD432CA22D2F4E4000D1EB79 /* WatchMessageKeys.swift in Sources */ = {isa = PBXBuildFile; fileRef = BD432CA02D2F4E3300D1EB79 /* WatchMessageKeys.swift */; };
		BD47FD132D88AA700043966B /* OnboardingManager.swift in Sources */ = {isa = PBXBuildFile; fileRef = BD47FD122D88AA6B0043966B /* OnboardingManager.swift */; };
		BD47FD172D88AAF50043966B /* OnboardingStepViews.swift in Sources */ = {isa = PBXBuildFile; fileRef = BD47FD162D88AAEF0043966B /* OnboardingStepViews.swift */; };
		BD47FD192D88AAFE0043966B /* OnboardingView.swift in Sources */ = {isa = PBXBuildFile; fileRef = BD47FD182D88AAF90043966B /* OnboardingView.swift */; };
		BD47FD1B2D88AB4F0043966B /* OnboardingStateModel.swift in Sources */ = {isa = PBXBuildFile; fileRef = BD47FD1A2D88AB4A0043966B /* OnboardingStateModel.swift */; };
		BD47FDD72D8B64D20043966B /* CarbRatioStepView.swift in Sources */ = {isa = PBXBuildFile; fileRef = BD47FDD62D8B64CC0043966B /* CarbRatioStepView.swift */; };
		BD47FDD92D8B657D0043966B /* InsulinSensitivityStepView.swift in Sources */ = {isa = PBXBuildFile; fileRef = BD47FDD82D8B65730043966B /* InsulinSensitivityStepView.swift */; };
		BD47FDDB2D8B659B0043966B /* BasalProfileStepView.swift in Sources */ = {isa = PBXBuildFile; fileRef = BD47FDDA2D8B65960043966B /* BasalProfileStepView.swift */; };
		BD47FDDD2D8B65B10043966B /* GlucoseTargetStepView.swift in Sources */ = {isa = PBXBuildFile; fileRef = BD47FDDC2D8B65AD0043966B /* GlucoseTargetStepView.swift */; };
		BD4D738D2D15A4080052227B /* TDDStored+CoreDataClass.swift in Sources */ = {isa = PBXBuildFile; fileRef = BD4D738B2D15A4080052227B /* TDDStored+CoreDataClass.swift */; };
		BD4D738E2D15A4080052227B /* TDDStored+CoreDataProperties.swift in Sources */ = {isa = PBXBuildFile; fileRef = BD4D738C2D15A4080052227B /* TDDStored+CoreDataProperties.swift */; };
		BD4D73A22D15A42A0052227B /* TDDStorage.swift in Sources */ = {isa = PBXBuildFile; fileRef = BD4D73A12D15A4220052227B /* TDDStorage.swift */; };
		BD4E1A7A2D3681B700D21626 /* GlucoseTargetSetup.swift in Sources */ = {isa = PBXBuildFile; fileRef = BD4E1A792D3681AD00D21626 /* GlucoseTargetSetup.swift */; };
		BD4E1A7C2D3686D900D21626 /* StartEndMarkerSetup.swift in Sources */ = {isa = PBXBuildFile; fileRef = BD4E1A7B2D3686D400D21626 /* StartEndMarkerSetup.swift */; };
		BD4ED4FD2CF9D5E8000EDC9C /* AppState.swift in Sources */ = {isa = PBXBuildFile; fileRef = BD4ED4FC2CF9D5E8000EDC9C /* AppState.swift */; };
		BD54A9592D27FB7800F9C1EE /* OverridePresetsView.swift in Sources */ = {isa = PBXBuildFile; fileRef = BD54A9582D27FB6A00F9C1EE /* OverridePresetsView.swift */; };
		BD54A95B2D28087C00F9C1EE /* OverridePresetWatch.swift in Sources */ = {isa = PBXBuildFile; fileRef = BD54A95A2D28087700F9C1EE /* OverridePresetWatch.swift */; };
		BD54A95C2D2808A300F9C1EE /* OverridePresetWatch.swift in Sources */ = {isa = PBXBuildFile; fileRef = BD54A95A2D28087700F9C1EE /* OverridePresetWatch.swift */; };
		BD54A9712D281A8100F9C1EE /* TempTargetPresetsView.swift in Sources */ = {isa = PBXBuildFile; fileRef = BD54A9702D281A7A00F9C1EE /* TempTargetPresetsView.swift */; };
		BD54A9732D281ABC00F9C1EE /* TempTargetPresetWatch.swift in Sources */ = {isa = PBXBuildFile; fileRef = BD54A9722D281A9C00F9C1EE /* TempTargetPresetWatch.swift */; };
		BD54A9742D281AEF00F9C1EE /* TempTargetPresetWatch.swift in Sources */ = {isa = PBXBuildFile; fileRef = BD54A9722D281A9C00F9C1EE /* TempTargetPresetWatch.swift */; };
		BD6EB2D62C7D049B0086BBB6 /* LiveActivityWidgetConfiguration.swift in Sources */ = {isa = PBXBuildFile; fileRef = BD6EB2D52C7D049B0086BBB6 /* LiveActivityWidgetConfiguration.swift */; };
		BD793CB02CE7C61500D669AC /* OverrideRunStored+helper.swift in Sources */ = {isa = PBXBuildFile; fileRef = BD793CAF2CE7C60E00D669AC /* OverrideRunStored+helper.swift */; };
		BD793CB22CE8033500D669AC /* TempTargetRunStored.swift in Sources */ = {isa = PBXBuildFile; fileRef = BD793CB12CE8032E00D669AC /* TempTargetRunStored.swift */; };
		BD7DA9A52AE06DFC00601B20 /* BolusCalculatorConfigDataFlow.swift in Sources */ = {isa = PBXBuildFile; fileRef = BD7DA9A42AE06DFC00601B20 /* BolusCalculatorConfigDataFlow.swift */; };
		BD7DA9A72AE06E2B00601B20 /* BolusCalculatorConfigProvider.swift in Sources */ = {isa = PBXBuildFile; fileRef = BD7DA9A62AE06E2B00601B20 /* BolusCalculatorConfigProvider.swift */; };
		BD7DA9A92AE06E9200601B20 /* BolusCalculatorStateModel.swift in Sources */ = {isa = PBXBuildFile; fileRef = BD7DA9A82AE06E9200601B20 /* BolusCalculatorStateModel.swift */; };
		BD7DA9AC2AE06EB900601B20 /* BolusCalculatorConfigRootView.swift in Sources */ = {isa = PBXBuildFile; fileRef = BD7DA9AB2AE06EB900601B20 /* BolusCalculatorConfigRootView.swift */; };
		BD7DB88E2D2C4A17003D3155 /* BolusCalculationManager.swift in Sources */ = {isa = PBXBuildFile; fileRef = BD7DB88D2D2C4A0A003D3155 /* BolusCalculationManager.swift */; };
		BD8207C42D2B42E60023339D /* WidgetKit.framework in Frameworks */ = {isa = PBXBuildFile; fileRef = 6B1A8D182B14D91600E76752 /* WidgetKit.framework */; };
		BD8207C52D2B42E60023339D /* SwiftUI.framework in Frameworks */ = {isa = PBXBuildFile; fileRef = 6B1A8D1A2B14D91600E76752 /* SwiftUI.framework */; };
		BD8207CE2D2B42E70023339D /* Trio Watch Complication Extension.appex in Embed Foundation Extensions */ = {isa = PBXBuildFile; fileRef = BD8207C32D2B42E50023339D /* Trio Watch Complication Extension.appex */; settings = {ATTRIBUTES = (RemoveHeadersOnCopy, ); }; };
		BD8E6B212D9036CA00ABF8FA /* OnboardingProvider.swift in Sources */ = {isa = PBXBuildFile; fileRef = BD8E6B202D9036CA00ABF8FA /* OnboardingProvider.swift */; };
		BD8E6B232D9036F700ABF8FA /* OnboardingDataFlow.swift in Sources */ = {isa = PBXBuildFile; fileRef = BD8E6B222D9036F700ABF8FA /* OnboardingDataFlow.swift */; };
		BD8FC0542D66186000B95AED /* TestError.swift in Sources */ = {isa = PBXBuildFile; fileRef = BD8FC0532D66186000B95AED /* TestError.swift */; };
		BD8FC0572D66188700B95AED /* PumpHistoryStorageTests.swift in Sources */ = {isa = PBXBuildFile; fileRef = BD8FC0562D66188700B95AED /* PumpHistoryStorageTests.swift */; };
		BD8FC0592D66189700B95AED /* TestAssembly.swift in Sources */ = {isa = PBXBuildFile; fileRef = BD8FC0582D66189700B95AED /* TestAssembly.swift */; };
		BD8FC05B2D6618AF00B95AED /* DeterminationStorageTests.swift in Sources */ = {isa = PBXBuildFile; fileRef = BD8FC05A2D6618AF00B95AED /* DeterminationStorageTests.swift */; };
		BD8FC05E2D6618CE00B95AED /* BolusCalculatorTests.swift in Sources */ = {isa = PBXBuildFile; fileRef = BD8FC05D2D6618CE00B95AED /* BolusCalculatorTests.swift */; };
		BD8FC0602D6619DB00B95AED /* CarbsStorageTests.swift in Sources */ = {isa = PBXBuildFile; fileRef = BD8FC05F2D6619DB00B95AED /* CarbsStorageTests.swift */; };
		BD8FC0622D6619E600B95AED /* OverrideStorageTests.swift in Sources */ = {isa = PBXBuildFile; fileRef = BD8FC0612D6619E600B95AED /* OverrideStorageTests.swift */; };
		BD8FC0642D6619EF00B95AED /* TempTargetStorageTests.swift in Sources */ = {isa = PBXBuildFile; fileRef = BD8FC0632D6619EF00B95AED /* TempTargetStorageTests.swift */; };
		BD8FC0662D661A0000B95AED /* GlucoseStorageTests.swift in Sources */ = {isa = PBXBuildFile; fileRef = BD8FC0652D661A0000B95AED /* GlucoseStorageTests.swift */; };
		BDA25EE42D260CD500035F34 /* AppleWatchManager.swift in Sources */ = {isa = PBXBuildFile; fileRef = BDA25EE32D260CCF00035F34 /* AppleWatchManager.swift */; };
		BDA25EE62D260D5E00035F34 /* WatchState.swift in Sources */ = {isa = PBXBuildFile; fileRef = BDA25EE52D260D5800035F34 /* WatchState.swift */; };
		BDA25EFD2D261C0000035F34 /* WatchState.swift in Sources */ = {isa = PBXBuildFile; fileRef = BDA25EFC2D261BF200035F34 /* WatchState.swift */; };
		BDA25F1C2D26BD0700035F34 /* TrendShape.swift in Sources */ = {isa = PBXBuildFile; fileRef = BDA25F1B2D26BD0300035F34 /* TrendShape.swift */; };
		BDA25F1E2D26D5DD00035F34 /* GlucoseChartView.swift in Sources */ = {isa = PBXBuildFile; fileRef = BDA25F1D2D26D5D800035F34 /* GlucoseChartView.swift */; };
		BDA25F202D26D5FE00035F34 /* CarbsInputView.swift in Sources */ = {isa = PBXBuildFile; fileRef = BDA25F1F2D26D5FB00035F34 /* CarbsInputView.swift */; };
		BDA25F222D26D62800035F34 /* BolusInputView.swift in Sources */ = {isa = PBXBuildFile; fileRef = BDA25F212D26D62200035F34 /* BolusInputView.swift */; };
		BDA6CC882CAF219B00F942F9 /* TempTargetSetup.swift in Sources */ = {isa = PBXBuildFile; fileRef = BDA6CC872CAF219800F942F9 /* TempTargetSetup.swift */; };
		BDA7593E2D37CFC400E649A4 /* CarbEntryEditorView.swift in Sources */ = {isa = PBXBuildFile; fileRef = BDA7593D2D37CFC000E649A4 /* CarbEntryEditorView.swift */; };
		BDAE40002D372BAD009C12B1 /* WatchState+Requests.swift in Sources */ = {isa = PBXBuildFile; fileRef = BDAE3FFF2D372BA8009C12B1 /* WatchState+Requests.swift */; };
		BDB3C1192C03DD1000CEEAA1 /* UserDefaultsExtension.swift in Sources */ = {isa = PBXBuildFile; fileRef = BDB3C1182C03DD1000CEEAA1 /* UserDefaultsExtension.swift */; };
		BDB899882C564509006F3298 /* ForecastChart.swift in Sources */ = {isa = PBXBuildFile; fileRef = BDB899872C564509006F3298 /* ForecastChart.swift */; };
		BDB8998A2C565D0C006F3298 /* CarbsGlucose+helper.swift in Sources */ = {isa = PBXBuildFile; fileRef = BDB899892C565D0B006F3298 /* CarbsGlucose+helper.swift */; };
		BDBAACFA2C2D439700370AAE /* OverrideData.swift in Sources */ = {isa = PBXBuildFile; fileRef = BDBAACF92C2D439700370AAE /* OverrideData.swift */; };
		BDC2EA452C3043B000E5BBD0 /* OverrideStorage.swift in Sources */ = {isa = PBXBuildFile; fileRef = BDC2EA442C3043B000E5BBD0 /* OverrideStorage.swift */; };
		BDC2EA472C3045AD00E5BBD0 /* Override.swift in Sources */ = {isa = PBXBuildFile; fileRef = BDC2EA462C3045AD00E5BBD0 /* Override.swift */; };
		BDC530FF2D0F6BE300088832 /* ContactImageManager.swift in Sources */ = {isa = PBXBuildFile; fileRef = BDC530FE2D0F6BE300088832 /* ContactImageManager.swift */; };
		BDC531122D1060FA00088832 /* ContactImageDetailView.swift in Sources */ = {isa = PBXBuildFile; fileRef = BDC531112D1060FA00088832 /* ContactImageDetailView.swift */; };
		BDC531142D10611D00088832 /* AddContactImageSheet.swift in Sources */ = {isa = PBXBuildFile; fileRef = BDC531132D10611D00088832 /* AddContactImageSheet.swift */; };
		BDC531162D10629000088832 /* ContactPicture.swift in Sources */ = {isa = PBXBuildFile; fileRef = BDC531152D10629000088832 /* ContactPicture.swift */; };
		BDC531182D1062F200088832 /* ContactImageState.swift in Sources */ = {isa = PBXBuildFile; fileRef = BDC531172D1062F200088832 /* ContactImageState.swift */; };
		BDCAF2382C639F35002DC907 /* SettingItems.swift in Sources */ = {isa = PBXBuildFile; fileRef = BDCAF2372C639F35002DC907 /* SettingItems.swift */; };
		BDCD47AF2C1F3F1700F8BCD5 /* OverrideStored+helper.swift in Sources */ = {isa = PBXBuildFile; fileRef = BDCD47AE2C1F3F1700F8BCD5 /* OverrideStored+helper.swift */; };
		BDDAF9EF2D00554500B34E7A /* SelectionPopoverView.swift in Sources */ = {isa = PBXBuildFile; fileRef = BDDAF9EE2D00553E00B34E7A /* SelectionPopoverView.swift */; };
		BDF34EBE2C0A31D100D51995 /* CustomNotification.swift in Sources */ = {isa = PBXBuildFile; fileRef = BDF34EBD2C0A31D000D51995 /* CustomNotification.swift */; };
		BDF34F832C10C5B600D51995 /* DataManager.swift in Sources */ = {isa = PBXBuildFile; fileRef = BDF34F822C10C5B600D51995 /* DataManager.swift */; };
		BDF34F852C10C62E00D51995 /* GlucoseData.swift in Sources */ = {isa = PBXBuildFile; fileRef = BDF34F842C10C62E00D51995 /* GlucoseData.swift */; };
		BDF34F902C10CF8C00D51995 /* CoreDataStack.swift in Sources */ = {isa = PBXBuildFile; fileRef = BDF34F8F2C10CF8C00D51995 /* CoreDataStack.swift */; };
		BDF34F932C10D0E100D51995 /* LiveActivityAttributes+Helper.swift in Sources */ = {isa = PBXBuildFile; fileRef = BDF34F922C10D0E100D51995 /* LiveActivityAttributes+Helper.swift */; };
		BDF34F952C10D27300D51995 /* DeterminationData.swift in Sources */ = {isa = PBXBuildFile; fileRef = BDF34F942C10D27300D51995 /* DeterminationData.swift */; };
		BDF530D82B40F8AC002CAF43 /* LockScreenView.swift in Sources */ = {isa = PBXBuildFile; fileRef = BDF530D72B40F8AC002CAF43 /* LockScreenView.swift */; };
		BDFD165A2AE40438007F0DDA /* TreatmentsRootView.swift in Sources */ = {isa = PBXBuildFile; fileRef = BDFD16592AE40438007F0DDA /* TreatmentsRootView.swift */; };
		BDFF799F2D25AA890016C40C /* Trio Watch App.app in Embed Watch Content */ = {isa = PBXBuildFile; fileRef = BDFF797C2D25AA870016C40C /* Trio Watch App.app */; settings = {ATTRIBUTES = (RemoveHeadersOnCopy, ); }; };
		BDFF7A872D25F97D0016C40C /* Assets.xcassets in Resources */ = {isa = PBXBuildFile; fileRef = BDFF7A832D25F97D0016C40C /* Assets.xcassets */; };
		BDFF7A882D25F97D0016C40C /* TrioMainWatchView.swift in Sources */ = {isa = PBXBuildFile; fileRef = BDFF7A842D25F97D0016C40C /* TrioMainWatchView.swift */; };
		BDFF7A892D25F97D0016C40C /* TrioWatchApp.swift in Sources */ = {isa = PBXBuildFile; fileRef = BDFF7A852D25F97D0016C40C /* TrioWatchApp.swift */; };
		BDFF7A8B2D25F97D0016C40C /* Unit Tests.swift in Sources */ = {isa = PBXBuildFile; fileRef = BDFF7A8A2D25F97D0016C40C /* Unit Tests.swift */; };
		BF1667ADE69E4B5B111CECAE /* ManualTempBasalProvider.swift in Sources */ = {isa = PBXBuildFile; fileRef = 680C4420C9A345D46D90D06C /* ManualTempBasalProvider.swift */; };
		C2A0A42F2CE03131003B98E8 /* ConstantValues.swift in Sources */ = {isa = PBXBuildFile; fileRef = C2A0A42E2CE0312C003B98E8 /* ConstantValues.swift */; };
		C967DACD3B1E638F8B43BE06 /* ManualTempBasalStateModel.swift in Sources */ = {isa = PBXBuildFile; fileRef = CFCFE0781F9074C2917890E8 /* ManualTempBasalStateModel.swift */; };
		CA370FC152BC98B3D1832968 /* BasalProfileEditorRootView.swift in Sources */ = {isa = PBXBuildFile; fileRef = BF8BCB0C37DEB5EC377B9612 /* BasalProfileEditorRootView.swift */; };
		CC6C406E2ACDD69E009B8058 /* RawFetchedProfile.swift in Sources */ = {isa = PBXBuildFile; fileRef = CC6C406D2ACDD69E009B8058 /* RawFetchedProfile.swift */; };
		CC76E9512BD4812E008BEB61 /* Forecast+helper.swift in Sources */ = {isa = PBXBuildFile; fileRef = CC76E9502BD4812E008BEB61 /* Forecast+helper.swift */; };
		CD78BB94E43B249D60CC1A1B /* GlucoseNotificationSettingsRootView.swift in Sources */ = {isa = PBXBuildFile; fileRef = 22963BD06A9C83959D4914E4 /* GlucoseNotificationSettingsRootView.swift */; };
		CE1856F52ADC4858007E39C7 /* AddCarbPresetIntent.swift in Sources */ = {isa = PBXBuildFile; fileRef = CE1856F42ADC4858007E39C7 /* AddCarbPresetIntent.swift */; };
		CE1856F72ADC4869007E39C7 /* CarbPresetIntentRequest.swift in Sources */ = {isa = PBXBuildFile; fileRef = CE1856F62ADC4869007E39C7 /* CarbPresetIntentRequest.swift */; };
		CE1F6DD92BADF4620064EB8D /* PluginManagerTests.swift in Sources */ = {isa = PBXBuildFile; fileRef = CE1F6DD82BADF4620064EB8D /* PluginManagerTests.swift */; };
		CE1F6DDB2BAE08B60064EB8D /* TidepoolManager.swift in Sources */ = {isa = PBXBuildFile; fileRef = CE1F6DDA2BAE08B60064EB8D /* TidepoolManager.swift */; };
		CE1F6DE72BAF1A180064EB8D /* BuildDetails.plist in Resources */ = {isa = PBXBuildFile; fileRef = CE1F6DE62BAF1A180064EB8D /* BuildDetails.plist */; };
		CE1F6DE92BAF37C90064EB8D /* TidepoolConfigView.swift in Sources */ = {isa = PBXBuildFile; fileRef = CE1F6DE82BAF37C90064EB8D /* TidepoolConfigView.swift */; };
		CE2FAD3A297D93F0001A872C /* BloodGlucoseExtensions.swift in Sources */ = {isa = PBXBuildFile; fileRef = CE2FAD39297D93F0001A872C /* BloodGlucoseExtensions.swift */; };
		CE3EEF9A2D463717001944DD /* CustomCGMOptionsView.swift in Sources */ = {isa = PBXBuildFile; fileRef = CE3EEF992D46370A001944DD /* CustomCGMOptionsView.swift */; };
		CE48C86428CA69D5007C0598 /* OmniBLEPumpManagerExtensions.swift in Sources */ = {isa = PBXBuildFile; fileRef = CE48C86328CA69D5007C0598 /* OmniBLEPumpManagerExtensions.swift */; };
		CE48C86628CA6B48007C0598 /* OmniPodManagerExtensions.swift in Sources */ = {isa = PBXBuildFile; fileRef = CE48C86528CA6B48007C0598 /* OmniPodManagerExtensions.swift */; };
		CE51DD1C2A01970900F163F7 /* ConnectIQ 2.xcframework in Frameworks */ = {isa = PBXBuildFile; fileRef = CE51DD1B2A01970800F163F7 /* ConnectIQ 2.xcframework */; };
		CE51DD1D2A01970900F163F7 /* ConnectIQ 2.xcframework in Embed Frameworks */ = {isa = PBXBuildFile; fileRef = CE51DD1B2A01970800F163F7 /* ConnectIQ 2.xcframework */; settings = {ATTRIBUTES = (CodeSignOnCopy, RemoveHeadersOnCopy, ); }; };
		CE7950242997D81700FA576E /* CGMSettingsView.swift in Sources */ = {isa = PBXBuildFile; fileRef = CE7950232997D81700FA576E /* CGMSettingsView.swift */; };
		CE7950262998056D00FA576E /* CGMSetupView.swift in Sources */ = {isa = PBXBuildFile; fileRef = CE7950252998056D00FA576E /* CGMSetupView.swift */; };
		CE7CA34E2A064973004BE681 /* AppShortcuts.swift in Sources */ = {isa = PBXBuildFile; fileRef = CE7CA3432A064973004BE681 /* AppShortcuts.swift */; };
		CE7CA34F2A064973004BE681 /* BaseIntentsRequest.swift in Sources */ = {isa = PBXBuildFile; fileRef = CE7CA3442A064973004BE681 /* BaseIntentsRequest.swift */; };
		CE7CA3502A064973004BE681 /* CancelTempPresetIntent.swift in Sources */ = {isa = PBXBuildFile; fileRef = CE7CA3462A064973004BE681 /* CancelTempPresetIntent.swift */; };
		CE7CA3512A064973004BE681 /* ApplyTempPresetIntent.swift in Sources */ = {isa = PBXBuildFile; fileRef = CE7CA3472A064973004BE681 /* ApplyTempPresetIntent.swift */; };
		CE7CA3532A064973004BE681 /* TempPresetIntent.swift in Sources */ = {isa = PBXBuildFile; fileRef = CE7CA3492A064973004BE681 /* TempPresetIntent.swift */; };
		CE7CA3542A064973004BE681 /* TempPresetsIntentRequest.swift in Sources */ = {isa = PBXBuildFile; fileRef = CE7CA34A2A064973004BE681 /* TempPresetsIntentRequest.swift */; };
		CE7CA3552A064973004BE681 /* ListStateIntent.swift in Sources */ = {isa = PBXBuildFile; fileRef = CE7CA34C2A064973004BE681 /* ListStateIntent.swift */; };
		CE7CA3562A064973004BE681 /* StateIntentRequest.swift in Sources */ = {isa = PBXBuildFile; fileRef = CE7CA34D2A064973004BE681 /* StateIntentRequest.swift */; };
		CE7CA3582A064E2F004BE681 /* ListStateView.swift in Sources */ = {isa = PBXBuildFile; fileRef = CE7CA3572A064E2F004BE681 /* ListStateView.swift */; };
		CE82E02528E867BA00473A9C /* AlertStorage.swift in Sources */ = {isa = PBXBuildFile; fileRef = CE82E02428E867BA00473A9C /* AlertStorage.swift */; };
		CE82E02728E869DF00473A9C /* AlertEntry.swift in Sources */ = {isa = PBXBuildFile; fileRef = CE82E02628E869DF00473A9C /* AlertEntry.swift */; };
		CE94597E29E9E1EE0047C9C6 /* GarminManager.swift in Sources */ = {isa = PBXBuildFile; fileRef = CE94597D29E9E1EE0047C9C6 /* GarminManager.swift */; };
		CE94598029E9E3BD0047C9C6 /* WatchConfigDataFlow.swift in Sources */ = {isa = PBXBuildFile; fileRef = CE94597F29E9E3BD0047C9C6 /* WatchConfigDataFlow.swift */; };
		CE94598229E9E3D30047C9C6 /* WatchConfigProvider.swift in Sources */ = {isa = PBXBuildFile; fileRef = CE94598129E9E3D30047C9C6 /* WatchConfigProvider.swift */; };
		CE94598429E9E3E60047C9C6 /* WatchConfigStateModel.swift in Sources */ = {isa = PBXBuildFile; fileRef = CE94598329E9E3E60047C9C6 /* WatchConfigStateModel.swift */; };
		CE94598729E9E4110047C9C6 /* WatchConfigRootView.swift in Sources */ = {isa = PBXBuildFile; fileRef = CE94598629E9E4110047C9C6 /* WatchConfigRootView.swift */; };
		CE95BF572BA5F5FE00DC3DE3 /* PluginManager.swift in Sources */ = {isa = PBXBuildFile; fileRef = CE95BF562BA5F5FE00DC3DE3 /* PluginManager.swift */; };
		CE95BF5A2BA62E4A00DC3DE3 /* PluginSource.swift in Sources */ = {isa = PBXBuildFile; fileRef = CE95BF592BA62E4A00DC3DE3 /* PluginSource.swift */; };
		CE95BF5B2BA770C300DC3DE3 /* LoopKit.framework in Frameworks */ = {isa = PBXBuildFile; fileRef = 3818AA4C274C26A300843DB3 /* LoopKit.framework */; };
		CE95BF5C2BA770C300DC3DE3 /* LoopKit.framework in Embed Frameworks */ = {isa = PBXBuildFile; fileRef = 3818AA4C274C26A300843DB3 /* LoopKit.framework */; settings = {ATTRIBUTES = (CodeSignOnCopy, RemoveHeadersOnCopy, ); }; };
		CE95BF5D2BA770C300DC3DE3 /* LoopKitUI.framework in Frameworks */ = {isa = PBXBuildFile; fileRef = 3818AA4D274C26A300843DB3 /* LoopKitUI.framework */; };
		CE95BF5E2BA770C300DC3DE3 /* LoopKitUI.framework in Embed Frameworks */ = {isa = PBXBuildFile; fileRef = 3818AA4D274C26A300843DB3 /* LoopKitUI.framework */; settings = {ATTRIBUTES = (CodeSignOnCopy, RemoveHeadersOnCopy, ); }; };
		CE95BF5F2BA7715800DC3DE3 /* MockKit.framework in Frameworks */ = {isa = PBXBuildFile; fileRef = 3818AA4E274C26A300843DB3 /* MockKit.framework */; };
		CE95BF602BA7715800DC3DE3 /* MockKit.framework in Embed Frameworks */ = {isa = PBXBuildFile; fileRef = 3818AA4E274C26A300843DB3 /* MockKit.framework */; settings = {ATTRIBUTES = (CodeSignOnCopy, RemoveHeadersOnCopy, ); }; };
		CE95BF612BA7715900DC3DE3 /* MockKitUI.framework in Frameworks */ = {isa = PBXBuildFile; fileRef = 3818AA4F274C26A300843DB3 /* MockKitUI.framework */; };
		CE95BF622BA7715900DC3DE3 /* MockKitUI.framework in Embed Frameworks */ = {isa = PBXBuildFile; fileRef = 3818AA4F274C26A300843DB3 /* MockKitUI.framework */; settings = {ATTRIBUTES = (CodeSignOnCopy, RemoveHeadersOnCopy, ); }; };
		CE95BF632BA771BE00DC3DE3 /* LoopTestingKit.framework in Frameworks */ = {isa = PBXBuildFile; fileRef = 3818AA70274C278200843DB3 /* LoopTestingKit.framework */; };
		CE95BF642BA771BE00DC3DE3 /* LoopTestingKit.framework in Embed Frameworks */ = {isa = PBXBuildFile; fileRef = 3818AA70274C278200843DB3 /* LoopTestingKit.framework */; settings = {ATTRIBUTES = (CodeSignOnCopy, RemoveHeadersOnCopy, ); }; };
		CEA4F62329BE10F70011ADF7 /* SavitzkyGolayFilter.swift in Sources */ = {isa = PBXBuildFile; fileRef = CEA4F62229BE10F70011ADF7 /* SavitzkyGolayFilter.swift */; };
		CEB434E328B8F9DB00B70274 /* BluetoothStateManager.swift in Sources */ = {isa = PBXBuildFile; fileRef = CEB434E228B8F9DB00B70274 /* BluetoothStateManager.swift */; };
		CEB434E528B8FF5D00B70274 /* UIColor.swift in Sources */ = {isa = PBXBuildFile; fileRef = CEB434E428B8FF5D00B70274 /* UIColor.swift */; };
		CEB434E728B9053300B70274 /* LoopUIColorPalette+Default.swift in Sources */ = {isa = PBXBuildFile; fileRef = CEB434E628B9053300B70274 /* LoopUIColorPalette+Default.swift */; };
		CEB434FD28B90B7C00B70274 /* SwiftCharts in Frameworks */ = {isa = PBXBuildFile; productRef = CEB434FC28B90B7C00B70274 /* SwiftCharts */; };
		CEB434FE28B90B8C00B70274 /* SwiftCharts in Embed Frameworks */ = {isa = PBXBuildFile; productRef = CEB434FC28B90B7C00B70274 /* SwiftCharts */; settings = {ATTRIBUTES = (CodeSignOnCopy, ); }; };
		CEE9A6552BBB418300EB5194 /* CalibrationsProvider.swift in Sources */ = {isa = PBXBuildFile; fileRef = CEE9A64F2BBB418300EB5194 /* CalibrationsProvider.swift */; };
		CEE9A6562BBB418300EB5194 /* CalibrationsRootView.swift in Sources */ = {isa = PBXBuildFile; fileRef = CEE9A6512BBB418300EB5194 /* CalibrationsRootView.swift */; };
		CEE9A6572BBB418300EB5194 /* CalibrationsChart.swift in Sources */ = {isa = PBXBuildFile; fileRef = CEE9A6522BBB418300EB5194 /* CalibrationsChart.swift */; };
		CEE9A6582BBB418300EB5194 /* CalibrationsStateModel.swift in Sources */ = {isa = PBXBuildFile; fileRef = CEE9A6532BBB418300EB5194 /* CalibrationsStateModel.swift */; };
		CEE9A6592BBB418300EB5194 /* CalibrationsDataFlow.swift in Sources */ = {isa = PBXBuildFile; fileRef = CEE9A6542BBB418300EB5194 /* CalibrationsDataFlow.swift */; };
		CEE9A65C2BBB41C800EB5194 /* CalibrationService.swift in Sources */ = {isa = PBXBuildFile; fileRef = CEE9A65B2BBB41C800EB5194 /* CalibrationService.swift */; };
		CEE9A65E2BBC9F6500EB5194 /* CalibrationsTests.swift in Sources */ = {isa = PBXBuildFile; fileRef = CEE9A65D2BBC9F6500EB5194 /* CalibrationsTests.swift */; };
		CEF1ED6B2D58FB5800FAF41E /* CGMOptions.swift in Sources */ = {isa = PBXBuildFile; fileRef = CEF1ED6A2D58FB4600FAF41E /* CGMOptions.swift */; };
		D6D02515BBFBE64FEBE89856 /* DataTableRootView.swift in Sources */ = {isa = PBXBuildFile; fileRef = 881E04BA5E0A003DE8E0A9C6 /* DataTableRootView.swift */; };
		D6DEC113821A7F1056C4AA1E /* NightscoutConfigDataFlow.swift in Sources */ = {isa = PBXBuildFile; fileRef = 2F2A13DF0EDEEEDC4106AA2A /* NightscoutConfigDataFlow.swift */; };
		DBA5254DBB2586C98F61220C /* ISFEditorProvider.swift in Sources */ = {isa = PBXBuildFile; fileRef = 9F9F137F126D9F8DEB799F26 /* ISFEditorProvider.swift */; };
		DD09D47B2C5986D1003FEA5D /* CalendarEventSettingsDataFlow.swift in Sources */ = {isa = PBXBuildFile; fileRef = DD09D47A2C5986D1003FEA5D /* CalendarEventSettingsDataFlow.swift */; };
		DD09D47D2C5986DA003FEA5D /* CalendarEventSettingsProvider.swift in Sources */ = {isa = PBXBuildFile; fileRef = DD09D47C2C5986DA003FEA5D /* CalendarEventSettingsProvider.swift */; };
		DD09D47F2C5986E5003FEA5D /* CalendarEventSettingsStateModel.swift in Sources */ = {isa = PBXBuildFile; fileRef = DD09D47E2C5986E5003FEA5D /* CalendarEventSettingsStateModel.swift */; };
		DD09D4822C5986F6003FEA5D /* CalendarEventSettingsRootView.swift in Sources */ = {isa = PBXBuildFile; fileRef = DD09D4812C5986F6003FEA5D /* CalendarEventSettingsRootView.swift */; };
		DD09D5C72D29EB2F000D82C9 /* Helper+Enums.swift in Sources */ = {isa = PBXBuildFile; fileRef = DD09D5C62D29EB26000D82C9 /* Helper+Enums.swift */; };
		DD09D5C92D29F3D0000D82C9 /* AcknowledgementPendingView.swift in Sources */ = {isa = PBXBuildFile; fileRef = DD09D5C82D29F3D0000D82C9 /* AcknowledgementPendingView.swift */; };
		DD09D6442D2B553A000D82C9 /* Assets.xcassets in Resources */ = {isa = PBXBuildFile; fileRef = DD09D6412D2B553A000D82C9 /* Assets.xcassets */; };
		DD09D6462D2B553A000D82C9 /* TrioWatchComplication.swift in Sources */ = {isa = PBXBuildFile; fileRef = DD09D6432D2B553A000D82C9 /* TrioWatchComplication.swift */; };
		DD1745132C54169400211FAC /* DevicesView.swift in Sources */ = {isa = PBXBuildFile; fileRef = DD1745122C54169400211FAC /* DevicesView.swift */; };
		DD1745152C54388A00211FAC /* TherapySettingsView.swift in Sources */ = {isa = PBXBuildFile; fileRef = DD1745142C54388A00211FAC /* TherapySettingsView.swift */; };
		DD1745172C54389F00211FAC /* FeatureSettingsView.swift in Sources */ = {isa = PBXBuildFile; fileRef = DD1745162C54389F00211FAC /* FeatureSettingsView.swift */; };
		DD1745192C543B5700211FAC /* NotificationsView.swift in Sources */ = {isa = PBXBuildFile; fileRef = DD1745182C543B5700211FAC /* NotificationsView.swift */; };
		DD17451D2C543C5F00211FAC /* ServicesView.swift in Sources */ = {isa = PBXBuildFile; fileRef = DD17451C2C543C5F00211FAC /* ServicesView.swift */; };
		DD1745202C55523E00211FAC /* SMBSettingsDataFlow.swift in Sources */ = {isa = PBXBuildFile; fileRef = DD17451F2C55523E00211FAC /* SMBSettingsDataFlow.swift */; };
		DD1745222C55524800211FAC /* SMBSettingsProvider.swift in Sources */ = {isa = PBXBuildFile; fileRef = DD1745212C55524800211FAC /* SMBSettingsProvider.swift */; };
		DD1745242C55526000211FAC /* SMBSettingsStateModel.swift in Sources */ = {isa = PBXBuildFile; fileRef = DD1745232C55526000211FAC /* SMBSettingsStateModel.swift */; };
		DD1745262C55526F00211FAC /* SMBSettingsRootView.swift in Sources */ = {isa = PBXBuildFile; fileRef = DD1745252C55526F00211FAC /* SMBSettingsRootView.swift */; };
		DD1745292C55642100211FAC /* SettingInputSection.swift in Sources */ = {isa = PBXBuildFile; fileRef = DD1745282C55642100211FAC /* SettingInputSection.swift */; };
		DD17452B2C556E8100211FAC /* SettingInputHintView.swift in Sources */ = {isa = PBXBuildFile; fileRef = DD17452A2C556E8100211FAC /* SettingInputHintView.swift */; };
		DD17452E2C55AE4800211FAC /* TargetBehavoirDataFlow.swift in Sources */ = {isa = PBXBuildFile; fileRef = DD17452D2C55AE4800211FAC /* TargetBehavoirDataFlow.swift */; };
		DD1745302C55AE5300211FAC /* TargetBehaviorProvider.swift in Sources */ = {isa = PBXBuildFile; fileRef = DD17452F2C55AE5300211FAC /* TargetBehaviorProvider.swift */; };
		DD1745322C55AE6000211FAC /* TargetBehavoirStateModel.swift in Sources */ = {isa = PBXBuildFile; fileRef = DD1745312C55AE6000211FAC /* TargetBehavoirStateModel.swift */; };
		DD1745352C55AE7E00211FAC /* TargetBehavoirRootView.swift in Sources */ = {isa = PBXBuildFile; fileRef = DD1745342C55AE7E00211FAC /* TargetBehavoirRootView.swift */; };
		DD1745372C55B74200211FAC /* AlgorithmSettings.swift in Sources */ = {isa = PBXBuildFile; fileRef = DD1745362C55B74200211FAC /* AlgorithmSettings.swift */; };
		DD17453A2C55BFA600211FAC /* AlgorithmAdvancedSettingsDataFlow.swift in Sources */ = {isa = PBXBuildFile; fileRef = DD1745392C55BFA600211FAC /* AlgorithmAdvancedSettingsDataFlow.swift */; };
		DD17453C2C55BFAD00211FAC /* AlgorithmAdvancedSettingsProvider.swift in Sources */ = {isa = PBXBuildFile; fileRef = DD17453B2C55BFAD00211FAC /* AlgorithmAdvancedSettingsProvider.swift */; };
		DD17453E2C55BFB600211FAC /* AlgorithmAdvancedSettingsStateModel.swift in Sources */ = {isa = PBXBuildFile; fileRef = DD17453D2C55BFB600211FAC /* AlgorithmAdvancedSettingsStateModel.swift */; };
		DD1745402C55BFC100211FAC /* AlgorithmAdvancedSettingsRootView.swift in Sources */ = {isa = PBXBuildFile; fileRef = DD17453F2C55BFC100211FAC /* AlgorithmAdvancedSettingsRootView.swift */; };
		DD1745442C55C60E00211FAC /* AutosensSettingsDataFlow.swift in Sources */ = {isa = PBXBuildFile; fileRef = DD1745432C55C60E00211FAC /* AutosensSettingsDataFlow.swift */; };
		DD1745462C55C61500211FAC /* AutosensSettingsProvider.swift in Sources */ = {isa = PBXBuildFile; fileRef = DD1745452C55C61500211FAC /* AutosensSettingsProvider.swift */; };
		DD1745482C55C61D00211FAC /* AutosensSettingsStateModel.swift in Sources */ = {isa = PBXBuildFile; fileRef = DD1745472C55C61D00211FAC /* AutosensSettingsStateModel.swift */; };
		DD17454B2C55C62800211FAC /* AutosensSettingsRootView.swift in Sources */ = {isa = PBXBuildFile; fileRef = DD17454A2C55C62800211FAC /* AutosensSettingsRootView.swift */; };
		DD17454E2C55CA4D00211FAC /* UnitsLimitsSettingsDataFlow.swift in Sources */ = {isa = PBXBuildFile; fileRef = DD17454D2C55CA4D00211FAC /* UnitsLimitsSettingsDataFlow.swift */; };
		DD1745502C55CA5500211FAC /* UnitsLimitsSettingsProvider.swift in Sources */ = {isa = PBXBuildFile; fileRef = DD17454F2C55CA5500211FAC /* UnitsLimitsSettingsProvider.swift */; };
		DD1745522C55CA5D00211FAC /* UnitsLimitsSettingsStateModel.swift in Sources */ = {isa = PBXBuildFile; fileRef = DD1745512C55CA5D00211FAC /* UnitsLimitsSettingsStateModel.swift */; };
		DD1745552C55CA6C00211FAC /* UnitsLimitsSettingsRootView.swift in Sources */ = {isa = PBXBuildFile; fileRef = DD1745542C55CA6C00211FAC /* UnitsLimitsSettingsRootView.swift */; };
		DD1DB7CC2BECCA1F0048B367 /* BuildDetails.swift in Sources */ = {isa = PBXBuildFile; fileRef = DD1DB7CB2BECCA1F0048B367 /* BuildDetails.swift */; };
		DD1E53592D273F26008F32A4 /* LoopStatusHelpView.swift in Sources */ = {isa = PBXBuildFile; fileRef = DD1E53582D273F20008F32A4 /* LoopStatusHelpView.swift */; };
		DD21FCB52C6952AD00AF2C25 /* DecimalPickerSettings.swift in Sources */ = {isa = PBXBuildFile; fileRef = DD21FCB42C6952AD00AF2C25 /* DecimalPickerSettings.swift */; };
		DD246F062D2836AA0027DDE0 /* GlucoseTrendView.swift in Sources */ = {isa = PBXBuildFile; fileRef = DD246F052D2836AA0027DDE0 /* GlucoseTrendView.swift */; };
		DD2CC85C2D25DA1000445446 /* GlucoseTargetsView.swift in Sources */ = {isa = PBXBuildFile; fileRef = DD2CC85B2D25D9CE00445446 /* GlucoseTargetsView.swift */; };
		DD3078682D42F5CE00DE0490 /* WatchGlucoseObject.swift in Sources */ = {isa = PBXBuildFile; fileRef = DD3078672D42F5CE00DE0490 /* WatchGlucoseObject.swift */; };
		DD30786A2D42F94000DE0490 /* GarminDevice.swift in Sources */ = {isa = PBXBuildFile; fileRef = DD3078692D42F94000DE0490 /* GarminDevice.swift */; };
		DD32CF982CC82463003686D6 /* TrioRemoteControl+Bolus.swift in Sources */ = {isa = PBXBuildFile; fileRef = DD32CF972CC82460003686D6 /* TrioRemoteControl+Bolus.swift */; };
		DD32CF9A2CC8247B003686D6 /* TrioRemoteControl+Meal.swift in Sources */ = {isa = PBXBuildFile; fileRef = DD32CF992CC8246F003686D6 /* TrioRemoteControl+Meal.swift */; };
		DD32CF9C2CC82499003686D6 /* TrioRemoteControl+TempTarget.swift in Sources */ = {isa = PBXBuildFile; fileRef = DD32CF9B2CC82495003686D6 /* TrioRemoteControl+TempTarget.swift */; };
		DD32CF9E2CC824C5003686D6 /* TrioRemoteControl+Override.swift in Sources */ = {isa = PBXBuildFile; fileRef = DD32CF9D2CC824C2003686D6 /* TrioRemoteControl+Override.swift */; };
		DD32CFA02CC824D6003686D6 /* TrioRemoteControl+APNS.swift in Sources */ = {isa = PBXBuildFile; fileRef = DD32CF9F2CC824D3003686D6 /* TrioRemoteControl+APNS.swift */; };
		DD32CFA22CC824E2003686D6 /* TrioRemoteControl+Helpers.swift in Sources */ = {isa = PBXBuildFile; fileRef = DD32CFA12CC824E1003686D6 /* TrioRemoteControl+Helpers.swift */; };
		DD3A3CE72D29C93F00AE478E /* Helper+Extensions.swift in Sources */ = {isa = PBXBuildFile; fileRef = DD3A3CE62D29C93F00AE478E /* Helper+Extensions.swift */; };
		DD3A3CE92D29C97800AE478E /* Helper+ButtonStyles.swift in Sources */ = {isa = PBXBuildFile; fileRef = DD3A3CE82D29C97800AE478E /* Helper+ButtonStyles.swift */; };
		DD498F2B2D692BEA00AAEA30 /* Localizable.xcstrings in Resources */ = {isa = PBXBuildFile; fileRef = 8A9134292D63D9A1007F8874 /* Localizable.xcstrings */; };
		DD498F2C2D692BEA00AAEA30 /* Localizable.xcstrings in Resources */ = {isa = PBXBuildFile; fileRef = 8A9134292D63D9A1007F8874 /* Localizable.xcstrings */; };
		DD498F2D2D692BEA00AAEA30 /* Localizable.xcstrings in Resources */ = {isa = PBXBuildFile; fileRef = 8A9134292D63D9A1007F8874 /* Localizable.xcstrings */; };
		DD4C57A82D73ADEA001BFF2C /* RestartLiveActivityIntent.swift in Sources */ = {isa = PBXBuildFile; fileRef = DD4C57A72D73ADEA001BFF2C /* RestartLiveActivityIntent.swift */; };
		DD4C57AA2D73B3E2001BFF2C /* RestartLiveActivityIntentRequest.swift in Sources */ = {isa = PBXBuildFile; fileRef = DD4C57A92D73B3D9001BFF2C /* RestartLiveActivityIntentRequest.swift */; };
		DD4C581F2D73C43D001BFF2C /* LoopStatsView.swift in Sources */ = {isa = PBXBuildFile; fileRef = DD4C581E2D73C43D001BFF2C /* LoopStatsView.swift */; };
		DD4FFF332D458EE600B6CFF9 /* GarminWatchState.swift in Sources */ = {isa = PBXBuildFile; fileRef = DD4FFF322D458EE600B6CFF9 /* GarminWatchState.swift */; };
		DD5DC9F12CF3D97C00AB8703 /* AdjustmentsStateModel+Overrides.swift in Sources */ = {isa = PBXBuildFile; fileRef = DD5DC9F02CF3D96E00AB8703 /* AdjustmentsStateModel+Overrides.swift */; };
		DD5DC9F32CF3D9DD00AB8703 /* AdjustmentsStateModel+TempTargets.swift in Sources */ = {isa = PBXBuildFile; fileRef = DD5DC9F22CF3D9D600AB8703 /* AdjustmentsStateModel+TempTargets.swift */; };
		DD5DC9F72CF3DA9300AB8703 /* TargetPicker.swift in Sources */ = {isa = PBXBuildFile; fileRef = DD5DC9F62CF3DA9300AB8703 /* TargetPicker.swift */; };
		DD5DC9F92CF3DAA900AB8703 /* RadioButton.swift in Sources */ = {isa = PBXBuildFile; fileRef = DD5DC9F82CF3DAA900AB8703 /* RadioButton.swift */; };
		DD5DC9FB2CF3E1B100AB8703 /* AdjustmentsStateModel+Helpers.swift in Sources */ = {isa = PBXBuildFile; fileRef = DD5DC9FA2CF3E1AA00AB8703 /* AdjustmentsStateModel+Helpers.swift */; };
		DD68889D2C386E17006E3C44 /* NightscoutExercise.swift in Sources */ = {isa = PBXBuildFile; fileRef = DD68889C2C386E17006E3C44 /* NightscoutExercise.swift */; };
		DD6B7CB22C7B6F0800B75029 /* Rounding.swift in Sources */ = {isa = PBXBuildFile; fileRef = DD6B7CB12C7B6F0800B75029 /* Rounding.swift */; };
		DD6B7CB42C7B71F700B75029 /* ForecastDisplayType.swift in Sources */ = {isa = PBXBuildFile; fileRef = DD6B7CB32C7B71F700B75029 /* ForecastDisplayType.swift */; };
		DD6B7CB92C7BAC6900B75029 /* NightscoutImportResultView.swift in Sources */ = {isa = PBXBuildFile; fileRef = DD6B7CB82C7BAC6900B75029 /* NightscoutImportResultView.swift */; };
		DD6B7CBB2C7FBBFA00B75029 /* ReviewInsulinActionView.swift in Sources */ = {isa = PBXBuildFile; fileRef = DD6B7CBA2C7FBBFA00B75029 /* ReviewInsulinActionView.swift */; };
		DD6D67E42C9C253500660C9B /* ColorSchemeOption.swift in Sources */ = {isa = PBXBuildFile; fileRef = DD6D67E32C9C253500660C9B /* ColorSchemeOption.swift */; };
		DD6F63CC2D27F615007D94CF /* TreatmentMenuView.swift in Sources */ = {isa = PBXBuildFile; fileRef = DD6F63CB2D27F606007D94CF /* TreatmentMenuView.swift */; };
		DD73FA0F2D74F58E00D19D1E /* BackgroundTask+Helper.swift in Sources */ = {isa = PBXBuildFile; fileRef = DD73FA0E2D74F57300D19D1E /* BackgroundTask+Helper.swift */; };
		DD8262CB2D289297009F6F62 /* BolusConfirmationView.swift in Sources */ = {isa = PBXBuildFile; fileRef = DD8262CA2D289297009F6F62 /* BolusConfirmationView.swift */; };
		DD88C8E22C50420800F2D558 /* DefinitionRow.swift in Sources */ = {isa = PBXBuildFile; fileRef = DD88C8E12C50420800F2D558 /* DefinitionRow.swift */; };
		DD940BAA2CA7585D000830A5 /* GlucoseColorScheme.swift in Sources */ = {isa = PBXBuildFile; fileRef = DD940BA92CA7585D000830A5 /* GlucoseColorScheme.swift */; };
		DD940BAC2CA75889000830A5 /* DynamicGlucoseColor.swift in Sources */ = {isa = PBXBuildFile; fileRef = DD940BAB2CA75889000830A5 /* DynamicGlucoseColor.swift */; };
		DD98ACC02D71013200C0778F /* StatChartUtils.swift in Sources */ = {isa = PBXBuildFile; fileRef = DD98ACBF2D71013200C0778F /* StatChartUtils.swift */; };
		DD9ECB682CA99F4500AA7C45 /* TrioRemoteControl.swift in Sources */ = {isa = PBXBuildFile; fileRef = DD9ECB672CA99F4500AA7C45 /* TrioRemoteControl.swift */; };
		DD9ECB6A2CA99F6C00AA7C45 /* PushMessage.swift in Sources */ = {isa = PBXBuildFile; fileRef = DD9ECB692CA99F6C00AA7C45 /* PushMessage.swift */; };
		DD9ECB702CA9A0BA00AA7C45 /* RemoteControlConfigStateModel.swift in Sources */ = {isa = PBXBuildFile; fileRef = DD9ECB6D2CA9A0BA00AA7C45 /* RemoteControlConfigStateModel.swift */; };
		DD9ECB712CA9A0BA00AA7C45 /* RemoteControlConfigProvider.swift in Sources */ = {isa = PBXBuildFile; fileRef = DD9ECB6E2CA9A0BA00AA7C45 /* RemoteControlConfigProvider.swift */; };
		DD9ECB722CA9A0BA00AA7C45 /* RemoteControlConfigDataFlow.swift in Sources */ = {isa = PBXBuildFile; fileRef = DD9ECB6F2CA9A0BA00AA7C45 /* RemoteControlConfigDataFlow.swift */; };
		DD9ECB742CA9A0C300AA7C45 /* RemoteControlConfig.swift in Sources */ = {isa = PBXBuildFile; fileRef = DD9ECB732CA9A0C300AA7C45 /* RemoteControlConfig.swift */; };
		DDA6E2502D22187500C2988C /* ChartLegendView.swift in Sources */ = {isa = PBXBuildFile; fileRef = DDA6E24F2D22187500C2988C /* ChartLegendView.swift */; };
		DDA6E2852D2361F800C2988C /* LoopStatusView.swift in Sources */ = {isa = PBXBuildFile; fileRef = DDA6E2842D2361F800C2988C /* LoopStatusView.swift */; };
		DDA6E3202D258E0500C2988C /* OverrideHelpView.swift in Sources */ = {isa = PBXBuildFile; fileRef = DDA6E31F2D258E0500C2988C /* OverrideHelpView.swift */; };
		DDA6E3222D25901100C2988C /* TempTargetHelpView.swift in Sources */ = {isa = PBXBuildFile; fileRef = DDA6E3212D25901100C2988C /* TempTargetHelpView.swift */; };
		DDA6E3572D25988500C2988C /* ContactImageHelpView.swift in Sources */ = {isa = PBXBuildFile; fileRef = DDA6E3562D25988500C2988C /* ContactImageHelpView.swift */; };
		DDA9AC092D672CF100E6F1A9 /* AppVersionChecker.swift in Sources */ = {isa = PBXBuildFile; fileRef = DDA9AC082D672CEB00E6F1A9 /* AppVersionChecker.swift */; };
		DDAA29832D2D1D93006546A1 /* AdjustmentsRootView+Overrides.swift in Sources */ = {isa = PBXBuildFile; fileRef = DDAA29822D2D1D7B006546A1 /* AdjustmentsRootView+Overrides.swift */; };
		DDAA29852D2D1D9E006546A1 /* AdjustmentsRootView+TempTargets.swift in Sources */ = {isa = PBXBuildFile; fileRef = DDAA29842D2D1D98006546A1 /* AdjustmentsRootView+TempTargets.swift */; };
		DDB37CC52D05048F00D99BF4 /* ContactImageStorage.swift in Sources */ = {isa = PBXBuildFile; fileRef = DDB37CC42D05048F00D99BF4 /* ContactImageStorage.swift */; };
		DDB37CC72D05127500D99BF4 /* FontExtensions.swift in Sources */ = {isa = PBXBuildFile; fileRef = DDB37CC62D05127500D99BF4 /* FontExtensions.swift */; };
		DDCAE8332D78D4A800B1BB51 /* TherapySettingsUtil.swift in Sources */ = {isa = PBXBuildFile; fileRef = DDCAE8322D78D49C00B1BB51 /* TherapySettingsUtil.swift */; };
		DDCE790F2D6F97FC000A4D7A /* SubmodulesView.swift in Sources */ = {isa = PBXBuildFile; fileRef = DDCE790E2D6F97F7000A4D7A /* SubmodulesView.swift */; };
		DDCEBF5B2CC1B76400DF4C36 /* LiveActivity+Helper.swift in Sources */ = {isa = PBXBuildFile; fileRef = DDCEBF5A2CC1B76400DF4C36 /* LiveActivity+Helper.swift */; };
		DDD163122C4C689900CD525A /* AdjustmentsStateModel.swift in Sources */ = {isa = PBXBuildFile; fileRef = DDD163112C4C689900CD525A /* AdjustmentsStateModel.swift */; };
		DDD163142C4C68D300CD525A /* AdjustmentsProvider.swift in Sources */ = {isa = PBXBuildFile; fileRef = DDD163132C4C68D300CD525A /* AdjustmentsProvider.swift */; };
		DDD163162C4C690300CD525A /* AdjustmentsDataFlow.swift in Sources */ = {isa = PBXBuildFile; fileRef = DDD163152C4C690300CD525A /* AdjustmentsDataFlow.swift */; };
		DDD163182C4C694000CD525A /* AdjustmentsRootView.swift in Sources */ = {isa = PBXBuildFile; fileRef = DDD163172C4C694000CD525A /* AdjustmentsRootView.swift */; };
		DDD1631A2C4C695E00CD525A /* EditOverrideForm.swift in Sources */ = {isa = PBXBuildFile; fileRef = DDD163192C4C695E00CD525A /* EditOverrideForm.swift */; };
		DDD1631C2C4C697400CD525A /* AddOverrideForm.swift in Sources */ = {isa = PBXBuildFile; fileRef = DDD1631B2C4C697400CD525A /* AddOverrideForm.swift */; };
		DDD1631F2C4C6F6900CD525A /* TrioCoreDataPersistentContainer.xcdatamodeld in Sources */ = {isa = PBXBuildFile; fileRef = DDD1631D2C4C6F6900CD525A /* TrioCoreDataPersistentContainer.xcdatamodeld */; };
		DDD6D4D32CDE90720029439A /* EstimatedA1cDisplayUnit.swift in Sources */ = {isa = PBXBuildFile; fileRef = DDD6D4D22CDE90720029439A /* EstimatedA1cDisplayUnit.swift */; };
		DDE179522C910127003CDDB7 /* MealPresetStored+CoreDataClass.swift in Sources */ = {isa = PBXBuildFile; fileRef = DDE179322C910127003CDDB7 /* MealPresetStored+CoreDataClass.swift */; };
		DDE179532C910127003CDDB7 /* MealPresetStored+CoreDataProperties.swift in Sources */ = {isa = PBXBuildFile; fileRef = DDE179332C910127003CDDB7 /* MealPresetStored+CoreDataProperties.swift */; };
		DDE179542C910127003CDDB7 /* LoopStatRecord+CoreDataClass.swift in Sources */ = {isa = PBXBuildFile; fileRef = DDE179342C910127003CDDB7 /* LoopStatRecord+CoreDataClass.swift */; };
		DDE179552C910127003CDDB7 /* LoopStatRecord+CoreDataProperties.swift in Sources */ = {isa = PBXBuildFile; fileRef = DDE179352C910127003CDDB7 /* LoopStatRecord+CoreDataProperties.swift */; };
		DDE179562C910127003CDDB7 /* BolusStored+CoreDataClass.swift in Sources */ = {isa = PBXBuildFile; fileRef = DDE179362C910127003CDDB7 /* BolusStored+CoreDataClass.swift */; };
		DDE179572C910127003CDDB7 /* BolusStored+CoreDataProperties.swift in Sources */ = {isa = PBXBuildFile; fileRef = DDE179372C910127003CDDB7 /* BolusStored+CoreDataProperties.swift */; };
		DDE179582C910127003CDDB7 /* ForecastValue+CoreDataClass.swift in Sources */ = {isa = PBXBuildFile; fileRef = DDE179382C910127003CDDB7 /* ForecastValue+CoreDataClass.swift */; };
		DDE179592C910127003CDDB7 /* ForecastValue+CoreDataProperties.swift in Sources */ = {isa = PBXBuildFile; fileRef = DDE179392C910127003CDDB7 /* ForecastValue+CoreDataProperties.swift */; };
		DDE1795A2C910127003CDDB7 /* CarbEntryStored+CoreDataClass.swift in Sources */ = {isa = PBXBuildFile; fileRef = DDE1793A2C910127003CDDB7 /* CarbEntryStored+CoreDataClass.swift */; };
		DDE1795B2C910127003CDDB7 /* CarbEntryStored+CoreDataProperties.swift in Sources */ = {isa = PBXBuildFile; fileRef = DDE1793B2C910127003CDDB7 /* CarbEntryStored+CoreDataProperties.swift */; };
		DDE1795E2C910127003CDDB7 /* PumpEventStored+CoreDataClass.swift in Sources */ = {isa = PBXBuildFile; fileRef = DDE1793E2C910127003CDDB7 /* PumpEventStored+CoreDataClass.swift */; };
		DDE1795F2C910127003CDDB7 /* PumpEventStored+CoreDataProperties.swift in Sources */ = {isa = PBXBuildFile; fileRef = DDE1793F2C910127003CDDB7 /* PumpEventStored+CoreDataProperties.swift */; };
		DDE179602C910127003CDDB7 /* StatsData+CoreDataClass.swift in Sources */ = {isa = PBXBuildFile; fileRef = DDE179402C910127003CDDB7 /* StatsData+CoreDataClass.swift */; };
		DDE179612C910127003CDDB7 /* StatsData+CoreDataProperties.swift in Sources */ = {isa = PBXBuildFile; fileRef = DDE179412C910127003CDDB7 /* StatsData+CoreDataProperties.swift */; };
		DDE179622C910127003CDDB7 /* Forecast+CoreDataClass.swift in Sources */ = {isa = PBXBuildFile; fileRef = DDE179422C910127003CDDB7 /* Forecast+CoreDataClass.swift */; };
		DDE179632C910127003CDDB7 /* Forecast+CoreDataProperties.swift in Sources */ = {isa = PBXBuildFile; fileRef = DDE179432C910127003CDDB7 /* Forecast+CoreDataProperties.swift */; };
		DDE179642C910127003CDDB7 /* GlucoseStored+CoreDataClass.swift in Sources */ = {isa = PBXBuildFile; fileRef = DDE179442C910127003CDDB7 /* GlucoseStored+CoreDataClass.swift */; };
		DDE179652C910127003CDDB7 /* GlucoseStored+CoreDataProperties.swift in Sources */ = {isa = PBXBuildFile; fileRef = DDE179452C910127003CDDB7 /* GlucoseStored+CoreDataProperties.swift */; };
		DDE179662C910127003CDDB7 /* OpenAPS_Battery+CoreDataClass.swift in Sources */ = {isa = PBXBuildFile; fileRef = DDE179462C910127003CDDB7 /* OpenAPS_Battery+CoreDataClass.swift */; };
		DDE179672C910127003CDDB7 /* OpenAPS_Battery+CoreDataProperties.swift in Sources */ = {isa = PBXBuildFile; fileRef = DDE179472C910127003CDDB7 /* OpenAPS_Battery+CoreDataProperties.swift */; };
		DDE179682C910127003CDDB7 /* TempBasalStored+CoreDataClass.swift in Sources */ = {isa = PBXBuildFile; fileRef = DDE179482C910127003CDDB7 /* TempBasalStored+CoreDataClass.swift */; };
		DDE179692C910127003CDDB7 /* TempBasalStored+CoreDataProperties.swift in Sources */ = {isa = PBXBuildFile; fileRef = DDE179492C910127003CDDB7 /* TempBasalStored+CoreDataProperties.swift */; };
		DDE1796C2C910127003CDDB7 /* OverrideRunStored+CoreDataClass.swift in Sources */ = {isa = PBXBuildFile; fileRef = DDE1794C2C910127003CDDB7 /* OverrideRunStored+CoreDataClass.swift */; };
		DDE1796D2C910127003CDDB7 /* OverrideRunStored+CoreDataProperties.swift in Sources */ = {isa = PBXBuildFile; fileRef = DDE1794D2C910127003CDDB7 /* OverrideRunStored+CoreDataProperties.swift */; };
		DDE1796E2C910127003CDDB7 /* OrefDetermination+CoreDataClass.swift in Sources */ = {isa = PBXBuildFile; fileRef = DDE1794E2C910127003CDDB7 /* OrefDetermination+CoreDataClass.swift */; };
		DDE1796F2C910127003CDDB7 /* OrefDetermination+CoreDataProperties.swift in Sources */ = {isa = PBXBuildFile; fileRef = DDE1794F2C910127003CDDB7 /* OrefDetermination+CoreDataProperties.swift */; };
		DDE179702C910127003CDDB7 /* OverrideStored+CoreDataClass.swift in Sources */ = {isa = PBXBuildFile; fileRef = DDE179502C910127003CDDB7 /* OverrideStored+CoreDataClass.swift */; };
		DDE179712C910127003CDDB7 /* OverrideStored+CoreDataProperties.swift in Sources */ = {isa = PBXBuildFile; fileRef = DDE179512C910127003CDDB7 /* OverrideStored+CoreDataProperties.swift */; };
		DDEBB05C2D89E9050032305D /* TimeInRangeType.swift in Sources */ = {isa = PBXBuildFile; fileRef = DDEBB05B2D89E9050032305D /* TimeInRangeType.swift */; };
		DDF847DD2C5C28720049BB3B /* LiveActivitySettingsDataFlow.swift in Sources */ = {isa = PBXBuildFile; fileRef = DDF847DC2C5C28720049BB3B /* LiveActivitySettingsDataFlow.swift */; };
		DDF847DF2C5C28780049BB3B /* LiveActivitySettingsProvider.swift in Sources */ = {isa = PBXBuildFile; fileRef = DDF847DE2C5C28780049BB3B /* LiveActivitySettingsProvider.swift */; };
		DDF847E12C5C287F0049BB3B /* LiveActivitySettingsStateModel.swift in Sources */ = {isa = PBXBuildFile; fileRef = DDF847E02C5C287F0049BB3B /* LiveActivitySettingsStateModel.swift */; };
		DDF847E42C5C288F0049BB3B /* LiveActivitySettingsRootView.swift in Sources */ = {isa = PBXBuildFile; fileRef = DDF847E32C5C288F0049BB3B /* LiveActivitySettingsRootView.swift */; };
		DDF847E62C5D66490049BB3B /* AddMealPresetView.swift in Sources */ = {isa = PBXBuildFile; fileRef = DDF847E52C5D66490049BB3B /* AddMealPresetView.swift */; };
		DDF847E82C5DABA30049BB3B /* WatchConfigAppleWatchView.swift in Sources */ = {isa = PBXBuildFile; fileRef = DDF847E72C5DABA30049BB3B /* WatchConfigAppleWatchView.swift */; };
		DDF847EA2C5DABAC0049BB3B /* WatchConfigGarminView.swift in Sources */ = {isa = PBXBuildFile; fileRef = DDF847E92C5DABAC0049BB3B /* WatchConfigGarminView.swift */; };
		E00EEC0327368630002FF094 /* ServiceAssembly.swift in Sources */ = {isa = PBXBuildFile; fileRef = E00EEBFD27368630002FF094 /* ServiceAssembly.swift */; };
		E00EEC0427368630002FF094 /* SecurityAssembly.swift in Sources */ = {isa = PBXBuildFile; fileRef = E00EEBFE27368630002FF094 /* SecurityAssembly.swift */; };
		E00EEC0527368630002FF094 /* StorageAssembly.swift in Sources */ = {isa = PBXBuildFile; fileRef = E00EEBFF27368630002FF094 /* StorageAssembly.swift */; };
		E00EEC0627368630002FF094 /* UIAssembly.swift in Sources */ = {isa = PBXBuildFile; fileRef = E00EEC0027368630002FF094 /* UIAssembly.swift */; };
		E00EEC0727368630002FF094 /* APSAssembly.swift in Sources */ = {isa = PBXBuildFile; fileRef = E00EEC0127368630002FF094 /* APSAssembly.swift */; };
		E00EEC0827368630002FF094 /* NetworkAssembly.swift in Sources */ = {isa = PBXBuildFile; fileRef = E00EEC0227368630002FF094 /* NetworkAssembly.swift */; };
		E013D872273AC6FE0014109C /* GlucoseSimulatorSource.swift in Sources */ = {isa = PBXBuildFile; fileRef = E013D871273AC6FE0014109C /* GlucoseSimulatorSource.swift */; };
		E06B911A275B5EEA003C04B6 /* Array+Extension.swift in Sources */ = {isa = PBXBuildFile; fileRef = E06B9119275B5EEA003C04B6 /* Array+Extension.swift */; };
		E0CC2C5C275B9F0F00A7BC71 /* HealthKit.framework in Frameworks */ = {isa = PBXBuildFile; fileRef = E0CC2C5B275B9DAE00A7BC71 /* HealthKit.framework */; };
		E0D4F80527513ECF00BDF1FE /* HealthKitSample.swift in Sources */ = {isa = PBXBuildFile; fileRef = E0D4F80427513ECF00BDF1FE /* HealthKitSample.swift */; };
		E13B7DAB2A435F57066AF02E /* TargetsEditorStateModel.swift in Sources */ = {isa = PBXBuildFile; fileRef = 36F58DDD71F0E795464FA3F0 /* TargetsEditorStateModel.swift */; };
		E39E418C56A5A46B61D960EE /* ConfigEditorStateModel.swift in Sources */ = {isa = PBXBuildFile; fileRef = 5D5B4F8B4194BB7E260EF251 /* ConfigEditorStateModel.swift */; };
		E3A08AAE59538BC8A8ABE477 /* GlucoseNotificationSettingsDataFlow.swift in Sources */ = {isa = PBXBuildFile; fileRef = 3260468377DA9DB4DEE9AF6D /* GlucoseNotificationSettingsDataFlow.swift */; };
		E592A3702CEEC01E009A472C /* ContactTrickEntry.swift in Sources */ = {isa = PBXBuildFile; fileRef = E592A36F2CEEC01E009A472C /* ContactTrickEntry.swift */; };
		E592A3772CEEC038009A472C /* ContactImageStateModel.swift in Sources */ = {isa = PBXBuildFile; fileRef = E592A3752CEEC038009A472C /* ContactImageStateModel.swift */; };
		E592A3782CEEC038009A472C /* ContactImageDataFlow.swift in Sources */ = {isa = PBXBuildFile; fileRef = E592A3732CEEC038009A472C /* ContactImageDataFlow.swift */; };
		E592A3792CEEC038009A472C /* ContactImageRootView.swift in Sources */ = {isa = PBXBuildFile; fileRef = E592A3712CEEC038009A472C /* ContactImageRootView.swift */; };
		E592A37A2CEEC038009A472C /* ContactImageProvider.swift in Sources */ = {isa = PBXBuildFile; fileRef = E592A3742CEEC038009A472C /* ContactImageProvider.swift */; };
		E974172296125A5AE99E634C /* PumpConfigRootView.swift in Sources */ = {isa = PBXBuildFile; fileRef = 2AD22C985B79A2F0D2EA3D9D /* PumpConfigRootView.swift */; };
		F5CA3DB1F9DC8B05792BBFAA /* CGMSettingsDataFlow.swift in Sources */ = {isa = PBXBuildFile; fileRef = B9B5C0607505A38F256BF99A /* CGMSettingsDataFlow.swift */; };
		F5F7E6C1B7F098F59EB67EC5 /* TargetsEditorDataFlow.swift in Sources */ = {isa = PBXBuildFile; fileRef = BA49538D56989D8DA6FCF538 /* TargetsEditorDataFlow.swift */; };
		F816825E28DB441200054060 /* HeartBeatManager.swift in Sources */ = {isa = PBXBuildFile; fileRef = F816825D28DB441200054060 /* HeartBeatManager.swift */; };
		F816826028DB441800054060 /* BluetoothTransmitter.swift in Sources */ = {isa = PBXBuildFile; fileRef = F816825F28DB441800054060 /* BluetoothTransmitter.swift */; };
		F90692AA274B7AAE0037068D /* HealthKitManager.swift in Sources */ = {isa = PBXBuildFile; fileRef = F90692A9274B7AAE0037068D /* HealthKitManager.swift */; };
		F90692CF274B999A0037068D /* HealthKitDataFlow.swift in Sources */ = {isa = PBXBuildFile; fileRef = F90692CE274B999A0037068D /* HealthKitDataFlow.swift */; };
		F90692D1274B99B60037068D /* HealthKitProvider.swift in Sources */ = {isa = PBXBuildFile; fileRef = F90692D0274B99B60037068D /* HealthKitProvider.swift */; };
		F90692D3274B9A130037068D /* AppleHealthKitRootView.swift in Sources */ = {isa = PBXBuildFile; fileRef = F90692D2274B9A130037068D /* AppleHealthKitRootView.swift */; };
		F90692D6274B9A450037068D /* HealthKitStateModel.swift in Sources */ = {isa = PBXBuildFile; fileRef = F90692D5274B9A450037068D /* HealthKitStateModel.swift */; };
		FA630397F76B582C8D8681A7 /* BasalProfileEditorProvider.swift in Sources */ = {isa = PBXBuildFile; fileRef = 42369F66CF91F30624C0B3A6 /* BasalProfileEditorProvider.swift */; };
		FE41E4D629463EE20047FD55 /* NightscoutPreferences.swift in Sources */ = {isa = PBXBuildFile; fileRef = FE41E4D529463EE20047FD55 /* NightscoutPreferences.swift */; };
		FE66D16B291F74F8005D6F77 /* Bundle+Extensions.swift in Sources */ = {isa = PBXBuildFile; fileRef = FE66D16A291F74F8005D6F77 /* Bundle+Extensions.swift */; };
		FEFFA7A22929FE49007B8193 /* UIDevice+Extensions.swift in Sources */ = {isa = PBXBuildFile; fileRef = FEFFA7A12929FE49007B8193 /* UIDevice+Extensions.swift */; };
/* End PBXBuildFile section */

/* Begin PBXContainerItemProxy section */
		38FCF3F225E9028E0078B0D1 /* PBXContainerItemProxy */ = {
			isa = PBXContainerItemProxy;
			containerPortal = 388E595025AD948C0019842D /* Project object */;
			proxyType = 1;
			remoteGlobalIDString = 388E595725AD948C0019842D;
			remoteInfo = Trio;
		};
		6B1A8D262B14D91700E76752 /* PBXContainerItemProxy */ = {
			isa = PBXContainerItemProxy;
			containerPortal = 388E595025AD948C0019842D /* Project object */;
			proxyType = 1;
			remoteGlobalIDString = 6B1A8D162B14D91500E76752;
			remoteInfo = LiveActivityExtension;
		};
		BD8207CC2D2B42E70023339D /* PBXContainerItemProxy */ = {
			isa = PBXContainerItemProxy;
			containerPortal = 388E595025AD948C0019842D /* Project object */;
			proxyType = 1;
			remoteGlobalIDString = BD8207C22D2B42E50023339D;
			remoteInfo = "Trio Watch WidgetExtension";
		};
		BDFF798C2D25AA890016C40C /* PBXContainerItemProxy */ = {
			isa = PBXContainerItemProxy;
			containerPortal = 388E595025AD948C0019842D /* Project object */;
			proxyType = 1;
			remoteGlobalIDString = BDFF797B2D25AA870016C40C;
			remoteInfo = "TrioWatch Watch App";
		};
		BDFF799D2D25AA890016C40C /* PBXContainerItemProxy */ = {
			isa = PBXContainerItemProxy;
			containerPortal = 388E595025AD948C0019842D /* Project object */;
			proxyType = 1;
			remoteGlobalIDString = BDFF797B2D25AA870016C40C;
			remoteInfo = "TrioWatch Watch App";
		};
/* End PBXContainerItemProxy section */

/* Begin PBXCopyFilesBuildPhase section */
		3821ECD025DC703C00BC42AD /* Embed Frameworks */ = {
			isa = PBXCopyFilesBuildPhase;
			buildActionMask = 2147483647;
			dstPath = "";
			dstSubfolderSpec = 10;
			files = (
				CE51DD1D2A01970900F163F7 /* ConnectIQ 2.xcframework in Embed Frameworks */,
				3B4BA78F2D8DC0EC0069D5B8 /* TidepoolServiceKit.framework in Embed Frameworks */,
				3B4BA7732D8DBD690069D5B8 /* G7SensorKitUI.framework in Embed Frameworks */,
				3B4BA76D2D8DBD690069D5B8 /* CGMBLEKitUI.framework in Embed Frameworks */,
				3B4BA76B2D8DBD690069D5B8 /* CGMBLEKit.framework in Embed Frameworks */,
				3B4BA7792D8DBD690069D5B8 /* MinimedKit.framework in Embed Frameworks */,
				CE95BF5C2BA770C300DC3DE3 /* LoopKit.framework in Embed Frameworks */,
				3B4BA7712D8DBD690069D5B8 /* G7SensorKit.framework in Embed Frameworks */,
				CEB434FE28B90B8C00B70274 /* SwiftCharts in Embed Frameworks */,
				3B4BA7812D8DBD690069D5B8 /* OmniKitUI.framework in Embed Frameworks */,
				3B4BA76F2D8DBD690069D5B8 /* DanaKit.framework in Embed Frameworks */,
				3B4BA77D2D8DBD690069D5B8 /* OmniBLE.framework in Embed Frameworks */,
				3B4BA77F2D8DBD690069D5B8 /* OmniKit.framework in Embed Frameworks */,
				3B4BA7852D8DBD690069D5B8 /* RileyLinkKit.framework in Embed Frameworks */,
				3B4BA7752D8DBD690069D5B8 /* LibreTransmitter.framework in Embed Frameworks */,
				3B4BA7772D8DBD690069D5B8 /* LibreTransmitterUI.framework in Embed Frameworks */,
				3B4BA77B2D8DBD690069D5B8 /* MinimedKitUI.framework in Embed Frameworks */,
				3B4BA7832D8DBD690069D5B8 /* RileyLinkBLEKit.framework in Embed Frameworks */,
				CE95BF642BA771BE00DC3DE3 /* LoopTestingKit.framework in Embed Frameworks */,
				CE95BF622BA7715900DC3DE3 /* MockKitUI.framework in Embed Frameworks */,
				3B4BA78D2D8DC0EC0069D5B8 /* ShareClientUI.framework in Embed Frameworks */,
				3B4BA7872D8DBD690069D5B8 /* RileyLinkKitUI.framework in Embed Frameworks */,
				3B4BA78B2D8DC0EC0069D5B8 /* ShareClient.framework in Embed Frameworks */,
				3B4BA7912D8DC0EC0069D5B8 /* TidepoolServiceKitUI.framework in Embed Frameworks */,
				CE95BF602BA7715800DC3DE3 /* MockKit.framework in Embed Frameworks */,
				CE95BF5E2BA770C300DC3DE3 /* LoopKitUI.framework in Embed Frameworks */,
			);
			name = "Embed Frameworks";
			runOnlyForDeploymentPostprocessing = 0;
		};
		38E8753D27554D5900975559 /* Embed Watch Content */ = {
			isa = PBXCopyFilesBuildPhase;
			buildActionMask = 2147483647;
			dstPath = "$(CONTENTS_FOLDER_PATH)/Watch";
			dstSubfolderSpec = 16;
			files = (
				BDFF799F2D25AA890016C40C /* Trio Watch App.app in Embed Watch Content */,
			);
			name = "Embed Watch Content";
			runOnlyForDeploymentPostprocessing = 0;
		};
		6B1A8D122B14D88E00E76752 /* Embed Foundation Extensions */ = {
			isa = PBXCopyFilesBuildPhase;
			buildActionMask = 2147483647;
			dstPath = "";
			dstSubfolderSpec = 13;
			files = (
				6B1A8D282B14D91700E76752 /* LiveActivityExtension.appex in Embed Foundation Extensions */,
			);
			name = "Embed Foundation Extensions";
			runOnlyForDeploymentPostprocessing = 0;
		};
		BD8207CF2D2B42E80023339D /* Embed Foundation Extensions */ = {
			isa = PBXCopyFilesBuildPhase;
			buildActionMask = 2147483647;
			dstPath = "";
			dstSubfolderSpec = 13;
			files = (
				BD8207CE2D2B42E70023339D /* Trio Watch Complication Extension.appex in Embed Foundation Extensions */,
			);
			name = "Embed Foundation Extensions";
			runOnlyForDeploymentPostprocessing = 0;
		};
/* End PBXCopyFilesBuildPhase section */

/* Begin PBXFileReference section */
		110AEDE02C5193D100615CC9 /* BolusIntent.swift */ = {isa = PBXFileReference; fileEncoding = 4; lastKnownFileType = sourcecode.swift; path = BolusIntent.swift; sourceTree = "<group>"; };
		110AEDE12C5193D100615CC9 /* BolusIntentRequest.swift */ = {isa = PBXFileReference; fileEncoding = 4; lastKnownFileType = sourcecode.swift; path = BolusIntentRequest.swift; sourceTree = "<group>"; };
		110AEDE52C51A0AE00615CC9 /* ShortcutsConfigView.swift */ = {isa = PBXFileReference; fileEncoding = 4; lastKnownFileType = sourcecode.swift; path = ShortcutsConfigView.swift; sourceTree = "<group>"; };
		110AEDE72C51A0AE00615CC9 /* ShortcutsConfigDataFlow.swift */ = {isa = PBXFileReference; fileEncoding = 4; lastKnownFileType = sourcecode.swift; path = ShortcutsConfigDataFlow.swift; sourceTree = "<group>"; };
		110AEDE82C51A0AE00615CC9 /* ShortcutsConfigProvider.swift */ = {isa = PBXFileReference; fileEncoding = 4; lastKnownFileType = sourcecode.swift; path = ShortcutsConfigProvider.swift; sourceTree = "<group>"; };
		110AEDE92C51A0AE00615CC9 /* ShortcutsConfigStateModel.swift */ = {isa = PBXFileReference; fileEncoding = 4; lastKnownFileType = sourcecode.swift; path = ShortcutsConfigStateModel.swift; sourceTree = "<group>"; };
		118DF7642C5ECBC60067FEB7 /* ApplyOverridePresetIntent.swift */ = {isa = PBXFileReference; fileEncoding = 4; lastKnownFileType = sourcecode.swift; path = ApplyOverridePresetIntent.swift; sourceTree = "<group>"; };
		118DF7652C5ECBC60067FEB7 /* CancelOverrideIntent.swift */ = {isa = PBXFileReference; fileEncoding = 4; lastKnownFileType = sourcecode.swift; path = CancelOverrideIntent.swift; sourceTree = "<group>"; };
		118DF7672C5ECBC60067FEB7 /* OverridePresetEntity.swift */ = {isa = PBXFileReference; fileEncoding = 4; lastKnownFileType = sourcecode.swift; path = OverridePresetEntity.swift; sourceTree = "<group>"; };
		118DF7682C5ECBC60067FEB7 /* OverridePresetsIntentRequest.swift */ = {isa = PBXFileReference; fileEncoding = 4; lastKnownFileType = sourcecode.swift; path = OverridePresetsIntentRequest.swift; sourceTree = "<group>"; };
		19012CDB291D2CB900FB8210 /* LoopStats.swift */ = {isa = PBXFileReference; lastKnownFileType = sourcecode.swift; path = LoopStats.swift; sourceTree = "<group>"; };
		190EBCC329FF136900BA767D /* UserInterfaceSettingsDataFlow.swift */ = {isa = PBXFileReference; lastKnownFileType = sourcecode.swift; path = UserInterfaceSettingsDataFlow.swift; sourceTree = "<group>"; };
		190EBCC529FF138000BA767D /* UserInterfaceSettingsProvider.swift */ = {isa = PBXFileReference; lastKnownFileType = sourcecode.swift; path = UserInterfaceSettingsProvider.swift; sourceTree = "<group>"; };
		190EBCC729FF13AA00BA767D /* UserInterfaceSettingsStateModel.swift */ = {isa = PBXFileReference; lastKnownFileType = sourcecode.swift; path = UserInterfaceSettingsStateModel.swift; sourceTree = "<group>"; };
		190EBCCA29FF13CB00BA767D /* UserInterfaceSettingsRootView.swift */ = {isa = PBXFileReference; lastKnownFileType = sourcecode.swift; path = UserInterfaceSettingsRootView.swift; sourceTree = "<group>"; };
		191F62672AD6B05A004D7911 /* NightscoutSettings.swift */ = {isa = PBXFileReference; lastKnownFileType = sourcecode.swift; path = NightscoutSettings.swift; sourceTree = "<group>"; };
		1935363F28496F7D001E0B16 /* Oref2_variables.swift */ = {isa = PBXFileReference; lastKnownFileType = sourcecode.swift; path = Oref2_variables.swift; sourceTree = "<group>"; };
		193F6CDC2A512C8F001240FD /* Loops.swift */ = {isa = PBXFileReference; lastKnownFileType = sourcecode.swift; path = Loops.swift; sourceTree = "<group>"; };
		195D80B32AF6973A00D25097 /* DynamicSettingsRootView.swift */ = {isa = PBXFileReference; lastKnownFileType = sourcecode.swift; path = DynamicSettingsRootView.swift; sourceTree = "<group>"; };
		195D80B62AF697B800D25097 /* DynamicSettingsDataFlow.swift */ = {isa = PBXFileReference; lastKnownFileType = sourcecode.swift; path = DynamicSettingsDataFlow.swift; sourceTree = "<group>"; };
		195D80B82AF697F700D25097 /* DynamicSettingsProvider.swift */ = {isa = PBXFileReference; lastKnownFileType = sourcecode.swift; path = DynamicSettingsProvider.swift; sourceTree = "<group>"; };
		195D80BA2AF6980B00D25097 /* DynamicSettingsStateModel.swift */ = {isa = PBXFileReference; lastKnownFileType = sourcecode.swift; path = DynamicSettingsStateModel.swift; sourceTree = "<group>"; };
		1967DFBD29D052C200759F30 /* Icons.swift */ = {isa = PBXFileReference; lastKnownFileType = sourcecode.swift; path = Icons.swift; sourceTree = "<group>"; };
		1967DFBF29D053AC00759F30 /* IconSelection.swift */ = {isa = PBXFileReference; lastKnownFileType = sourcecode.swift; path = IconSelection.swift; sourceTree = "<group>"; };
		1967DFC129D053D300759F30 /* IconImage.swift */ = {isa = PBXFileReference; lastKnownFileType = sourcecode.swift; path = IconImage.swift; sourceTree = "<group>"; };
		199561C0275E61A50077B976 /* HealthKit.framework */ = {isa = PBXFileReference; lastKnownFileType = wrapper.framework; name = HealthKit.framework; path = Platforms/WatchOS.platform/Developer/SDKs/WatchOS8.0.sdk/System/Library/Frameworks/HealthKit.framework; sourceTree = DEVELOPER_DIR; };
		19A910352A24D6D700C8951B /* DateFilter.swift */ = {isa = PBXFileReference; lastKnownFileType = sourcecode.swift; path = DateFilter.swift; sourceTree = "<group>"; };
		19B0EF2028F6D66200069496 /* Statistics.swift */ = {isa = PBXFileReference; lastKnownFileType = sourcecode.swift; path = Statistics.swift; sourceTree = "<group>"; };
		19D466A229AA2B80004D5F33 /* MealSettingsDataFlow.swift */ = {isa = PBXFileReference; lastKnownFileType = sourcecode.swift; path = MealSettingsDataFlow.swift; sourceTree = "<group>"; };
		19D466A429AA2BD4004D5F33 /* MealSettingsProvider.swift */ = {isa = PBXFileReference; lastKnownFileType = sourcecode.swift; path = MealSettingsProvider.swift; sourceTree = "<group>"; };
		19D466A629AA2C22004D5F33 /* MealSettingsStateModel.swift */ = {isa = PBXFileReference; lastKnownFileType = sourcecode.swift; path = MealSettingsStateModel.swift; sourceTree = "<group>"; };
		19D466A929AA3099004D5F33 /* MealSettingsRootView.swift */ = {isa = PBXFileReference; lastKnownFileType = sourcecode.swift; path = MealSettingsRootView.swift; sourceTree = "<group>"; };
		19D4E4EA29FC6A9F00351451 /* Charts.swift */ = {isa = PBXFileReference; lastKnownFileType = sourcecode.swift; path = Charts.swift; sourceTree = "<group>"; };
		19DA487F29CD2B8400EEA1E7 /* Assets.xcassets */ = {isa = PBXFileReference; lastKnownFileType = folder.assetcatalog; path = Assets.xcassets; sourceTree = "<group>"; };
		19E1F7E729D082D0005C8D20 /* IconConfigDataFlow.swift */ = {isa = PBXFileReference; lastKnownFileType = sourcecode.swift; path = IconConfigDataFlow.swift; sourceTree = "<group>"; };
		19E1F7E929D082ED005C8D20 /* IconConfigProvider.swift */ = {isa = PBXFileReference; lastKnownFileType = sourcecode.swift; path = IconConfigProvider.swift; sourceTree = "<group>"; };
		19E1F7EB29D082FE005C8D20 /* IconConfigStateModel.swift */ = {isa = PBXFileReference; lastKnownFileType = sourcecode.swift; path = IconConfigStateModel.swift; sourceTree = "<group>"; };
		19E1F7EE29D08EBA005C8D20 /* IconConfigRootWiew.swift */ = {isa = PBXFileReference; lastKnownFileType = sourcecode.swift; path = IconConfigRootWiew.swift; sourceTree = "<group>"; };
		19F95FF229F10FBC00314DDC /* StatDataFlow.swift */ = {isa = PBXFileReference; lastKnownFileType = sourcecode.swift; path = StatDataFlow.swift; sourceTree = "<group>"; };
		19F95FF429F10FCF00314DDC /* StatProvider.swift */ = {isa = PBXFileReference; lastKnownFileType = sourcecode.swift; path = StatProvider.swift; sourceTree = "<group>"; };
		19F95FF629F10FEE00314DDC /* StatStateModel.swift */ = {isa = PBXFileReference; lastKnownFileType = sourcecode.swift; path = StatStateModel.swift; sourceTree = "<group>"; };
		19F95FF929F1102A00314DDC /* StatRootView.swift */ = {isa = PBXFileReference; lastKnownFileType = sourcecode.swift; path = StatRootView.swift; sourceTree = "<group>"; };
		1CAE81192B118804DCD23034 /* SnoozeProvider.swift */ = {isa = PBXFileReference; includeInIndex = 1; lastKnownFileType = sourcecode.swift; path = SnoozeProvider.swift; sourceTree = "<group>"; };
		223EC0494F55A91E3EA69EF4 /* TreatmentsStateModel.swift */ = {isa = PBXFileReference; includeInIndex = 1; lastKnownFileType = sourcecode.swift; path = TreatmentsStateModel.swift; sourceTree = "<group>"; };
		22963BD06A9C83959D4914E4 /* GlucoseNotificationSettingsRootView.swift */ = {isa = PBXFileReference; includeInIndex = 1; lastKnownFileType = sourcecode.swift; path = GlucoseNotificationSettingsRootView.swift; sourceTree = "<group>"; };
		2AD22C985B79A2F0D2EA3D9D /* PumpConfigRootView.swift */ = {isa = PBXFileReference; includeInIndex = 1; lastKnownFileType = sourcecode.swift; path = PumpConfigRootView.swift; sourceTree = "<group>"; };
		2F2A13DF0EDEEEDC4106AA2A /* NightscoutConfigDataFlow.swift */ = {isa = PBXFileReference; includeInIndex = 1; lastKnownFileType = sourcecode.swift; path = NightscoutConfigDataFlow.swift; sourceTree = "<group>"; };
		3260468377DA9DB4DEE9AF6D /* GlucoseNotificationSettingsDataFlow.swift */ = {isa = PBXFileReference; includeInIndex = 1; lastKnownFileType = sourcecode.swift; path = GlucoseNotificationSettingsDataFlow.swift; sourceTree = "<group>"; };
		36A708CDB546692C2230B385 /* SnoozeDataFlow.swift */ = {isa = PBXFileReference; includeInIndex = 1; lastKnownFileType = sourcecode.swift; path = SnoozeDataFlow.swift; sourceTree = "<group>"; };
		36F58DDD71F0E795464FA3F0 /* TargetsEditorStateModel.swift */ = {isa = PBXFileReference; includeInIndex = 1; lastKnownFileType = sourcecode.swift; path = TargetsEditorStateModel.swift; sourceTree = "<group>"; };
		3811DE0725C9D32E00A708ED /* BaseView.swift */ = {isa = PBXFileReference; fileEncoding = 4; lastKnownFileType = sourcecode.swift; path = BaseView.swift; sourceTree = "<group>"; };
		3811DE0825C9D32F00A708ED /* BaseProvider.swift */ = {isa = PBXFileReference; fileEncoding = 4; lastKnownFileType = sourcecode.swift; path = BaseProvider.swift; sourceTree = "<group>"; };
		3811DE1525C9D40400A708ED /* Screen.swift */ = {isa = PBXFileReference; fileEncoding = 4; lastKnownFileType = sourcecode.swift; path = Screen.swift; sourceTree = "<group>"; };
		3811DE1625C9D40400A708ED /* Router.swift */ = {isa = PBXFileReference; fileEncoding = 4; lastKnownFileType = sourcecode.swift; path = Router.swift; sourceTree = "<group>"; };
		3811DE1C25C9D48300A708ED /* MainProvider.swift */ = {isa = PBXFileReference; fileEncoding = 4; lastKnownFileType = sourcecode.swift; path = MainProvider.swift; sourceTree = "<group>"; };
		3811DE1D25C9D48300A708ED /* MainDataFlow.swift */ = {isa = PBXFileReference; fileEncoding = 4; lastKnownFileType = sourcecode.swift; path = MainDataFlow.swift; sourceTree = "<group>"; };
		3811DE2025C9D48300A708ED /* MainRootView.swift */ = {isa = PBXFileReference; fileEncoding = 4; lastKnownFileType = sourcecode.swift; path = MainRootView.swift; sourceTree = "<group>"; };
		3811DE2825C9D49500A708ED /* HomeStateModel.swift */ = {isa = PBXFileReference; fileEncoding = 4; lastKnownFileType = sourcecode.swift; path = HomeStateModel.swift; sourceTree = "<group>"; };
		3811DE2925C9D49500A708ED /* HomeProvider.swift */ = {isa = PBXFileReference; fileEncoding = 4; lastKnownFileType = sourcecode.swift; path = HomeProvider.swift; sourceTree = "<group>"; };
		3811DE2A25C9D49500A708ED /* HomeDataFlow.swift */ = {isa = PBXFileReference; fileEncoding = 4; lastKnownFileType = sourcecode.swift; path = HomeDataFlow.swift; sourceTree = "<group>"; };
		3811DE2E25C9D49500A708ED /* HomeRootView.swift */ = {isa = PBXFileReference; fileEncoding = 4; lastKnownFileType = sourcecode.swift; path = HomeRootView.swift; sourceTree = "<group>"; };
		3811DE3925C9D4A100A708ED /* SettingsStateModel.swift */ = {isa = PBXFileReference; fileEncoding = 4; lastKnownFileType = sourcecode.swift; path = SettingsStateModel.swift; sourceTree = "<group>"; };
		3811DE3C25C9D4A100A708ED /* SettingsRootView.swift */ = {isa = PBXFileReference; fileEncoding = 4; lastKnownFileType = sourcecode.swift; path = SettingsRootView.swift; sourceTree = "<group>"; };
		3811DE3D25C9D4A100A708ED /* SettingsDataFlow.swift */ = {isa = PBXFileReference; fileEncoding = 4; lastKnownFileType = sourcecode.swift; path = SettingsDataFlow.swift; sourceTree = "<group>"; };
		3811DE3E25C9D4A100A708ED /* SettingsProvider.swift */ = {isa = PBXFileReference; fileEncoding = 4; lastKnownFileType = sourcecode.swift; path = SettingsProvider.swift; sourceTree = "<group>"; };
		3811DE5425C9D4D500A708ED /* Formatters.swift */ = {isa = PBXFileReference; fileEncoding = 4; lastKnownFileType = sourcecode.swift; path = Formatters.swift; sourceTree = "<group>"; };
		3811DE5525C9D4D500A708ED /* Publisher.swift */ = {isa = PBXFileReference; fileEncoding = 4; lastKnownFileType = sourcecode.swift; path = Publisher.swift; sourceTree = "<group>"; };
		3811DE5725C9D4D500A708ED /* ProgressBar.swift */ = {isa = PBXFileReference; fileEncoding = 4; lastKnownFileType = sourcecode.swift; path = ProgressBar.swift; sourceTree = "<group>"; };
		3811DE5925C9D4D500A708ED /* ViewModifiers.swift */ = {isa = PBXFileReference; fileEncoding = 4; lastKnownFileType = sourcecode.swift; path = ViewModifiers.swift; sourceTree = "<group>"; };
		3811DE8E25C9D80400A708ED /* User.swift */ = {isa = PBXFileReference; fileEncoding = 4; lastKnownFileType = sourcecode.swift; path = User.swift; sourceTree = "<group>"; };
		3811DE9325C9D88200A708ED /* AppearanceManager.swift */ = {isa = PBXFileReference; fileEncoding = 4; lastKnownFileType = sourcecode.swift; path = AppearanceManager.swift; sourceTree = "<group>"; };
		3811DE9625C9D88300A708ED /* HTTPResponseStatus.swift */ = {isa = PBXFileReference; fileEncoding = 4; lastKnownFileType = sourcecode.swift; path = HTTPResponseStatus.swift; sourceTree = "<group>"; };
		3811DE9725C9D88300A708ED /* NightscoutManager.swift */ = {isa = PBXFileReference; fileEncoding = 4; lastKnownFileType = sourcecode.swift; path = NightscoutManager.swift; sourceTree = "<group>"; };
		3811DE9A25C9D88300A708ED /* UserDefaults+Cache.swift */ = {isa = PBXFileReference; fileEncoding = 4; lastKnownFileType = sourcecode.swift; path = "UserDefaults+Cache.swift"; sourceTree = "<group>"; };
		3811DE9B25C9D88300A708ED /* Cache.swift */ = {isa = PBXFileReference; fileEncoding = 4; lastKnownFileType = sourcecode.swift; path = Cache.swift; sourceTree = "<group>"; };
		3811DE9C25C9D88300A708ED /* KeyValueStorage.swift */ = {isa = PBXFileReference; fileEncoding = 4; lastKnownFileType = sourcecode.swift; path = KeyValueStorage.swift; sourceTree = "<group>"; };
		3811DE9E25C9D88300A708ED /* BaseKeychain.swift */ = {isa = PBXFileReference; fileEncoding = 4; lastKnownFileType = sourcecode.swift; path = BaseKeychain.swift; sourceTree = "<group>"; };
		3811DE9F25C9D88300A708ED /* Keychain.swift */ = {isa = PBXFileReference; fileEncoding = 4; lastKnownFileType = sourcecode.swift; path = Keychain.swift; sourceTree = "<group>"; };
		3811DEA025C9D88300A708ED /* KeychainItemAccessibility.swift */ = {isa = PBXFileReference; fileEncoding = 4; lastKnownFileType = sourcecode.swift; path = KeychainItemAccessibility.swift; sourceTree = "<group>"; };
		3811DEA625C9D88300A708ED /* UnlockManager.swift */ = {isa = PBXFileReference; fileEncoding = 4; lastKnownFileType = sourcecode.swift; path = UnlockManager.swift; sourceTree = "<group>"; };
		3811DEC725C9DA7300A708ED /* Trio.entitlements */ = {isa = PBXFileReference; lastKnownFileType = text.plist.entitlements; path = Trio.entitlements; sourceTree = "<group>"; };
		3811DEE425CA063400A708ED /* Injected.swift */ = {isa = PBXFileReference; fileEncoding = 4; lastKnownFileType = sourcecode.swift; path = Injected.swift; sourceTree = "<group>"; };
		3811DEE625CA063400A708ED /* SyncAccess.swift */ = {isa = PBXFileReference; fileEncoding = 4; lastKnownFileType = sourcecode.swift; path = SyncAccess.swift; sourceTree = "<group>"; };
		3811DEE725CA063400A708ED /* PersistedProperty.swift */ = {isa = PBXFileReference; fileEncoding = 4; lastKnownFileType = sourcecode.swift; path = PersistedProperty.swift; sourceTree = "<group>"; };
		3811DF0125CA9FEA00A708ED /* Credentials.swift */ = {isa = PBXFileReference; lastKnownFileType = sourcecode.swift; path = Credentials.swift; sourceTree = "<group>"; };
		3811DF0F25CAAAE200A708ED /* APSManager.swift */ = {isa = PBXFileReference; lastKnownFileType = sourcecode.swift; path = APSManager.swift; sourceTree = "<group>"; };
		3818AA45274C229000843DB3 /* LibreTransmitter */ = {isa = PBXFileReference; lastKnownFileType = folder; name = LibreTransmitter; path = Dependencies/LibreTransmitter; sourceTree = "<group>"; };
		3818AA49274C267000843DB3 /* CGMBLEKit.framework */ = {isa = PBXFileReference; explicitFileType = wrapper.framework; path = CGMBLEKit.framework; sourceTree = BUILT_PRODUCTS_DIR; };
		3818AA4C274C26A300843DB3 /* LoopKit.framework */ = {isa = PBXFileReference; explicitFileType = wrapper.framework; path = LoopKit.framework; sourceTree = BUILT_PRODUCTS_DIR; };
		3818AA4D274C26A300843DB3 /* LoopKitUI.framework */ = {isa = PBXFileReference; explicitFileType = wrapper.framework; path = LoopKitUI.framework; sourceTree = BUILT_PRODUCTS_DIR; };
		3818AA4E274C26A300843DB3 /* MockKit.framework */ = {isa = PBXFileReference; explicitFileType = wrapper.framework; path = MockKit.framework; sourceTree = BUILT_PRODUCTS_DIR; };
		3818AA4F274C26A300843DB3 /* MockKitUI.framework */ = {isa = PBXFileReference; explicitFileType = wrapper.framework; path = MockKitUI.framework; sourceTree = BUILT_PRODUCTS_DIR; };
		3818AA51274C26A300843DB3 /* MinimedKit.framework */ = {isa = PBXFileReference; explicitFileType = wrapper.framework; path = MinimedKit.framework; sourceTree = BUILT_PRODUCTS_DIR; };
		3818AA52274C26A300843DB3 /* MinimedKitUI.framework */ = {isa = PBXFileReference; explicitFileType = wrapper.framework; path = MinimedKitUI.framework; sourceTree = BUILT_PRODUCTS_DIR; };
		3818AA53274C26A300843DB3 /* OmniKit.framework */ = {isa = PBXFileReference; explicitFileType = wrapper.framework; path = OmniKit.framework; sourceTree = BUILT_PRODUCTS_DIR; };
		3818AA54274C26A300843DB3 /* OmniKitUI.framework */ = {isa = PBXFileReference; explicitFileType = wrapper.framework; path = OmniKitUI.framework; sourceTree = BUILT_PRODUCTS_DIR; };
		3818AA55274C26A300843DB3 /* RileyLinkBLEKit.framework */ = {isa = PBXFileReference; explicitFileType = wrapper.framework; path = RileyLinkBLEKit.framework; sourceTree = BUILT_PRODUCTS_DIR; };
		3818AA56274C26A300843DB3 /* RileyLinkKit.framework */ = {isa = PBXFileReference; explicitFileType = wrapper.framework; path = RileyLinkKit.framework; sourceTree = BUILT_PRODUCTS_DIR; };
		3818AA57274C26A300843DB3 /* RileyLinkKitUI.framework */ = {isa = PBXFileReference; explicitFileType = wrapper.framework; path = RileyLinkKitUI.framework; sourceTree = BUILT_PRODUCTS_DIR; };
		3818AA70274C278200843DB3 /* LoopTestingKit.framework */ = {isa = PBXFileReference; explicitFileType = wrapper.framework; path = LoopTestingKit.framework; sourceTree = BUILT_PRODUCTS_DIR; };
		38192E03261B82FA0094D973 /* ReachabilityManager.swift */ = {isa = PBXFileReference; fileEncoding = 4; lastKnownFileType = sourcecode.swift; path = ReachabilityManager.swift; sourceTree = "<group>"; };
		38192E06261BA9960094D973 /* FetchTreatmentsManager.swift */ = {isa = PBXFileReference; lastKnownFileType = sourcecode.swift; path = FetchTreatmentsManager.swift; sourceTree = "<group>"; };
		38192E0C261BAF980094D973 /* ConvenienceExtensions.swift */ = {isa = PBXFileReference; fileEncoding = 4; lastKnownFileType = sourcecode.swift; path = ConvenienceExtensions.swift; sourceTree = "<group>"; };
		3821ED4B25DD18BA00BC42AD /* Constants.swift */ = {isa = PBXFileReference; lastKnownFileType = sourcecode.swift; path = Constants.swift; sourceTree = "<group>"; };
		382C133625F13A1E00715CE1 /* InsulinSensitivities.swift */ = {isa = PBXFileReference; lastKnownFileType = sourcecode.swift; path = InsulinSensitivities.swift; sourceTree = "<group>"; };
		382C134A25F14E3700715CE1 /* BGTargets.swift */ = {isa = PBXFileReference; lastKnownFileType = sourcecode.swift; path = BGTargets.swift; sourceTree = "<group>"; };
		383420D525FFE38C002D46C1 /* LoopView.swift */ = {isa = PBXFileReference; lastKnownFileType = sourcecode.swift; path = LoopView.swift; sourceTree = "<group>"; };
		383420D825FFEB3F002D46C1 /* Popup.swift */ = {isa = PBXFileReference; lastKnownFileType = sourcecode.swift; path = Popup.swift; sourceTree = "<group>"; };
		383948D525CD4D8900E91849 /* FileStorage.swift */ = {isa = PBXFileReference; lastKnownFileType = sourcecode.swift; path = FileStorage.swift; sourceTree = "<group>"; };
		383948D925CD64D500E91849 /* Glucose.swift */ = {isa = PBXFileReference; lastKnownFileType = sourcecode.swift; path = Glucose.swift; sourceTree = "<group>"; };
		384E803325C385E60086DB71 /* JavaScriptWorker.swift */ = {isa = PBXFileReference; lastKnownFileType = sourcecode.swift; path = JavaScriptWorker.swift; sourceTree = "<group>"; };
		384E803725C388640086DB71 /* Script.swift */ = {isa = PBXFileReference; lastKnownFileType = sourcecode.swift; path = Script.swift; sourceTree = "<group>"; };
		38569344270B5DFA0002C50D /* CGMType.swift */ = {isa = PBXFileReference; fileEncoding = 4; lastKnownFileType = sourcecode.swift; path = CGMType.swift; sourceTree = "<group>"; };
		38569345270B5DFA0002C50D /* GlucoseSource.swift */ = {isa = PBXFileReference; fileEncoding = 4; lastKnownFileType = sourcecode.swift; path = GlucoseSource.swift; sourceTree = "<group>"; };
		38569346270B5DFB0002C50D /* AppGroupSource.swift */ = {isa = PBXFileReference; fileEncoding = 4; lastKnownFileType = sourcecode.swift; path = AppGroupSource.swift; sourceTree = "<group>"; };
		38569352270B5E350002C50D /* CGMRootView.swift */ = {isa = PBXFileReference; fileEncoding = 4; lastKnownFileType = sourcecode.swift; path = CGMRootView.swift; sourceTree = "<group>"; };
		385CEA8125F23DFD002D6D5B /* NightscoutStatus.swift */ = {isa = PBXFileReference; lastKnownFileType = sourcecode.swift; path = NightscoutStatus.swift; sourceTree = "<group>"; };
		3862CC2D2743F9F700BF832C /* CalendarManager.swift */ = {isa = PBXFileReference; lastKnownFileType = sourcecode.swift; path = CalendarManager.swift; sourceTree = "<group>"; };
		3870FF4225EC13F40088248F /* BloodGlucose.swift */ = {isa = PBXFileReference; fileEncoding = 4; lastKnownFileType = sourcecode.swift; path = BloodGlucose.swift; sourceTree = "<group>"; };
		3871F39B25ED892B0013ECB5 /* TempTarget.swift */ = {isa = PBXFileReference; lastKnownFileType = sourcecode.swift; path = TempTarget.swift; sourceTree = "<group>"; };
		3871F39E25ED895A0013ECB5 /* Decimal+Extensions.swift */ = {isa = PBXFileReference; lastKnownFileType = sourcecode.swift; path = "Decimal+Extensions.swift"; sourceTree = "<group>"; };
		3883581B25EE79BB00E024B2 /* TextFieldWithToolBar.swift */ = {isa = PBXFileReference; lastKnownFileType = sourcecode.swift; path = TextFieldWithToolBar.swift; sourceTree = "<group>"; };
		3883583325EEB38000E024B2 /* PumpSettings.swift */ = {isa = PBXFileReference; lastKnownFileType = sourcecode.swift; path = PumpSettings.swift; sourceTree = "<group>"; };
		388358C725EEF6D200E024B2 /* BasalProfileEntry.swift */ = {isa = PBXFileReference; lastKnownFileType = sourcecode.swift; path = BasalProfileEntry.swift; sourceTree = "<group>"; };
		38887CCD25F5725200944304 /* IOBEntry.swift */ = {isa = PBXFileReference; lastKnownFileType = sourcecode.swift; path = IOBEntry.swift; sourceTree = "<group>"; };
		388E595825AD948C0019842D /* Trio.app */ = {isa = PBXFileReference; explicitFileType = wrapper.application; includeInIndex = 0; path = Trio.app; sourceTree = BUILT_PRODUCTS_DIR; };
		388E595B25AD948C0019842D /* TrioApp.swift */ = {isa = PBXFileReference; lastKnownFileType = sourcecode.swift; path = TrioApp.swift; sourceTree = "<group>"; };
		388E596425AD948E0019842D /* Info.plist */ = {isa = PBXFileReference; lastKnownFileType = text.plist.xml; path = Info.plist; sourceTree = "<group>"; };
		388E596B25AD95110019842D /* OpenAPS.swift */ = {isa = PBXFileReference; lastKnownFileType = sourcecode.swift; path = OpenAPS.swift; sourceTree = "<group>"; };
		388E596E25AD96040019842D /* javascript */ = {isa = PBXFileReference; lastKnownFileType = folder; path = javascript; sourceTree = "<group>"; };
		388E597125AD9CF10019842D /* json */ = {isa = PBXFileReference; lastKnownFileType = folder; path = json; sourceTree = "<group>"; };
		388E5A5B25B6F0770019842D /* JSON.swift */ = {isa = PBXFileReference; lastKnownFileType = sourcecode.swift; path = JSON.swift; sourceTree = "<group>"; };
		388E5A5F25B6F2310019842D /* Autosens.swift */ = {isa = PBXFileReference; lastKnownFileType = sourcecode.swift; path = Autosens.swift; sourceTree = "<group>"; };
		389442CA25F65F7100FA1F27 /* NightscoutTreatment.swift */ = {isa = PBXFileReference; lastKnownFileType = sourcecode.swift; path = NightscoutTreatment.swift; sourceTree = "<group>"; };
		389487392614928B004DF424 /* DispatchTimer.swift */ = {isa = PBXFileReference; fileEncoding = 4; lastKnownFileType = sourcecode.swift; path = DispatchTimer.swift; sourceTree = "<group>"; };
		3895E4C525B9E00D00214B37 /* Preferences.swift */ = {isa = PBXFileReference; lastKnownFileType = sourcecode.swift; path = Preferences.swift; sourceTree = "<group>"; };
		389A571F26079BAA00BC102F /* Interpolation.swift */ = {isa = PBXFileReference; fileEncoding = 4; lastKnownFileType = sourcecode.swift; path = Interpolation.swift; sourceTree = "<group>"; };
		389ECDFD2601061500D86C4F /* View+Snapshot.swift */ = {isa = PBXFileReference; lastKnownFileType = sourcecode.swift; path = "View+Snapshot.swift"; sourceTree = "<group>"; };
		389ECE042601144100D86C4F /* ConcurrentMap.swift */ = {isa = PBXFileReference; lastKnownFileType = sourcecode.swift; path = ConcurrentMap.swift; sourceTree = "<group>"; };
		38A00B2225FC2B55006BC0B0 /* LRUCache.swift */ = {isa = PBXFileReference; fileEncoding = 4; lastKnownFileType = sourcecode.swift; path = LRUCache.swift; sourceTree = "<group>"; };
		38A0363A25ECF07E00FCBB52 /* GlucoseStorage.swift */ = {isa = PBXFileReference; lastKnownFileType = sourcecode.swift; path = GlucoseStorage.swift; sourceTree = "<group>"; };
		38A0364125ED069400FCBB52 /* TempBasal.swift */ = {isa = PBXFileReference; lastKnownFileType = sourcecode.swift; path = TempBasal.swift; sourceTree = "<group>"; };
		38A13D3125E28B4B00EAA382 /* PumpHistoryEvent.swift */ = {isa = PBXFileReference; lastKnownFileType = sourcecode.swift; path = PumpHistoryEvent.swift; sourceTree = "<group>"; };
		38A5049125DD9C4000C5B9E8 /* UserDefaultsExtensions.swift */ = {isa = PBXFileReference; fileEncoding = 4; lastKnownFileType = sourcecode.swift; path = UserDefaultsExtensions.swift; sourceTree = "<group>"; };
		38A9260425F012D8009E3739 /* CarbRatios.swift */ = {isa = PBXFileReference; lastKnownFileType = sourcecode.swift; path = CarbRatios.swift; sourceTree = "<group>"; };
		38AAF85425FFF846004AF583 /* CurrentGlucoseView.swift */ = {isa = PBXFileReference; lastKnownFileType = sourcecode.swift; path = CurrentGlucoseView.swift; sourceTree = "<group>"; };
		38AEE73C25F0200C0013F05B /* TrioSettings.swift */ = {isa = PBXFileReference; lastKnownFileType = sourcecode.swift; path = TrioSettings.swift; sourceTree = "<group>"; };
		38AEE75125F022080013F05B /* SettingsManager.swift */ = {isa = PBXFileReference; lastKnownFileType = sourcecode.swift; path = SettingsManager.swift; sourceTree = "<group>"; };
		38AEE75625F0F18E0013F05B /* CarbsStorage.swift */ = {isa = PBXFileReference; lastKnownFileType = sourcecode.swift; path = CarbsStorage.swift; sourceTree = "<group>"; };
		38B4F3AE25E2979F00E76A18 /* IndexedCollection.swift */ = {isa = PBXFileReference; lastKnownFileType = sourcecode.swift; path = IndexedCollection.swift; sourceTree = "<group>"; };
		38B4F3C225E2A20B00E76A18 /* PumpSetupView.swift */ = {isa = PBXFileReference; lastKnownFileType = sourcecode.swift; path = PumpSetupView.swift; sourceTree = "<group>"; };
		38B4F3C525E5017E00E76A18 /* NotificationCenter.swift */ = {isa = PBXFileReference; fileEncoding = 4; lastKnownFileType = sourcecode.swift; path = NotificationCenter.swift; sourceTree = "<group>"; };
		38B4F3C825E502E100E76A18 /* SwiftNotificationCenter.swift */ = {isa = PBXFileReference; fileEncoding = 4; lastKnownFileType = sourcecode.swift; path = SwiftNotificationCenter.swift; sourceTree = "<group>"; };
		38B4F3C925E502E100E76A18 /* WeakObjectSet.swift */ = {isa = PBXFileReference; fileEncoding = 4; lastKnownFileType = sourcecode.swift; path = WeakObjectSet.swift; sourceTree = "<group>"; };
		38B4F3CC25E5031100E76A18 /* Broadcaster.swift */ = {isa = PBXFileReference; fileEncoding = 4; lastKnownFileType = sourcecode.swift; path = Broadcaster.swift; sourceTree = "<group>"; };
		38BF021625E7CBBC00579895 /* PumpManagerExtensions.swift */ = {isa = PBXFileReference; lastKnownFileType = sourcecode.swift; path = PumpManagerExtensions.swift; sourceTree = "<group>"; };
		38BF021A25E7D06400579895 /* PumpSettingsView.swift */ = {isa = PBXFileReference; lastKnownFileType = sourcecode.swift; path = PumpSettingsView.swift; sourceTree = "<group>"; };
		38BF021C25E7E3AF00579895 /* Reservoir.swift */ = {isa = PBXFileReference; lastKnownFileType = sourcecode.swift; path = Reservoir.swift; sourceTree = "<group>"; };
		38BF021E25E7F0DE00579895 /* DeviceDataManager.swift */ = {isa = PBXFileReference; lastKnownFileType = sourcecode.swift; path = DeviceDataManager.swift; sourceTree = "<group>"; };
		38C4D33625E9A1A200D30B77 /* DispatchQueue+Extensions.swift */ = {isa = PBXFileReference; fileEncoding = 4; lastKnownFileType = sourcecode.swift; path = "DispatchQueue+Extensions.swift"; sourceTree = "<group>"; };
		38C4D33925E9A1ED00D30B77 /* NSObject+AssociatedValues.swift */ = {isa = PBXFileReference; fileEncoding = 4; lastKnownFileType = sourcecode.swift; path = "NSObject+AssociatedValues.swift"; sourceTree = "<group>"; };
		38D0B3B525EBE24900CB6E88 /* Battery.swift */ = {isa = PBXFileReference; lastKnownFileType = sourcecode.swift; path = Battery.swift; sourceTree = "<group>"; };
		38D0B3D825EC07C400CB6E88 /* CarbsEntry.swift */ = {isa = PBXFileReference; lastKnownFileType = sourcecode.swift; path = CarbsEntry.swift; sourceTree = "<group>"; };
		38DAB27F260CBB7F00F74C1A /* PumpView.swift */ = {isa = PBXFileReference; lastKnownFileType = sourcecode.swift; path = PumpView.swift; sourceTree = "<group>"; };
		38DAB289260D349500F74C1A /* FetchGlucoseManager.swift */ = {isa = PBXFileReference; lastKnownFileType = sourcecode.swift; path = FetchGlucoseManager.swift; sourceTree = "<group>"; };
		38DF1785276A73D400B3528F /* TagCloudView.swift */ = {isa = PBXFileReference; lastKnownFileType = sourcecode.swift; path = TagCloudView.swift; sourceTree = "<group>"; };
		38DF178B27733E6800B3528F /* snow.sks */ = {isa = PBXFileReference; lastKnownFileType = file.sks; path = snow.sks; sourceTree = "<group>"; };
		38DF178C27733E6800B3528F /* Assets.xcassets */ = {isa = PBXFileReference; lastKnownFileType = folder.assetcatalog; path = Assets.xcassets; sourceTree = "<group>"; };
		38DF178F27733EAD00B3528F /* SnowScene.swift */ = {isa = PBXFileReference; lastKnownFileType = sourcecode.swift; path = SnowScene.swift; sourceTree = "<group>"; };
		38E4451D274DB04600EC9A94 /* AppDelegate.swift */ = {isa = PBXFileReference; lastKnownFileType = sourcecode.swift; path = AppDelegate.swift; sourceTree = "<group>"; };
		38E44521274E3DDC00EC9A94 /* NetworkReachabilityManager.swift */ = {isa = PBXFileReference; fileEncoding = 4; lastKnownFileType = sourcecode.swift; path = NetworkReachabilityManager.swift; sourceTree = "<group>"; };
		38E44527274E401C00EC9A94 /* Protected.swift */ = {isa = PBXFileReference; fileEncoding = 4; lastKnownFileType = sourcecode.swift; path = Protected.swift; sourceTree = "<group>"; };
		38E4452A274E411600EC9A94 /* Disk+InternalHelpers.swift */ = {isa = PBXFileReference; fileEncoding = 4; lastKnownFileType = sourcecode.swift; path = "Disk+InternalHelpers.swift"; sourceTree = "<group>"; };
		38E4452B274E411600EC9A94 /* Disk+Data.swift */ = {isa = PBXFileReference; fileEncoding = 4; lastKnownFileType = sourcecode.swift; path = "Disk+Data.swift"; sourceTree = "<group>"; };
		38E4452C274E411600EC9A94 /* Disk.swift */ = {isa = PBXFileReference; fileEncoding = 4; lastKnownFileType = sourcecode.swift; path = Disk.swift; sourceTree = "<group>"; };
		38E4452D274E411600EC9A94 /* Disk+Helpers.swift */ = {isa = PBXFileReference; fileEncoding = 4; lastKnownFileType = sourcecode.swift; path = "Disk+Helpers.swift"; sourceTree = "<group>"; };
		38E4452E274E411600EC9A94 /* Disk+[Data].swift */ = {isa = PBXFileReference; fileEncoding = 4; lastKnownFileType = sourcecode.swift; path = "Disk+[Data].swift"; sourceTree = "<group>"; };
		38E4452F274E411600EC9A94 /* Disk+UIImage.swift */ = {isa = PBXFileReference; fileEncoding = 4; lastKnownFileType = sourcecode.swift; path = "Disk+UIImage.swift"; sourceTree = "<group>"; };
		38E44530274E411700EC9A94 /* Disk+[UIImage].swift */ = {isa = PBXFileReference; fileEncoding = 4; lastKnownFileType = sourcecode.swift; path = "Disk+[UIImage].swift"; sourceTree = "<group>"; };
		38E44531274E411700EC9A94 /* Disk+VolumeInformation.swift */ = {isa = PBXFileReference; fileEncoding = 4; lastKnownFileType = sourcecode.swift; path = "Disk+VolumeInformation.swift"; sourceTree = "<group>"; };
		38E44532274E411700EC9A94 /* Disk+Codable.swift */ = {isa = PBXFileReference; fileEncoding = 4; lastKnownFileType = sourcecode.swift; path = "Disk+Codable.swift"; sourceTree = "<group>"; };
		38E44533274E411700EC9A94 /* Disk+Errors.swift */ = {isa = PBXFileReference; fileEncoding = 4; lastKnownFileType = sourcecode.swift; path = "Disk+Errors.swift"; sourceTree = "<group>"; };
		38E873FD274F761800975559 /* CoreNFC.framework */ = {isa = PBXFileReference; lastKnownFileType = wrapper.framework; name = CoreNFC.framework; path = System/Library/Frameworks/CoreNFC.framework; sourceTree = SDKROOT; };
		38E87402274F78C000975559 /* libswiftCoreNFC.tbd */ = {isa = PBXFileReference; lastKnownFileType = "sourcecode.text-based-dylib-definition"; name = libswiftCoreNFC.tbd; path = usr/lib/swift/libswiftCoreNFC.tbd; sourceTree = SDKROOT; };
		38E87407274F9AD000975559 /* UserNotificationsManager.swift */ = {isa = PBXFileReference; lastKnownFileType = sourcecode.swift; path = UserNotificationsManager.swift; sourceTree = "<group>"; };
		38E989DC25F5021400C0CED0 /* PumpStatus.swift */ = {isa = PBXFileReference; lastKnownFileType = sourcecode.swift; path = PumpStatus.swift; sourceTree = "<group>"; };
		38E98A1B25F52C9300C0CED0 /* Signpost.swift */ = {isa = PBXFileReference; fileEncoding = 4; lastKnownFileType = sourcecode.swift; path = Signpost.swift; sourceTree = "<group>"; };
		38E98A1C25F52C9300C0CED0 /* Logger.swift */ = {isa = PBXFileReference; fileEncoding = 4; lastKnownFileType = sourcecode.swift; path = Logger.swift; sourceTree = "<group>"; };
		38E98A1E25F52C9300C0CED0 /* IssueReporter.swift */ = {isa = PBXFileReference; fileEncoding = 4; lastKnownFileType = sourcecode.swift; path = IssueReporter.swift; sourceTree = "<group>"; };
		38E98A2025F52C9300C0CED0 /* CollectionIssueReporter.swift */ = {isa = PBXFileReference; fileEncoding = 4; lastKnownFileType = sourcecode.swift; path = CollectionIssueReporter.swift; sourceTree = "<group>"; };
		38E98A2225F52C9300C0CED0 /* Error+Extensions.swift */ = {isa = PBXFileReference; fileEncoding = 4; lastKnownFileType = sourcecode.swift; path = "Error+Extensions.swift"; sourceTree = "<group>"; };
		38E98A2C25F52DC400C0CED0 /* NSLocking+Extensions.swift */ = {isa = PBXFileReference; fileEncoding = 4; lastKnownFileType = sourcecode.swift; path = "NSLocking+Extensions.swift"; sourceTree = "<group>"; };
		38E98A2F25F52FF700C0CED0 /* Config.swift */ = {isa = PBXFileReference; lastKnownFileType = sourcecode.swift; path = Config.swift; sourceTree = "<group>"; };
		38E98A3625F5509500C0CED0 /* String+Extensions.swift */ = {isa = PBXFileReference; lastKnownFileType = sourcecode.swift; path = "String+Extensions.swift"; sourceTree = "<group>"; };
		38EA05D9261F6E7C0064E39B /* SimpleLogReporter.swift */ = {isa = PBXFileReference; lastKnownFileType = sourcecode.swift; path = SimpleLogReporter.swift; sourceTree = "<group>"; };
		38EA05FF262091870064E39B /* BolusProgressViewStyle.swift */ = {isa = PBXFileReference; lastKnownFileType = sourcecode.swift; path = BolusProgressViewStyle.swift; sourceTree = "<group>"; };
		38F37827261260DC009DB701 /* Color+Extensions.swift */ = {isa = PBXFileReference; lastKnownFileType = sourcecode.swift; path = "Color+Extensions.swift"; sourceTree = "<group>"; };
		38F3783A2613555C009DB701 /* Config.xcconfig */ = {isa = PBXFileReference; lastKnownFileType = text.xcconfig; path = Config.xcconfig; sourceTree = "<group>"; };
		38F3B2EE25ED8E2A005C48AA /* TempTargetsStorage.swift */ = {isa = PBXFileReference; lastKnownFileType = sourcecode.swift; path = TempTargetsStorage.swift; sourceTree = "<group>"; };
		38FCF3D525E8FDF40078B0D1 /* MD5.swift */ = {isa = PBXFileReference; lastKnownFileType = sourcecode.swift; path = MD5.swift; sourceTree = "<group>"; };
		38FCF3ED25E9028E0078B0D1 /* TrioTests.xctest */ = {isa = PBXFileReference; explicitFileType = wrapper.cfbundle; includeInIndex = 0; path = TrioTests.xctest; sourceTree = BUILT_PRODUCTS_DIR; };
		38FCF3F125E9028E0078B0D1 /* Info.plist */ = {isa = PBXFileReference; lastKnownFileType = text.plist.xml; path = Info.plist; sourceTree = "<group>"; };
		38FCF3F825E902C20078B0D1 /* FileStorageTests.swift */ = {isa = PBXFileReference; lastKnownFileType = sourcecode.swift; path = FileStorageTests.swift; sourceTree = "<group>"; };
		38FCF3FC25E997A80078B0D1 /* PumpHistoryStorage.swift */ = {isa = PBXFileReference; lastKnownFileType = sourcecode.swift; path = PumpHistoryStorage.swift; sourceTree = "<group>"; };
		38FE826925CC82DB001FF17A /* NetworkService.swift */ = {isa = PBXFileReference; lastKnownFileType = sourcecode.swift; path = NetworkService.swift; sourceTree = "<group>"; };
		38FE826C25CC8461001FF17A /* NightscoutAPI.swift */ = {isa = PBXFileReference; lastKnownFileType = sourcecode.swift; path = NightscoutAPI.swift; sourceTree = "<group>"; };
		38FEF3F92737E42000574A46 /* BaseStateModel.swift */ = {isa = PBXFileReference; lastKnownFileType = sourcecode.swift; path = BaseStateModel.swift; sourceTree = "<group>"; };
		38FEF3FB2737E53800574A46 /* MainStateModel.swift */ = {isa = PBXFileReference; lastKnownFileType = sourcecode.swift; path = MainStateModel.swift; sourceTree = "<group>"; };
		38FEF3FD2738083E00574A46 /* CGMSettingsProvider.swift */ = {isa = PBXFileReference; fileEncoding = 4; lastKnownFileType = sourcecode.swift; path = CGMSettingsProvider.swift; sourceTree = "<group>"; };
		38FEF412273B317A00574A46 /* HKUnit.swift */ = {isa = PBXFileReference; fileEncoding = 4; lastKnownFileType = sourcecode.swift; path = HKUnit.swift; sourceTree = "<group>"; };
		3B2F77852D7E52ED005ED9FA /* TDD.swift */ = {isa = PBXFileReference; lastKnownFileType = sourcecode.swift; path = TDD.swift; sourceTree = "<group>"; };
		3B2F77872D7E5387005ED9FA /* CurrentTDDSetup.swift */ = {isa = PBXFileReference; lastKnownFileType = sourcecode.swift; path = CurrentTDDSetup.swift; sourceTree = "<group>"; };
		3B4196DF2D8C4BBB0091DFF7 /* HomeStateModel+CGM.swift */ = {isa = PBXFileReference; lastKnownFileType = sourcecode.swift; path = "HomeStateModel+CGM.swift"; sourceTree = "<group>"; };
		3B4BA75B2D8DBD690069D5B8 /* CGMBLEKit.framework */ = {isa = PBXFileReference; explicitFileType = wrapper.framework; path = CGMBLEKit.framework; sourceTree = BUILT_PRODUCTS_DIR; };
		3B4BA75C2D8DBD690069D5B8 /* CGMBLEKitUI.framework */ = {isa = PBXFileReference; explicitFileType = wrapper.framework; path = CGMBLEKitUI.framework; sourceTree = BUILT_PRODUCTS_DIR; };
		3B4BA75D2D8DBD690069D5B8 /* DanaKit.framework */ = {isa = PBXFileReference; explicitFileType = wrapper.framework; path = DanaKit.framework; sourceTree = BUILT_PRODUCTS_DIR; };
		3B4BA75E2D8DBD690069D5B8 /* G7SensorKit.framework */ = {isa = PBXFileReference; explicitFileType = wrapper.framework; path = G7SensorKit.framework; sourceTree = BUILT_PRODUCTS_DIR; };
		3B4BA75F2D8DBD690069D5B8 /* G7SensorKitUI.framework */ = {isa = PBXFileReference; explicitFileType = wrapper.framework; path = G7SensorKitUI.framework; sourceTree = BUILT_PRODUCTS_DIR; };
		3B4BA7602D8DBD690069D5B8 /* LibreTransmitter.framework */ = {isa = PBXFileReference; explicitFileType = wrapper.framework; path = LibreTransmitter.framework; sourceTree = BUILT_PRODUCTS_DIR; };
		3B4BA7612D8DBD690069D5B8 /* LibreTransmitterUI.framework */ = {isa = PBXFileReference; explicitFileType = wrapper.framework; path = LibreTransmitterUI.framework; sourceTree = BUILT_PRODUCTS_DIR; };
		3B4BA7622D8DBD690069D5B8 /* MinimedKit.framework */ = {isa = PBXFileReference; explicitFileType = wrapper.framework; path = MinimedKit.framework; sourceTree = BUILT_PRODUCTS_DIR; };
		3B4BA7632D8DBD690069D5B8 /* MinimedKitUI.framework */ = {isa = PBXFileReference; explicitFileType = wrapper.framework; path = MinimedKitUI.framework; sourceTree = BUILT_PRODUCTS_DIR; };
		3B4BA7642D8DBD690069D5B8 /* OmniBLE.framework */ = {isa = PBXFileReference; explicitFileType = wrapper.framework; path = OmniBLE.framework; sourceTree = BUILT_PRODUCTS_DIR; };
		3B4BA7652D8DBD690069D5B8 /* OmniKit.framework */ = {isa = PBXFileReference; explicitFileType = wrapper.framework; path = OmniKit.framework; sourceTree = BUILT_PRODUCTS_DIR; };
		3B4BA7662D8DBD690069D5B8 /* OmniKitUI.framework */ = {isa = PBXFileReference; explicitFileType = wrapper.framework; path = OmniKitUI.framework; sourceTree = BUILT_PRODUCTS_DIR; };
		3B4BA7672D8DBD690069D5B8 /* RileyLinkBLEKit.framework */ = {isa = PBXFileReference; explicitFileType = wrapper.framework; path = RileyLinkBLEKit.framework; sourceTree = BUILT_PRODUCTS_DIR; };
		3B4BA7682D8DBD690069D5B8 /* RileyLinkKit.framework */ = {isa = PBXFileReference; explicitFileType = wrapper.framework; path = RileyLinkKit.framework; sourceTree = BUILT_PRODUCTS_DIR; };
		3B4BA7692D8DBD690069D5B8 /* RileyLinkKitUI.framework */ = {isa = PBXFileReference; explicitFileType = wrapper.framework; path = RileyLinkKitUI.framework; sourceTree = BUILT_PRODUCTS_DIR; };
		3B4BA7882D8DC0EC0069D5B8 /* TidepoolServiceKit.framework */ = {isa = PBXFileReference; explicitFileType = wrapper.framework; path = TidepoolServiceKit.framework; sourceTree = BUILT_PRODUCTS_DIR; };
		3B4BA7892D8DC0EC0069D5B8 /* TidepoolServiceKitUI.framework */ = {isa = PBXFileReference; explicitFileType = wrapper.framework; path = TidepoolServiceKitUI.framework; sourceTree = BUILT_PRODUCTS_DIR; };
		3BAD36B12D7CDC1400CC298D /* MainLoadingView.swift */ = {isa = PBXFileReference; lastKnownFileType = sourcecode.swift; path = MainLoadingView.swift; sourceTree = "<group>"; };
		3BAD36CB2D7D420500CC298D /* CoreDataInitializationCoordinator.swift */ = {isa = PBXFileReference; lastKnownFileType = sourcecode.swift; path = CoreDataInitializationCoordinator.swift; sourceTree = "<group>"; };
		3BDEA2DC60EDE0A3CA54DC73 /* TargetsEditorProvider.swift */ = {isa = PBXFileReference; includeInIndex = 1; lastKnownFileType = sourcecode.swift; path = TargetsEditorProvider.swift; sourceTree = "<group>"; };
		3BF768BD6264FF7D71D66767 /* NightscoutConfigProvider.swift */ = {isa = PBXFileReference; includeInIndex = 1; lastKnownFileType = sourcecode.swift; path = NightscoutConfigProvider.swift; sourceTree = "<group>"; };
		3F60E97100041040446F44E7 /* PumpConfigStateModel.swift */ = {isa = PBXFileReference; includeInIndex = 1; lastKnownFileType = sourcecode.swift; path = PumpConfigStateModel.swift; sourceTree = "<group>"; };
		3F8A87AA037BD079BA3528BA /* ConfigEditorDataFlow.swift */ = {isa = PBXFileReference; includeInIndex = 1; lastKnownFileType = sourcecode.swift; path = ConfigEditorDataFlow.swift; sourceTree = "<group>"; };
		42369F66CF91F30624C0B3A6 /* BasalProfileEditorProvider.swift */ = {isa = PBXFileReference; includeInIndex = 1; lastKnownFileType = sourcecode.swift; path = BasalProfileEditorProvider.swift; sourceTree = "<group>"; };
		44080E4709E3AE4B73054563 /* ConfigEditorProvider.swift */ = {isa = PBXFileReference; includeInIndex = 1; lastKnownFileType = sourcecode.swift; path = ConfigEditorProvider.swift; sourceTree = "<group>"; };
		491D6FB92D56741C00C49F67 /* TempTargetRunStored+CoreDataClass.swift */ = {isa = PBXFileReference; lastKnownFileType = sourcecode.swift; path = "TempTargetRunStored+CoreDataClass.swift"; sourceTree = "<group>"; };
		491D6FBA2D56741C00C49F67 /* TempTargetRunStored+CoreDataProperties.swift */ = {isa = PBXFileReference; lastKnownFileType = sourcecode.swift; path = "TempTargetRunStored+CoreDataProperties.swift"; sourceTree = "<group>"; };
		491D6FBB2D56741C00C49F67 /* TempTargetStored+CoreDataClass.swift */ = {isa = PBXFileReference; lastKnownFileType = sourcecode.swift; path = "TempTargetStored+CoreDataClass.swift"; sourceTree = "<group>"; };
		491D6FBC2D56741C00C49F67 /* TempTargetStored+CoreDataProperties.swift */ = {isa = PBXFileReference; lastKnownFileType = sourcecode.swift; path = "TempTargetStored+CoreDataProperties.swift"; sourceTree = "<group>"; };
		49B9B57E2D5768D2009C6B59 /* AdjustmentStored+Helper.swift */ = {isa = PBXFileReference; lastKnownFileType = sourcecode.swift; path = "AdjustmentStored+Helper.swift"; sourceTree = "<group>"; };
		4DD795BA46B193644D48138C /* TargetsEditorRootView.swift */ = {isa = PBXFileReference; includeInIndex = 1; lastKnownFileType = sourcecode.swift; path = TargetsEditorRootView.swift; sourceTree = "<group>"; };
		505E09DC17A0C3D0AF4B66FE /* ISFEditorStateModel.swift */ = {isa = PBXFileReference; includeInIndex = 1; lastKnownFileType = sourcecode.swift; path = ISFEditorStateModel.swift; sourceTree = "<group>"; };
		581516A32BCED84A00BF67D7 /* DebuggingIdentifiers.swift */ = {isa = PBXFileReference; lastKnownFileType = sourcecode.swift; path = DebuggingIdentifiers.swift; sourceTree = "<group>"; };
		581516A82BCEEDF800BF67D7 /* NSPredicates.swift */ = {isa = PBXFileReference; lastKnownFileType = sourcecode.swift; path = NSPredicates.swift; sourceTree = "<group>"; };
		581AC4382BE22ED10038760C /* JSONConverter.swift */ = {isa = PBXFileReference; lastKnownFileType = sourcecode.swift; path = JSONConverter.swift; sourceTree = "<group>"; };
		58237D9D2BCF0A6B00A47A79 /* PopupView.swift */ = {isa = PBXFileReference; lastKnownFileType = sourcecode.swift; path = PopupView.swift; sourceTree = "<group>"; };
		5825A1BD2C97335C0046467E /* EditTempTargetForm.swift */ = {isa = PBXFileReference; lastKnownFileType = sourcecode.swift; path = EditTempTargetForm.swift; sourceTree = "<group>"; };
		582DF9742C8CDB92001F516D /* GlucoseChartView.swift */ = {isa = PBXFileReference; lastKnownFileType = sourcecode.swift; path = GlucoseChartView.swift; sourceTree = "<group>"; };
		582DF9762C8CDBE7001F516D /* InsulinView.swift */ = {isa = PBXFileReference; lastKnownFileType = sourcecode.swift; path = InsulinView.swift; sourceTree = "<group>"; };
		582DF9782C8CE1E5001F516D /* MainChartHelper.swift */ = {isa = PBXFileReference; lastKnownFileType = sourcecode.swift; path = MainChartHelper.swift; sourceTree = "<group>"; };
		582DF97A2C8CE209001F516D /* CarbView.swift */ = {isa = PBXFileReference; lastKnownFileType = sourcecode.swift; path = CarbView.swift; sourceTree = "<group>"; };
		582FAE422C05102C00D1C13F /* CoreDataError.swift */ = {isa = PBXFileReference; lastKnownFileType = sourcecode.swift; path = CoreDataError.swift; sourceTree = "<group>"; };
		583684052BD178DB00070A60 /* GlucoseStored+helper.swift */ = {isa = PBXFileReference; lastKnownFileType = sourcecode.swift; path = "GlucoseStored+helper.swift"; sourceTree = "<group>"; };
		583684072BD195A700070A60 /* Determination.swift */ = {isa = PBXFileReference; lastKnownFileType = sourcecode.swift; path = Determination.swift; sourceTree = "<group>"; };
		5837A52F2BD2E3C700A5DC04 /* CarbEntryStored+helper.swift */ = {isa = PBXFileReference; lastKnownFileType = sourcecode.swift; path = "CarbEntryStored+helper.swift"; sourceTree = "<group>"; };
		585E2CAD2BE7BF46006ECF1A /* PumpEvent+helper.swift */ = {isa = PBXFileReference; lastKnownFileType = sourcecode.swift; path = "PumpEvent+helper.swift"; sourceTree = "<group>"; };
		58645B982CA2D1A4008AFCE7 /* GlucoseSetup.swift */ = {isa = PBXFileReference; lastKnownFileType = sourcecode.swift; path = GlucoseSetup.swift; sourceTree = "<group>"; };
		58645B9A2CA2D24F008AFCE7 /* CarbSetup.swift */ = {isa = PBXFileReference; lastKnownFileType = sourcecode.swift; path = CarbSetup.swift; sourceTree = "<group>"; };
		58645B9C2CA2D275008AFCE7 /* DeterminationSetup.swift */ = {isa = PBXFileReference; lastKnownFileType = sourcecode.swift; path = DeterminationSetup.swift; sourceTree = "<group>"; };
		58645B9E2CA2D2BE008AFCE7 /* PumpHistorySetup.swift */ = {isa = PBXFileReference; lastKnownFileType = sourcecode.swift; path = PumpHistorySetup.swift; sourceTree = "<group>"; };
		58645BA02CA2D2F8008AFCE7 /* OverrideSetup.swift */ = {isa = PBXFileReference; lastKnownFileType = sourcecode.swift; path = OverrideSetup.swift; sourceTree = "<group>"; };
		58645BA22CA2D325008AFCE7 /* BatterySetup.swift */ = {isa = PBXFileReference; lastKnownFileType = sourcecode.swift; path = BatterySetup.swift; sourceTree = "<group>"; };
		58645BA42CA2D347008AFCE7 /* ForecastSetup.swift */ = {isa = PBXFileReference; lastKnownFileType = sourcecode.swift; path = ForecastSetup.swift; sourceTree = "<group>"; };
		58645BA62CA2D390008AFCE7 /* ChartAxisSetup.swift */ = {isa = PBXFileReference; lastKnownFileType = sourcecode.swift; path = ChartAxisSetup.swift; sourceTree = "<group>"; };
		5864E8582C42CFAE00294306 /* DeterminationStorage.swift */ = {isa = PBXFileReference; lastKnownFileType = sourcecode.swift; path = DeterminationStorage.swift; sourceTree = "<group>"; };
		5887527B2BD986E1008B081D /* OpenAPSBattery.swift */ = {isa = PBXFileReference; lastKnownFileType = sourcecode.swift; path = OpenAPSBattery.swift; sourceTree = "<group>"; };
		58A3D5392C96D4DE003F90FC /* AddTempTargetForm.swift */ = {isa = PBXFileReference; lastKnownFileType = sourcecode.swift; path = AddTempTargetForm.swift; sourceTree = "<group>"; };
		58A3D5432C96DE11003F90FC /* TempTargetStored+Helper.swift */ = {isa = PBXFileReference; lastKnownFileType = sourcecode.swift; path = "TempTargetStored+Helper.swift"; sourceTree = "<group>"; };
		58D08B212C8DAA8E00AA37D3 /* OverrideView.swift */ = {isa = PBXFileReference; lastKnownFileType = sourcecode.swift; path = OverrideView.swift; sourceTree = "<group>"; };
		58D08B2F2C8DEA7500AA37D3 /* ForecastView.swift */ = {isa = PBXFileReference; lastKnownFileType = sourcecode.swift; path = ForecastView.swift; sourceTree = "<group>"; };
		58D08B312C8DF88900AA37D3 /* DummyCharts.swift */ = {isa = PBXFileReference; lastKnownFileType = sourcecode.swift; path = DummyCharts.swift; sourceTree = "<group>"; };
		58D08B332C8DF9A700AA37D3 /* CobIobChart.swift */ = {isa = PBXFileReference; lastKnownFileType = sourcecode.swift; path = CobIobChart.swift; sourceTree = "<group>"; };
		58D08B372C8DFB6000AA37D3 /* BasalChart.swift */ = {isa = PBXFileReference; lastKnownFileType = sourcecode.swift; path = BasalChart.swift; sourceTree = "<group>"; };
		58D08B392C8DFECD00AA37D3 /* TempTargets.swift */ = {isa = PBXFileReference; lastKnownFileType = sourcecode.swift; path = TempTargets.swift; sourceTree = "<group>"; };
		58F107732BD1A4D000B1A680 /* Determination+helper.swift */ = {isa = PBXFileReference; lastKnownFileType = sourcecode.swift; path = "Determination+helper.swift"; sourceTree = "<group>"; };
		5A2325512BFCBF55003518CA /* NightscoutUploadView.swift */ = {isa = PBXFileReference; lastKnownFileType = sourcecode.swift; path = NightscoutUploadView.swift; sourceTree = "<group>"; };
		5A2325532BFCBF65003518CA /* NightscoutFetchView.swift */ = {isa = PBXFileReference; lastKnownFileType = sourcecode.swift; path = NightscoutFetchView.swift; sourceTree = "<group>"; };
		5A2325572BFCC168003518CA /* NightscoutConnectView.swift */ = {isa = PBXFileReference; lastKnownFileType = sourcecode.swift; path = NightscoutConnectView.swift; sourceTree = "<group>"; };
		5C018D1680307A31C9ED7120 /* CGMSettingsStateModel.swift */ = {isa = PBXFileReference; includeInIndex = 1; lastKnownFileType = sourcecode.swift; path = CGMSettingsStateModel.swift; sourceTree = "<group>"; };
		5D5B4F8B4194BB7E260EF251 /* ConfigEditorStateModel.swift */ = {isa = PBXFileReference; includeInIndex = 1; lastKnownFileType = sourcecode.swift; path = ConfigEditorStateModel.swift; sourceTree = "<group>"; };
		60744C3E9BB3652895C908CC /* DataTableProvider.swift */ = {isa = PBXFileReference; includeInIndex = 1; lastKnownFileType = sourcecode.swift; path = DataTableProvider.swift; sourceTree = "<group>"; };
		64AA5E04A2761F6EEA6568E1 /* CarbRatioEditorStateModel.swift */ = {isa = PBXFileReference; includeInIndex = 1; lastKnownFileType = sourcecode.swift; path = CarbRatioEditorStateModel.swift; sourceTree = "<group>"; };
		65070A322BFDCB83006F213F /* TidepoolStartView.swift */ = {isa = PBXFileReference; lastKnownFileType = sourcecode.swift; path = TidepoolStartView.swift; sourceTree = "<group>"; };
		67F94DD2853CF42BA4E30616 /* BasalProfileEditorDataFlow.swift */ = {isa = PBXFileReference; includeInIndex = 1; lastKnownFileType = sourcecode.swift; path = BasalProfileEditorDataFlow.swift; sourceTree = "<group>"; };
		680C4420C9A345D46D90D06C /* ManualTempBasalProvider.swift */ = {isa = PBXFileReference; includeInIndex = 1; lastKnownFileType = sourcecode.swift; path = ManualTempBasalProvider.swift; sourceTree = "<group>"; };
		6B1A8D012B14D88B00E76752 /* UniformTypeIdentifiers.framework */ = {isa = PBXFileReference; lastKnownFileType = wrapper.framework; name = UniformTypeIdentifiers.framework; path = System/Library/Frameworks/UniformTypeIdentifiers.framework; sourceTree = SDKROOT; };
		6B1A8D172B14D91600E76752 /* LiveActivityExtension.appex */ = {isa = PBXFileReference; explicitFileType = "wrapper.app-extension"; includeInIndex = 0; path = LiveActivityExtension.appex; sourceTree = BUILT_PRODUCTS_DIR; };
		6B1A8D182B14D91600E76752 /* WidgetKit.framework */ = {isa = PBXFileReference; lastKnownFileType = wrapper.framework; name = WidgetKit.framework; path = System/Library/Frameworks/WidgetKit.framework; sourceTree = SDKROOT; };
		6B1A8D1A2B14D91600E76752 /* SwiftUI.framework */ = {isa = PBXFileReference; lastKnownFileType = wrapper.framework; name = SwiftUI.framework; path = System/Library/Frameworks/SwiftUI.framework; sourceTree = SDKROOT; };
		6B1A8D1D2B14D91600E76752 /* LiveActivityBundle.swift */ = {isa = PBXFileReference; lastKnownFileType = sourcecode.swift; path = LiveActivityBundle.swift; sourceTree = "<group>"; };
		6B1A8D1F2B14D91600E76752 /* LiveActivity.swift */ = {isa = PBXFileReference; lastKnownFileType = sourcecode.swift; path = LiveActivity.swift; sourceTree = "<group>"; };
		6B1A8D232B14D91700E76752 /* Assets.xcassets */ = {isa = PBXFileReference; lastKnownFileType = folder.assetcatalog; path = Assets.xcassets; sourceTree = "<group>"; };
		6B1A8D252B14D91700E76752 /* Info.plist */ = {isa = PBXFileReference; lastKnownFileType = text.plist.xml; path = Info.plist; sourceTree = "<group>"; };
		6B1A8D2D2B156EEF00E76752 /* LiveActivityManager.swift */ = {isa = PBXFileReference; lastKnownFileType = sourcecode.swift; path = LiveActivityManager.swift; sourceTree = "<group>"; };
		6BCF84DC2B16843A003AD46E /* LiveActitiyAttributes.swift */ = {isa = PBXFileReference; lastKnownFileType = sourcecode.swift; path = LiveActitiyAttributes.swift; sourceTree = "<group>"; };
		715120D12D3C2B84005D9FB6 /* GlucoseNotificationsOption.swift */ = {isa = PBXFileReference; lastKnownFileType = sourcecode.swift; path = GlucoseNotificationsOption.swift; sourceTree = "<group>"; };
		71D44AAA2CA5F5EA0036EE9E /* AlertPermissionsChecker.swift */ = {isa = PBXFileReference; fileEncoding = 4; lastKnownFileType = sourcecode.swift; path = AlertPermissionsChecker.swift; sourceTree = "<group>"; };
		79BDA519C9B890FD9A5DFCF3 /* ISFEditorDataFlow.swift */ = {isa = PBXFileReference; includeInIndex = 1; lastKnownFileType = sourcecode.swift; path = ISFEditorDataFlow.swift; sourceTree = "<group>"; };
		7E22146D3DF4853786C78132 /* CarbRatioEditorDataFlow.swift */ = {isa = PBXFileReference; includeInIndex = 1; lastKnownFileType = sourcecode.swift; path = CarbRatioEditorDataFlow.swift; sourceTree = "<group>"; };
		8782B44544F38F2B2D82C38E /* NightscoutConfigRootView.swift */ = {isa = PBXFileReference; includeInIndex = 1; lastKnownFileType = sourcecode.swift; path = NightscoutConfigRootView.swift; sourceTree = "<group>"; };
		881E04BA5E0A003DE8E0A9C6 /* DataTableRootView.swift */ = {isa = PBXFileReference; includeInIndex = 1; lastKnownFileType = sourcecode.swift; path = DataTableRootView.swift; sourceTree = "<group>"; };
		8A9134292D63D9A1007F8874 /* Localizable.xcstrings */ = {isa = PBXFileReference; lastKnownFileType = text.json.xcstrings; path = Localizable.xcstrings; sourceTree = "<group>"; };
		8A91342B2D63D9A2007F8874 /* InfoPlist.xcstrings */ = {isa = PBXFileReference; lastKnownFileType = text.json.xcstrings; path = InfoPlist.xcstrings; sourceTree = "<group>"; };
		920DDB21E5D0EB813197500D /* ConfigEditorRootView.swift */ = {isa = PBXFileReference; includeInIndex = 1; lastKnownFileType = sourcecode.swift; path = ConfigEditorRootView.swift; sourceTree = "<group>"; };
		9455FA2D92E77A6C4AFED8A3 /* DataTableStateModel.swift */ = {isa = PBXFileReference; includeInIndex = 1; lastKnownFileType = sourcecode.swift; path = DataTableStateModel.swift; sourceTree = "<group>"; };
		96653287EDB276A111288305 /* ManualTempBasalDataFlow.swift */ = {isa = PBXFileReference; includeInIndex = 1; lastKnownFileType = sourcecode.swift; path = ManualTempBasalDataFlow.swift; sourceTree = "<group>"; };
		9C8D5F457B5AFF763F8CF3DF /* CarbRatioEditorProvider.swift */ = {isa = PBXFileReference; includeInIndex = 1; lastKnownFileType = sourcecode.swift; path = CarbRatioEditorProvider.swift; sourceTree = "<group>"; };
		9F9F137F126D9F8DEB799F26 /* ISFEditorProvider.swift */ = {isa = PBXFileReference; includeInIndex = 1; lastKnownFileType = sourcecode.swift; path = ISFEditorProvider.swift; sourceTree = "<group>"; };
		A0A48AE3AC813A49A517846A /* NightscoutConfigStateModel.swift */ = {isa = PBXFileReference; includeInIndex = 1; lastKnownFileType = sourcecode.swift; path = NightscoutConfigStateModel.swift; sourceTree = "<group>"; };
		A401509D21F7F35D4E109EDA /* DataTableDataFlow.swift */ = {isa = PBXFileReference; includeInIndex = 1; lastKnownFileType = sourcecode.swift; path = DataTableDataFlow.swift; sourceTree = "<group>"; };
		A8630D58BDAD6D9C650B9B39 /* PumpConfigProvider.swift */ = {isa = PBXFileReference; includeInIndex = 1; lastKnownFileType = sourcecode.swift; path = PumpConfigProvider.swift; sourceTree = "<group>"; };
		AAFF91130F2FCCC7EBBA11AD /* BasalProfileEditorStateModel.swift */ = {isa = PBXFileReference; includeInIndex = 1; lastKnownFileType = sourcecode.swift; path = BasalProfileEditorStateModel.swift; sourceTree = "<group>"; };
		AF65DA88F972B56090AD6AC3 /* PumpConfigDataFlow.swift */ = {isa = PBXFileReference; includeInIndex = 1; lastKnownFileType = sourcecode.swift; path = PumpConfigDataFlow.swift; sourceTree = "<group>"; };
		B5822B15939E719628E9FF7C /* SnoozeRootView.swift */ = {isa = PBXFileReference; includeInIndex = 1; lastKnownFileType = sourcecode.swift; path = SnoozeRootView.swift; sourceTree = "<group>"; };
		B9B5C0607505A38F256BF99A /* CGMSettingsDataFlow.swift */ = {isa = PBXFileReference; includeInIndex = 1; lastKnownFileType = sourcecode.swift; path = CGMSettingsDataFlow.swift; sourceTree = "<group>"; };
		BA49538D56989D8DA6FCF538 /* TargetsEditorDataFlow.swift */ = {isa = PBXFileReference; includeInIndex = 1; lastKnownFileType = sourcecode.swift; path = TargetsEditorDataFlow.swift; sourceTree = "<group>"; };
		BD04ECCD2D299522008C5FEB /* BolusProgressOverlay.swift */ = {isa = PBXFileReference; lastKnownFileType = sourcecode.swift; path = BolusProgressOverlay.swift; sourceTree = "<group>"; };
		BD0B2EF22C5998E600B3298F /* MealPresetView.swift */ = {isa = PBXFileReference; lastKnownFileType = sourcecode.swift; path = MealPresetView.swift; sourceTree = "<group>"; };
		BD1661302B82ADAB00256551 /* CustomProgressView.swift */ = {isa = PBXFileReference; lastKnownFileType = sourcecode.swift; path = CustomProgressView.swift; sourceTree = "<group>"; };
		BD1CF8B72C1A4A8400CB930A /* ConfigOverride.xcconfig */ = {isa = PBXFileReference; lastKnownFileType = text.xcconfig; path = ConfigOverride.xcconfig; sourceTree = "<group>"; };
		BD249D852D42FBE600412DEB /* GlucoseMetricsView.swift */ = {isa = PBXFileReference; lastKnownFileType = sourcecode.swift; path = GlucoseMetricsView.swift; sourceTree = "<group>"; };
		BD249D872D42FBFB00412DEB /* BolusStatsView.swift */ = {isa = PBXFileReference; lastKnownFileType = sourcecode.swift; path = BolusStatsView.swift; sourceTree = "<group>"; };
		BD249D892D42FC0E00412DEB /* GlucosePercentileChart.swift */ = {isa = PBXFileReference; lastKnownFileType = sourcecode.swift; path = GlucosePercentileChart.swift; sourceTree = "<group>"; };
		BD249D8B2D42FC2500412DEB /* GlucoseDistributionChart.swift */ = {isa = PBXFileReference; lastKnownFileType = sourcecode.swift; path = GlucoseDistributionChart.swift; sourceTree = "<group>"; };
		BD249D8D2D42FC3600412DEB /* LoopBarChartView.swift */ = {isa = PBXFileReference; lastKnownFileType = sourcecode.swift; path = LoopBarChartView.swift; sourceTree = "<group>"; };
		BD249D8F2D42FC4300412DEB /* MealStatsView.swift */ = {isa = PBXFileReference; lastKnownFileType = sourcecode.swift; path = MealStatsView.swift; sourceTree = "<group>"; };
		BD249D912D42FC5000412DEB /* GlucoseSectorChart.swift */ = {isa = PBXFileReference; lastKnownFileType = sourcecode.swift; path = GlucoseSectorChart.swift; sourceTree = "<group>"; };
		BD249D932D42FC5C00412DEB /* TotalDailyDoseChart.swift */ = {isa = PBXFileReference; lastKnownFileType = sourcecode.swift; path = TotalDailyDoseChart.swift; sourceTree = "<group>"; };
		BD249D962D42FCBD00412DEB /* AreaChartSetup.swift */ = {isa = PBXFileReference; lastKnownFileType = sourcecode.swift; path = AreaChartSetup.swift; sourceTree = "<group>"; };
		BD249D982D42FCCA00412DEB /* BolusStatsSetup.swift */ = {isa = PBXFileReference; lastKnownFileType = sourcecode.swift; path = BolusStatsSetup.swift; sourceTree = "<group>"; };
		BD249D9A2D42FCD800412DEB /* LoopChartSetup.swift */ = {isa = PBXFileReference; lastKnownFileType = sourcecode.swift; path = LoopChartSetup.swift; sourceTree = "<group>"; };
		BD249D9C2D42FCF300412DEB /* MealStatsSetup.swift */ = {isa = PBXFileReference; lastKnownFileType = sourcecode.swift; path = MealStatsSetup.swift; sourceTree = "<group>"; };
		BD249D9E2D42FD0200412DEB /* StackedChartSetup.swift */ = {isa = PBXFileReference; lastKnownFileType = sourcecode.swift; path = StackedChartSetup.swift; sourceTree = "<group>"; };
		BD249DA02D42FD1000412DEB /* TDDSetup.swift */ = {isa = PBXFileReference; lastKnownFileType = sourcecode.swift; path = TDDSetup.swift; sourceTree = "<group>"; };
		BD249DA62D42FE3800412DEB /* Calendar+GlucoseStatsChart.swift */ = {isa = PBXFileReference; lastKnownFileType = sourcecode.swift; path = "Calendar+GlucoseStatsChart.swift"; sourceTree = "<group>"; };
		BD2FF19F2AE29D43005D1C5D /* CheckboxToggleStyle.swift */ = {isa = PBXFileReference; lastKnownFileType = sourcecode.swift; path = CheckboxToggleStyle.swift; sourceTree = "<group>"; };
		BD3CC0712B0B89D50013189E /* MainChartView.swift */ = {isa = PBXFileReference; lastKnownFileType = sourcecode.swift; path = MainChartView.swift; sourceTree = "<group>"; };
		BD4064D02C4ED26900582F43 /* CoreDataObserver.swift */ = {isa = PBXFileReference; lastKnownFileType = sourcecode.swift; path = CoreDataObserver.swift; sourceTree = "<group>"; };
		BD432CA02D2F4E3300D1EB79 /* WatchMessageKeys.swift */ = {isa = PBXFileReference; lastKnownFileType = sourcecode.swift; path = WatchMessageKeys.swift; sourceTree = "<group>"; };
		BD47FD122D88AA6B0043966B /* OnboardingManager.swift */ = {isa = PBXFileReference; lastKnownFileType = sourcecode.swift; path = OnboardingManager.swift; sourceTree = "<group>"; };
		BD47FD162D88AAEF0043966B /* OnboardingStepViews.swift */ = {isa = PBXFileReference; lastKnownFileType = sourcecode.swift; path = OnboardingStepViews.swift; sourceTree = "<group>"; };
		BD47FD182D88AAF90043966B /* OnboardingView.swift */ = {isa = PBXFileReference; lastKnownFileType = sourcecode.swift; path = OnboardingView.swift; sourceTree = "<group>"; };
		BD47FD1A2D88AB4A0043966B /* OnboardingStateModel.swift */ = {isa = PBXFileReference; lastKnownFileType = sourcecode.swift; path = OnboardingStateModel.swift; sourceTree = "<group>"; };
		BD47FDD62D8B64CC0043966B /* CarbRatioStepView.swift */ = {isa = PBXFileReference; lastKnownFileType = sourcecode.swift; path = CarbRatioStepView.swift; sourceTree = "<group>"; };
		BD47FDD82D8B65730043966B /* InsulinSensitivityStepView.swift */ = {isa = PBXFileReference; lastKnownFileType = sourcecode.swift; path = InsulinSensitivityStepView.swift; sourceTree = "<group>"; };
		BD47FDDA2D8B65960043966B /* BasalProfileStepView.swift */ = {isa = PBXFileReference; lastKnownFileType = sourcecode.swift; path = BasalProfileStepView.swift; sourceTree = "<group>"; };
		BD47FDDC2D8B65AD0043966B /* GlucoseTargetStepView.swift */ = {isa = PBXFileReference; lastKnownFileType = sourcecode.swift; path = GlucoseTargetStepView.swift; sourceTree = "<group>"; };
		BD4D738B2D15A4080052227B /* TDDStored+CoreDataClass.swift */ = {isa = PBXFileReference; lastKnownFileType = sourcecode.swift; path = "TDDStored+CoreDataClass.swift"; sourceTree = SOURCE_ROOT; };
		BD4D738C2D15A4080052227B /* TDDStored+CoreDataProperties.swift */ = {isa = PBXFileReference; lastKnownFileType = sourcecode.swift; path = "TDDStored+CoreDataProperties.swift"; sourceTree = SOURCE_ROOT; };
		BD4D73A12D15A4220052227B /* TDDStorage.swift */ = {isa = PBXFileReference; lastKnownFileType = sourcecode.swift; path = TDDStorage.swift; sourceTree = "<group>"; };
		BD4E1A792D3681AD00D21626 /* GlucoseTargetSetup.swift */ = {isa = PBXFileReference; lastKnownFileType = sourcecode.swift; path = GlucoseTargetSetup.swift; sourceTree = "<group>"; };
		BD4E1A7B2D3686D400D21626 /* StartEndMarkerSetup.swift */ = {isa = PBXFileReference; lastKnownFileType = sourcecode.swift; path = StartEndMarkerSetup.swift; sourceTree = "<group>"; };
		BD4ED4FC2CF9D5E8000EDC9C /* AppState.swift */ = {isa = PBXFileReference; lastKnownFileType = sourcecode.swift; path = AppState.swift; sourceTree = "<group>"; };
		BD54A9582D27FB6A00F9C1EE /* OverridePresetsView.swift */ = {isa = PBXFileReference; lastKnownFileType = sourcecode.swift; path = OverridePresetsView.swift; sourceTree = "<group>"; };
		BD54A95A2D28087700F9C1EE /* OverridePresetWatch.swift */ = {isa = PBXFileReference; lastKnownFileType = sourcecode.swift; path = OverridePresetWatch.swift; sourceTree = "<group>"; };
		BD54A9702D281A7A00F9C1EE /* TempTargetPresetsView.swift */ = {isa = PBXFileReference; lastKnownFileType = sourcecode.swift; path = TempTargetPresetsView.swift; sourceTree = "<group>"; };
		BD54A9722D281A9C00F9C1EE /* TempTargetPresetWatch.swift */ = {isa = PBXFileReference; lastKnownFileType = sourcecode.swift; path = TempTargetPresetWatch.swift; sourceTree = "<group>"; };
		BD6EB2D52C7D049B0086BBB6 /* LiveActivityWidgetConfiguration.swift */ = {isa = PBXFileReference; lastKnownFileType = sourcecode.swift; path = LiveActivityWidgetConfiguration.swift; sourceTree = "<group>"; };
		BD793CAF2CE7C60E00D669AC /* OverrideRunStored+helper.swift */ = {isa = PBXFileReference; lastKnownFileType = sourcecode.swift; path = "OverrideRunStored+helper.swift"; sourceTree = "<group>"; };
		BD793CB12CE8032E00D669AC /* TempTargetRunStored.swift */ = {isa = PBXFileReference; lastKnownFileType = sourcecode.swift; path = TempTargetRunStored.swift; sourceTree = "<group>"; };
		BD7DA9A42AE06DFC00601B20 /* BolusCalculatorConfigDataFlow.swift */ = {isa = PBXFileReference; lastKnownFileType = sourcecode.swift; path = BolusCalculatorConfigDataFlow.swift; sourceTree = "<group>"; };
		BD7DA9A62AE06E2B00601B20 /* BolusCalculatorConfigProvider.swift */ = {isa = PBXFileReference; lastKnownFileType = sourcecode.swift; path = BolusCalculatorConfigProvider.swift; sourceTree = "<group>"; };
		BD7DA9A82AE06E9200601B20 /* BolusCalculatorStateModel.swift */ = {isa = PBXFileReference; lastKnownFileType = sourcecode.swift; path = BolusCalculatorStateModel.swift; sourceTree = "<group>"; };
		BD7DA9AB2AE06EB900601B20 /* BolusCalculatorConfigRootView.swift */ = {isa = PBXFileReference; lastKnownFileType = sourcecode.swift; path = BolusCalculatorConfigRootView.swift; sourceTree = "<group>"; };
		BD7DB88D2D2C4A0A003D3155 /* BolusCalculationManager.swift */ = {isa = PBXFileReference; lastKnownFileType = sourcecode.swift; path = BolusCalculationManager.swift; sourceTree = "<group>"; };
		BD8207C32D2B42E50023339D /* Trio Watch Complication Extension.appex */ = {isa = PBXFileReference; explicitFileType = "wrapper.app-extension"; includeInIndex = 0; path = "Trio Watch Complication Extension.appex"; sourceTree = BUILT_PRODUCTS_DIR; };
		BD8E6B202D9036CA00ABF8FA /* OnboardingProvider.swift */ = {isa = PBXFileReference; lastKnownFileType = sourcecode.swift; path = OnboardingProvider.swift; sourceTree = "<group>"; };
		BD8E6B222D9036F700ABF8FA /* OnboardingDataFlow.swift */ = {isa = PBXFileReference; lastKnownFileType = sourcecode.swift; path = OnboardingDataFlow.swift; sourceTree = "<group>"; };
		BD8FC0532D66186000B95AED /* TestError.swift */ = {isa = PBXFileReference; lastKnownFileType = sourcecode.swift; path = TestError.swift; sourceTree = "<group>"; };
		BD8FC0562D66188700B95AED /* PumpHistoryStorageTests.swift */ = {isa = PBXFileReference; lastKnownFileType = sourcecode.swift; path = PumpHistoryStorageTests.swift; sourceTree = "<group>"; };
		BD8FC0582D66189700B95AED /* TestAssembly.swift */ = {isa = PBXFileReference; lastKnownFileType = sourcecode.swift; path = TestAssembly.swift; sourceTree = "<group>"; };
		BD8FC05A2D6618AF00B95AED /* DeterminationStorageTests.swift */ = {isa = PBXFileReference; lastKnownFileType = sourcecode.swift; path = DeterminationStorageTests.swift; sourceTree = "<group>"; };
		BD8FC05D2D6618CE00B95AED /* BolusCalculatorTests.swift */ = {isa = PBXFileReference; lastKnownFileType = sourcecode.swift; path = BolusCalculatorTests.swift; sourceTree = "<group>"; };
		BD8FC05F2D6619DB00B95AED /* CarbsStorageTests.swift */ = {isa = PBXFileReference; lastKnownFileType = sourcecode.swift; path = CarbsStorageTests.swift; sourceTree = "<group>"; };
		BD8FC0612D6619E600B95AED /* OverrideStorageTests.swift */ = {isa = PBXFileReference; lastKnownFileType = sourcecode.swift; path = OverrideStorageTests.swift; sourceTree = "<group>"; };
		BD8FC0632D6619EF00B95AED /* TempTargetStorageTests.swift */ = {isa = PBXFileReference; lastKnownFileType = sourcecode.swift; path = TempTargetStorageTests.swift; sourceTree = "<group>"; };
		BD8FC0652D661A0000B95AED /* GlucoseStorageTests.swift */ = {isa = PBXFileReference; lastKnownFileType = sourcecode.swift; path = GlucoseStorageTests.swift; sourceTree = "<group>"; };
		BDA25EE32D260CCF00035F34 /* AppleWatchManager.swift */ = {isa = PBXFileReference; lastKnownFileType = sourcecode.swift; path = AppleWatchManager.swift; sourceTree = "<group>"; };
		BDA25EE52D260D5800035F34 /* WatchState.swift */ = {isa = PBXFileReference; lastKnownFileType = sourcecode.swift; path = WatchState.swift; sourceTree = "<group>"; };
		BDA25EFC2D261BF200035F34 /* WatchState.swift */ = {isa = PBXFileReference; lastKnownFileType = sourcecode.swift; path = WatchState.swift; sourceTree = "<group>"; };
		BDA25F1B2D26BD0300035F34 /* TrendShape.swift */ = {isa = PBXFileReference; lastKnownFileType = sourcecode.swift; path = TrendShape.swift; sourceTree = "<group>"; };
		BDA25F1D2D26D5D800035F34 /* GlucoseChartView.swift */ = {isa = PBXFileReference; lastKnownFileType = sourcecode.swift; path = GlucoseChartView.swift; sourceTree = "<group>"; };
		BDA25F1F2D26D5FB00035F34 /* CarbsInputView.swift */ = {isa = PBXFileReference; lastKnownFileType = sourcecode.swift; path = CarbsInputView.swift; sourceTree = "<group>"; };
		BDA25F212D26D62200035F34 /* BolusInputView.swift */ = {isa = PBXFileReference; lastKnownFileType = sourcecode.swift; path = BolusInputView.swift; sourceTree = "<group>"; };
		BDA6CC872CAF219800F942F9 /* TempTargetSetup.swift */ = {isa = PBXFileReference; lastKnownFileType = sourcecode.swift; path = TempTargetSetup.swift; sourceTree = "<group>"; };
		BDA7593D2D37CFC000E649A4 /* CarbEntryEditorView.swift */ = {isa = PBXFileReference; lastKnownFileType = sourcecode.swift; path = CarbEntryEditorView.swift; sourceTree = "<group>"; };
		BDAE3FFF2D372BA8009C12B1 /* WatchState+Requests.swift */ = {isa = PBXFileReference; lastKnownFileType = sourcecode.swift; path = "WatchState+Requests.swift"; sourceTree = "<group>"; };
		BDB3C1182C03DD1000CEEAA1 /* UserDefaultsExtension.swift */ = {isa = PBXFileReference; lastKnownFileType = sourcecode.swift; path = UserDefaultsExtension.swift; sourceTree = "<group>"; };
		BDB899872C564509006F3298 /* ForecastChart.swift */ = {isa = PBXFileReference; lastKnownFileType = sourcecode.swift; path = ForecastChart.swift; sourceTree = "<group>"; };
		BDB899892C565D0B006F3298 /* CarbsGlucose+helper.swift */ = {isa = PBXFileReference; lastKnownFileType = sourcecode.swift; path = "CarbsGlucose+helper.swift"; sourceTree = "<group>"; };
		BDBAACF92C2D439700370AAE /* OverrideData.swift */ = {isa = PBXFileReference; lastKnownFileType = sourcecode.swift; path = OverrideData.swift; sourceTree = "<group>"; };
		BDC2EA442C3043B000E5BBD0 /* OverrideStorage.swift */ = {isa = PBXFileReference; lastKnownFileType = sourcecode.swift; path = OverrideStorage.swift; sourceTree = "<group>"; };
		BDC2EA462C3045AD00E5BBD0 /* Override.swift */ = {isa = PBXFileReference; lastKnownFileType = sourcecode.swift; path = Override.swift; sourceTree = "<group>"; };
		BDC530FE2D0F6BE300088832 /* ContactImageManager.swift */ = {isa = PBXFileReference; lastKnownFileType = sourcecode.swift; path = ContactImageManager.swift; sourceTree = "<group>"; };
		BDC531112D1060FA00088832 /* ContactImageDetailView.swift */ = {isa = PBXFileReference; lastKnownFileType = sourcecode.swift; path = ContactImageDetailView.swift; sourceTree = "<group>"; };
		BDC531132D10611D00088832 /* AddContactImageSheet.swift */ = {isa = PBXFileReference; lastKnownFileType = sourcecode.swift; path = AddContactImageSheet.swift; sourceTree = "<group>"; };
		BDC531152D10629000088832 /* ContactPicture.swift */ = {isa = PBXFileReference; lastKnownFileType = sourcecode.swift; path = ContactPicture.swift; sourceTree = "<group>"; };
		BDC531172D1062F200088832 /* ContactImageState.swift */ = {isa = PBXFileReference; lastKnownFileType = sourcecode.swift; path = ContactImageState.swift; sourceTree = "<group>"; };
		BDCAF2372C639F35002DC907 /* SettingItems.swift */ = {isa = PBXFileReference; lastKnownFileType = sourcecode.swift; path = SettingItems.swift; sourceTree = "<group>"; };
		BDCD47AE2C1F3F1700F8BCD5 /* OverrideStored+helper.swift */ = {isa = PBXFileReference; lastKnownFileType = sourcecode.swift; path = "OverrideStored+helper.swift"; sourceTree = "<group>"; };
		BDDAF9EE2D00553E00B34E7A /* SelectionPopoverView.swift */ = {isa = PBXFileReference; lastKnownFileType = sourcecode.swift; path = SelectionPopoverView.swift; sourceTree = "<group>"; };
		BDF34EBD2C0A31D000D51995 /* CustomNotification.swift */ = {isa = PBXFileReference; lastKnownFileType = sourcecode.swift; path = CustomNotification.swift; sourceTree = "<group>"; };
		BDF34F822C10C5B600D51995 /* DataManager.swift */ = {isa = PBXFileReference; lastKnownFileType = sourcecode.swift; path = DataManager.swift; sourceTree = "<group>"; };
		BDF34F842C10C62E00D51995 /* GlucoseData.swift */ = {isa = PBXFileReference; lastKnownFileType = sourcecode.swift; path = GlucoseData.swift; sourceTree = "<group>"; };
		BDF34F8F2C10CF8C00D51995 /* CoreDataStack.swift */ = {isa = PBXFileReference; lastKnownFileType = sourcecode.swift; path = CoreDataStack.swift; sourceTree = "<group>"; };
		BDF34F922C10D0E100D51995 /* LiveActivityAttributes+Helper.swift */ = {isa = PBXFileReference; lastKnownFileType = sourcecode.swift; path = "LiveActivityAttributes+Helper.swift"; sourceTree = "<group>"; };
		BDF34F942C10D27300D51995 /* DeterminationData.swift */ = {isa = PBXFileReference; lastKnownFileType = sourcecode.swift; path = DeterminationData.swift; sourceTree = "<group>"; };
		BDF530D72B40F8AC002CAF43 /* LockScreenView.swift */ = {isa = PBXFileReference; lastKnownFileType = sourcecode.swift; path = LockScreenView.swift; sourceTree = "<group>"; };
		BDFD16592AE40438007F0DDA /* TreatmentsRootView.swift */ = {isa = PBXFileReference; lastKnownFileType = sourcecode.swift; path = TreatmentsRootView.swift; sourceTree = "<group>"; };
		BDFF797C2D25AA870016C40C /* Trio Watch App.app */ = {isa = PBXFileReference; explicitFileType = wrapper.application; includeInIndex = 0; path = "Trio Watch App.app"; sourceTree = BUILT_PRODUCTS_DIR; };
		BDFF798B2D25AA890016C40C /* Trio Watch AppTests.xctest */ = {isa = PBXFileReference; explicitFileType = wrapper.cfbundle; includeInIndex = 0; path = "Trio Watch AppTests.xctest"; sourceTree = BUILT_PRODUCTS_DIR; };
		BDFF7A832D25F97D0016C40C /* Assets.xcassets */ = {isa = PBXFileReference; lastKnownFileType = folder.assetcatalog; path = Assets.xcassets; sourceTree = "<group>"; };
		BDFF7A842D25F97D0016C40C /* TrioMainWatchView.swift */ = {isa = PBXFileReference; lastKnownFileType = sourcecode.swift; path = TrioMainWatchView.swift; sourceTree = "<group>"; };
		BDFF7A852D25F97D0016C40C /* TrioWatchApp.swift */ = {isa = PBXFileReference; lastKnownFileType = sourcecode.swift; path = TrioWatchApp.swift; sourceTree = "<group>"; };
		BDFF7A8A2D25F97D0016C40C /* Unit Tests.swift */ = {isa = PBXFileReference; lastKnownFileType = sourcecode.swift; path = "Unit Tests.swift"; sourceTree = "<group>"; };
		BDFF7A902D25F97D0016C40C /* Info.plist */ = {isa = PBXFileReference; lastKnownFileType = text.plist.xml; path = Info.plist; sourceTree = "<group>"; };
		BDFF7A912D25F97D0016C40C /* TrioWatchApp.swift */ = {isa = PBXFileReference; lastKnownFileType = sourcecode.swift; path = TrioWatchApp.swift; sourceTree = "<group>"; };
		BDFF7A922D25F97D0016C40C /* TrioWatchAppExtension.swift */ = {isa = PBXFileReference; lastKnownFileType = sourcecode.swift; path = TrioWatchAppExtension.swift; sourceTree = "<group>"; };
		BF8BCB0C37DEB5EC377B9612 /* BasalProfileEditorRootView.swift */ = {isa = PBXFileReference; includeInIndex = 1; lastKnownFileType = sourcecode.swift; path = BasalProfileEditorRootView.swift; sourceTree = "<group>"; };
		C19984D62EFC0035A9E9644D /* TreatmentsProvider.swift */ = {isa = PBXFileReference; includeInIndex = 1; lastKnownFileType = sourcecode.swift; path = TreatmentsProvider.swift; sourceTree = "<group>"; };
		C2A0A42E2CE0312C003B98E8 /* ConstantValues.swift */ = {isa = PBXFileReference; lastKnownFileType = sourcecode.swift; path = ConstantValues.swift; sourceTree = "<group>"; };
		C377490C77661D75E8C50649 /* ManualTempBasalRootView.swift */ = {isa = PBXFileReference; includeInIndex = 1; lastKnownFileType = sourcecode.swift; path = ManualTempBasalRootView.swift; sourceTree = "<group>"; };
		C8D1A7CA8C10C4403D4BBFA7 /* TreatmentsDataFlow.swift */ = {isa = PBXFileReference; includeInIndex = 1; lastKnownFileType = sourcecode.swift; path = TreatmentsDataFlow.swift; sourceTree = "<group>"; };
		CC6C406D2ACDD69E009B8058 /* RawFetchedProfile.swift */ = {isa = PBXFileReference; lastKnownFileType = sourcecode.swift; path = RawFetchedProfile.swift; sourceTree = "<group>"; };
		CC76E9502BD4812E008BEB61 /* Forecast+helper.swift */ = {isa = PBXFileReference; lastKnownFileType = sourcecode.swift; path = "Forecast+helper.swift"; sourceTree = "<group>"; };
		CE1856F42ADC4858007E39C7 /* AddCarbPresetIntent.swift */ = {isa = PBXFileReference; lastKnownFileType = sourcecode.swift; path = AddCarbPresetIntent.swift; sourceTree = "<group>"; };
		CE1856F62ADC4869007E39C7 /* CarbPresetIntentRequest.swift */ = {isa = PBXFileReference; lastKnownFileType = sourcecode.swift; path = CarbPresetIntentRequest.swift; sourceTree = "<group>"; };
		CE1F6DD82BADF4620064EB8D /* PluginManagerTests.swift */ = {isa = PBXFileReference; lastKnownFileType = sourcecode.swift; path = PluginManagerTests.swift; sourceTree = "<group>"; };
		CE1F6DDA2BAE08B60064EB8D /* TidepoolManager.swift */ = {isa = PBXFileReference; lastKnownFileType = sourcecode.swift; path = TidepoolManager.swift; sourceTree = "<group>"; };
		CE1F6DE62BAF1A180064EB8D /* BuildDetails.plist */ = {isa = PBXFileReference; lastKnownFileType = text.plist.xml; path = BuildDetails.plist; sourceTree = "<group>"; };
		CE1F6DE82BAF37C90064EB8D /* TidepoolConfigView.swift */ = {isa = PBXFileReference; lastKnownFileType = sourcecode.swift; path = TidepoolConfigView.swift; sourceTree = "<group>"; };
		CE2FAD39297D93F0001A872C /* BloodGlucoseExtensions.swift */ = {isa = PBXFileReference; lastKnownFileType = sourcecode.swift; path = BloodGlucoseExtensions.swift; sourceTree = "<group>"; };
		CE398D012977349800DF218F /* CryptoKit.framework */ = {isa = PBXFileReference; lastKnownFileType = wrapper.framework; name = CryptoKit.framework; path = System/Library/Frameworks/CryptoKit.framework; sourceTree = SDKROOT; };
		CE398D17297C9EE800DF218F /* G7SensorKit.framework */ = {isa = PBXFileReference; explicitFileType = wrapper.framework; path = G7SensorKit.framework; sourceTree = BUILT_PRODUCTS_DIR; };
		CE398D1A297D69A900DF218F /* ShareClient.framework */ = {isa = PBXFileReference; explicitFileType = wrapper.framework; path = ShareClient.framework; sourceTree = BUILT_PRODUCTS_DIR; };
		CE3EEF992D46370A001944DD /* CustomCGMOptionsView.swift */ = {isa = PBXFileReference; lastKnownFileType = sourcecode.swift; path = CustomCGMOptionsView.swift; sourceTree = "<group>"; };
		CE48C86328CA69D5007C0598 /* OmniBLEPumpManagerExtensions.swift */ = {isa = PBXFileReference; lastKnownFileType = sourcecode.swift; path = OmniBLEPumpManagerExtensions.swift; sourceTree = "<group>"; };
		CE48C86528CA6B48007C0598 /* OmniPodManagerExtensions.swift */ = {isa = PBXFileReference; lastKnownFileType = sourcecode.swift; path = OmniPodManagerExtensions.swift; sourceTree = "<group>"; };
		CE51DD1B2A01970800F163F7 /* ConnectIQ 2.xcframework */ = {isa = PBXFileReference; lastKnownFileType = wrapper.xcframework; name = "ConnectIQ 2.xcframework"; path = "Dependencies/ConnectIQ 2.xcframework"; sourceTree = "<group>"; };
		CE6B025628F350FF000C5502 /* HealthKit.framework */ = {isa = PBXFileReference; lastKnownFileType = wrapper.framework; name = HealthKit.framework; path = Platforms/WatchOS.platform/Developer/SDKs/WatchOS9.1.sdk/System/Library/Frameworks/HealthKit.framework; sourceTree = DEVELOPER_DIR; };
		CE7950232997D81700FA576E /* CGMSettingsView.swift */ = {isa = PBXFileReference; lastKnownFileType = sourcecode.swift; path = CGMSettingsView.swift; sourceTree = "<group>"; };
		CE7950252998056D00FA576E /* CGMSetupView.swift */ = {isa = PBXFileReference; lastKnownFileType = sourcecode.swift; path = CGMSetupView.swift; sourceTree = "<group>"; };
		CE79502729980C9600FA576E /* CGMBLEKitUI.framework */ = {isa = PBXFileReference; explicitFileType = wrapper.framework; path = CGMBLEKitUI.framework; sourceTree = BUILT_PRODUCTS_DIR; };
		CE79502929980C9F00FA576E /* G7SensorKitUI.framework */ = {isa = PBXFileReference; explicitFileType = wrapper.framework; path = G7SensorKitUI.framework; sourceTree = BUILT_PRODUCTS_DIR; };
		CE79502D29980E4D00FA576E /* ShareClientUI.framework */ = {isa = PBXFileReference; explicitFileType = wrapper.framework; path = ShareClientUI.framework; sourceTree = BUILT_PRODUCTS_DIR; };
		CE7CA3432A064973004BE681 /* AppShortcuts.swift */ = {isa = PBXFileReference; fileEncoding = 4; lastKnownFileType = sourcecode.swift; path = AppShortcuts.swift; sourceTree = "<group>"; };
		CE7CA3442A064973004BE681 /* BaseIntentsRequest.swift */ = {isa = PBXFileReference; fileEncoding = 4; lastKnownFileType = sourcecode.swift; path = BaseIntentsRequest.swift; sourceTree = "<group>"; };
		CE7CA3462A064973004BE681 /* CancelTempPresetIntent.swift */ = {isa = PBXFileReference; fileEncoding = 4; lastKnownFileType = sourcecode.swift; path = CancelTempPresetIntent.swift; sourceTree = "<group>"; };
		CE7CA3472A064973004BE681 /* ApplyTempPresetIntent.swift */ = {isa = PBXFileReference; fileEncoding = 4; lastKnownFileType = sourcecode.swift; path = ApplyTempPresetIntent.swift; sourceTree = "<group>"; };
		CE7CA3492A064973004BE681 /* TempPresetIntent.swift */ = {isa = PBXFileReference; fileEncoding = 4; lastKnownFileType = sourcecode.swift; path = TempPresetIntent.swift; sourceTree = "<group>"; };
		CE7CA34A2A064973004BE681 /* TempPresetsIntentRequest.swift */ = {isa = PBXFileReference; fileEncoding = 4; lastKnownFileType = sourcecode.swift; path = TempPresetsIntentRequest.swift; sourceTree = "<group>"; };
		CE7CA34C2A064973004BE681 /* ListStateIntent.swift */ = {isa = PBXFileReference; fileEncoding = 4; lastKnownFileType = sourcecode.swift; path = ListStateIntent.swift; sourceTree = "<group>"; };
		CE7CA34D2A064973004BE681 /* StateIntentRequest.swift */ = {isa = PBXFileReference; fileEncoding = 4; lastKnownFileType = sourcecode.swift; path = StateIntentRequest.swift; sourceTree = "<group>"; };
		CE7CA3572A064E2F004BE681 /* ListStateView.swift */ = {isa = PBXFileReference; lastKnownFileType = sourcecode.swift; path = ListStateView.swift; sourceTree = "<group>"; };
		CE82E02428E867BA00473A9C /* AlertStorage.swift */ = {isa = PBXFileReference; lastKnownFileType = sourcecode.swift; path = AlertStorage.swift; sourceTree = "<group>"; };
		CE82E02628E869DF00473A9C /* AlertEntry.swift */ = {isa = PBXFileReference; lastKnownFileType = sourcecode.swift; path = AlertEntry.swift; sourceTree = "<group>"; };
		CE94597929E9DF7B0047C9C6 /* ConnectIQ.framework */ = {isa = PBXFileReference; lastKnownFileType = wrapper.framework; name = ConnectIQ.framework; path = "Dependencies/ios-armv7_arm64/ConnectIQ.framework"; sourceTree = "<group>"; };
		CE94597D29E9E1EE0047C9C6 /* GarminManager.swift */ = {isa = PBXFileReference; lastKnownFileType = sourcecode.swift; path = GarminManager.swift; sourceTree = "<group>"; };
		CE94597F29E9E3BD0047C9C6 /* WatchConfigDataFlow.swift */ = {isa = PBXFileReference; lastKnownFileType = sourcecode.swift; path = WatchConfigDataFlow.swift; sourceTree = "<group>"; };
		CE94598129E9E3D30047C9C6 /* WatchConfigProvider.swift */ = {isa = PBXFileReference; lastKnownFileType = sourcecode.swift; path = WatchConfigProvider.swift; sourceTree = "<group>"; };
		CE94598329E9E3E60047C9C6 /* WatchConfigStateModel.swift */ = {isa = PBXFileReference; lastKnownFileType = sourcecode.swift; path = WatchConfigStateModel.swift; sourceTree = "<group>"; };
		CE94598629E9E4110047C9C6 /* WatchConfigRootView.swift */ = {isa = PBXFileReference; lastKnownFileType = sourcecode.swift; path = WatchConfigRootView.swift; sourceTree = "<group>"; };
		CE95BF492BA5CED700DC3DE3 /* LoopKit.framework */ = {isa = PBXFileReference; explicitFileType = wrapper.framework; path = LoopKit.framework; sourceTree = BUILT_PRODUCTS_DIR; };
		CE95BF4A2BA5CED700DC3DE3 /* LoopKitUI.framework */ = {isa = PBXFileReference; explicitFileType = wrapper.framework; path = LoopKitUI.framework; sourceTree = BUILT_PRODUCTS_DIR; };
		CE95BF562BA5F5FE00DC3DE3 /* PluginManager.swift */ = {isa = PBXFileReference; lastKnownFileType = sourcecode.swift; path = PluginManager.swift; sourceTree = "<group>"; };
		CE95BF592BA62E4A00DC3DE3 /* PluginSource.swift */ = {isa = PBXFileReference; lastKnownFileType = sourcecode.swift; path = PluginSource.swift; sourceTree = "<group>"; };
		CEA4F62229BE10F70011ADF7 /* SavitzkyGolayFilter.swift */ = {isa = PBXFileReference; lastKnownFileType = sourcecode.swift; path = SavitzkyGolayFilter.swift; sourceTree = "<group>"; };
		CEB434DB28B8F5B900B70274 /* MKRingProgressView.framework */ = {isa = PBXFileReference; explicitFileType = wrapper.framework; path = MKRingProgressView.framework; sourceTree = BUILT_PRODUCTS_DIR; };
		CEB434DE28B8F5C400B70274 /* OmniBLE.framework */ = {isa = PBXFileReference; explicitFileType = wrapper.framework; path = OmniBLE.framework; sourceTree = BUILT_PRODUCTS_DIR; };
		CEB434E228B8F9DB00B70274 /* BluetoothStateManager.swift */ = {isa = PBXFileReference; lastKnownFileType = sourcecode.swift; path = BluetoothStateManager.swift; sourceTree = "<group>"; };
		CEB434E428B8FF5D00B70274 /* UIColor.swift */ = {isa = PBXFileReference; lastKnownFileType = sourcecode.swift; path = UIColor.swift; sourceTree = "<group>"; };
		CEB434E628B9053300B70274 /* LoopUIColorPalette+Default.swift */ = {isa = PBXFileReference; lastKnownFileType = sourcecode.swift; path = "LoopUIColorPalette+Default.swift"; sourceTree = "<group>"; };
		CEC751D129D88257006E9D24 /* OmniKit.framework */ = {isa = PBXFileReference; explicitFileType = wrapper.framework; path = OmniKit.framework; sourceTree = BUILT_PRODUCTS_DIR; };
		CEC751D329D88257006E9D24 /* OmniKitUI.framework */ = {isa = PBXFileReference; explicitFileType = wrapper.framework; path = OmniKitUI.framework; sourceTree = BUILT_PRODUCTS_DIR; };
		CEC751D529D88262006E9D24 /* MinimedKit.framework */ = {isa = PBXFileReference; explicitFileType = wrapper.framework; path = MinimedKit.framework; sourceTree = BUILT_PRODUCTS_DIR; };
		CEC751D729D88262006E9D24 /* MinimedKitUI.framework */ = {isa = PBXFileReference; explicitFileType = wrapper.framework; path = MinimedKitUI.framework; sourceTree = BUILT_PRODUCTS_DIR; };
		CEE9A64F2BBB418300EB5194 /* CalibrationsProvider.swift */ = {isa = PBXFileReference; fileEncoding = 4; lastKnownFileType = sourcecode.swift; path = CalibrationsProvider.swift; sourceTree = "<group>"; };
		CEE9A6512BBB418300EB5194 /* CalibrationsRootView.swift */ = {isa = PBXFileReference; fileEncoding = 4; lastKnownFileType = sourcecode.swift; path = CalibrationsRootView.swift; sourceTree = "<group>"; };
		CEE9A6522BBB418300EB5194 /* CalibrationsChart.swift */ = {isa = PBXFileReference; fileEncoding = 4; lastKnownFileType = sourcecode.swift; path = CalibrationsChart.swift; sourceTree = "<group>"; };
		CEE9A6532BBB418300EB5194 /* CalibrationsStateModel.swift */ = {isa = PBXFileReference; fileEncoding = 4; lastKnownFileType = sourcecode.swift; path = CalibrationsStateModel.swift; sourceTree = "<group>"; };
		CEE9A6542BBB418300EB5194 /* CalibrationsDataFlow.swift */ = {isa = PBXFileReference; fileEncoding = 4; lastKnownFileType = sourcecode.swift; path = CalibrationsDataFlow.swift; sourceTree = "<group>"; };
		CEE9A65B2BBB41C800EB5194 /* CalibrationService.swift */ = {isa = PBXFileReference; lastKnownFileType = sourcecode.swift; path = CalibrationService.swift; sourceTree = "<group>"; };
		CEE9A65D2BBC9F6500EB5194 /* CalibrationsTests.swift */ = {isa = PBXFileReference; lastKnownFileType = sourcecode.swift; path = CalibrationsTests.swift; sourceTree = "<group>"; };
		CEF1ED6A2D58FB4600FAF41E /* CGMOptions.swift */ = {isa = PBXFileReference; lastKnownFileType = sourcecode.swift; path = CGMOptions.swift; sourceTree = "<group>"; };
		CFCFE0781F9074C2917890E8 /* ManualTempBasalStateModel.swift */ = {isa = PBXFileReference; includeInIndex = 1; lastKnownFileType = sourcecode.swift; path = ManualTempBasalStateModel.swift; sourceTree = "<group>"; };
		D0BDC6993C1087310EDFC428 /* CarbRatioEditorRootView.swift */ = {isa = PBXFileReference; includeInIndex = 1; lastKnownFileType = sourcecode.swift; path = CarbRatioEditorRootView.swift; sourceTree = "<group>"; };
		DC2C6489D29ECCCAD78E0721 /* GlucoseNotificationSettingsStateModel.swift */ = {isa = PBXFileReference; includeInIndex = 1; lastKnownFileType = sourcecode.swift; path = GlucoseNotificationSettingsStateModel.swift; sourceTree = "<group>"; };
		DD09D47A2C5986D1003FEA5D /* CalendarEventSettingsDataFlow.swift */ = {isa = PBXFileReference; lastKnownFileType = sourcecode.swift; path = CalendarEventSettingsDataFlow.swift; sourceTree = "<group>"; };
		DD09D47C2C5986DA003FEA5D /* CalendarEventSettingsProvider.swift */ = {isa = PBXFileReference; lastKnownFileType = sourcecode.swift; path = CalendarEventSettingsProvider.swift; sourceTree = "<group>"; };
		DD09D47E2C5986E5003FEA5D /* CalendarEventSettingsStateModel.swift */ = {isa = PBXFileReference; lastKnownFileType = sourcecode.swift; path = CalendarEventSettingsStateModel.swift; sourceTree = "<group>"; };
		DD09D4812C5986F6003FEA5D /* CalendarEventSettingsRootView.swift */ = {isa = PBXFileReference; lastKnownFileType = sourcecode.swift; path = CalendarEventSettingsRootView.swift; sourceTree = "<group>"; };
		DD09D5C62D29EB26000D82C9 /* Helper+Enums.swift */ = {isa = PBXFileReference; lastKnownFileType = sourcecode.swift; path = "Helper+Enums.swift"; sourceTree = "<group>"; };
		DD09D5C82D29F3D0000D82C9 /* AcknowledgementPendingView.swift */ = {isa = PBXFileReference; lastKnownFileType = sourcecode.swift; path = AcknowledgementPendingView.swift; sourceTree = "<group>"; };
		DD09D6162D2A2E4A000D82C9 /* Assets.xcassets */ = {isa = PBXFileReference; lastKnownFileType = folder.assetcatalog; path = Assets.xcassets; sourceTree = "<group>"; };
		DD09D6412D2B553A000D82C9 /* Assets.xcassets */ = {isa = PBXFileReference; lastKnownFileType = folder.assetcatalog; path = Assets.xcassets; sourceTree = "<group>"; };
		DD09D6422D2B553A000D82C9 /* Info.plist */ = {isa = PBXFileReference; lastKnownFileType = text.plist.xml; path = Info.plist; sourceTree = "<group>"; };
		DD09D6432D2B553A000D82C9 /* TrioWatchComplication.swift */ = {isa = PBXFileReference; lastKnownFileType = sourcecode.swift; path = TrioWatchComplication.swift; sourceTree = "<group>"; };
		DD1745122C54169400211FAC /* DevicesView.swift */ = {isa = PBXFileReference; lastKnownFileType = sourcecode.swift; path = DevicesView.swift; sourceTree = "<group>"; };
		DD1745142C54388A00211FAC /* TherapySettingsView.swift */ = {isa = PBXFileReference; lastKnownFileType = sourcecode.swift; path = TherapySettingsView.swift; sourceTree = "<group>"; };
		DD1745162C54389F00211FAC /* FeatureSettingsView.swift */ = {isa = PBXFileReference; lastKnownFileType = sourcecode.swift; path = FeatureSettingsView.swift; sourceTree = "<group>"; };
		DD1745182C543B5700211FAC /* NotificationsView.swift */ = {isa = PBXFileReference; lastKnownFileType = sourcecode.swift; path = NotificationsView.swift; sourceTree = "<group>"; };
		DD17451C2C543C5F00211FAC /* ServicesView.swift */ = {isa = PBXFileReference; lastKnownFileType = sourcecode.swift; path = ServicesView.swift; sourceTree = "<group>"; };
		DD17451F2C55523E00211FAC /* SMBSettingsDataFlow.swift */ = {isa = PBXFileReference; lastKnownFileType = sourcecode.swift; path = SMBSettingsDataFlow.swift; sourceTree = "<group>"; };
		DD1745212C55524800211FAC /* SMBSettingsProvider.swift */ = {isa = PBXFileReference; lastKnownFileType = sourcecode.swift; path = SMBSettingsProvider.swift; sourceTree = "<group>"; };
		DD1745232C55526000211FAC /* SMBSettingsStateModel.swift */ = {isa = PBXFileReference; lastKnownFileType = sourcecode.swift; path = SMBSettingsStateModel.swift; sourceTree = "<group>"; };
		DD1745252C55526F00211FAC /* SMBSettingsRootView.swift */ = {isa = PBXFileReference; lastKnownFileType = sourcecode.swift; path = SMBSettingsRootView.swift; sourceTree = "<group>"; };
		DD1745282C55642100211FAC /* SettingInputSection.swift */ = {isa = PBXFileReference; lastKnownFileType = sourcecode.swift; path = SettingInputSection.swift; sourceTree = "<group>"; };
		DD17452A2C556E8100211FAC /* SettingInputHintView.swift */ = {isa = PBXFileReference; lastKnownFileType = sourcecode.swift; path = SettingInputHintView.swift; sourceTree = "<group>"; };
		DD17452D2C55AE4800211FAC /* TargetBehavoirDataFlow.swift */ = {isa = PBXFileReference; lastKnownFileType = sourcecode.swift; path = TargetBehavoirDataFlow.swift; sourceTree = "<group>"; };
		DD17452F2C55AE5300211FAC /* TargetBehaviorProvider.swift */ = {isa = PBXFileReference; lastKnownFileType = sourcecode.swift; path = TargetBehaviorProvider.swift; sourceTree = "<group>"; };
		DD1745312C55AE6000211FAC /* TargetBehavoirStateModel.swift */ = {isa = PBXFileReference; lastKnownFileType = sourcecode.swift; path = TargetBehavoirStateModel.swift; sourceTree = "<group>"; };
		DD1745342C55AE7E00211FAC /* TargetBehavoirRootView.swift */ = {isa = PBXFileReference; lastKnownFileType = sourcecode.swift; path = TargetBehavoirRootView.swift; sourceTree = "<group>"; };
		DD1745362C55B74200211FAC /* AlgorithmSettings.swift */ = {isa = PBXFileReference; lastKnownFileType = sourcecode.swift; path = AlgorithmSettings.swift; sourceTree = "<group>"; };
		DD1745392C55BFA600211FAC /* AlgorithmAdvancedSettingsDataFlow.swift */ = {isa = PBXFileReference; lastKnownFileType = sourcecode.swift; path = AlgorithmAdvancedSettingsDataFlow.swift; sourceTree = "<group>"; };
		DD17453B2C55BFAD00211FAC /* AlgorithmAdvancedSettingsProvider.swift */ = {isa = PBXFileReference; lastKnownFileType = sourcecode.swift; path = AlgorithmAdvancedSettingsProvider.swift; sourceTree = "<group>"; };
		DD17453D2C55BFB600211FAC /* AlgorithmAdvancedSettingsStateModel.swift */ = {isa = PBXFileReference; lastKnownFileType = sourcecode.swift; path = AlgorithmAdvancedSettingsStateModel.swift; sourceTree = "<group>"; };
		DD17453F2C55BFC100211FAC /* AlgorithmAdvancedSettingsRootView.swift */ = {isa = PBXFileReference; lastKnownFileType = sourcecode.swift; path = AlgorithmAdvancedSettingsRootView.swift; sourceTree = "<group>"; };
		DD1745432C55C60E00211FAC /* AutosensSettingsDataFlow.swift */ = {isa = PBXFileReference; lastKnownFileType = sourcecode.swift; path = AutosensSettingsDataFlow.swift; sourceTree = "<group>"; };
		DD1745452C55C61500211FAC /* AutosensSettingsProvider.swift */ = {isa = PBXFileReference; lastKnownFileType = sourcecode.swift; path = AutosensSettingsProvider.swift; sourceTree = "<group>"; };
		DD1745472C55C61D00211FAC /* AutosensSettingsStateModel.swift */ = {isa = PBXFileReference; lastKnownFileType = sourcecode.swift; path = AutosensSettingsStateModel.swift; sourceTree = "<group>"; };
		DD17454A2C55C62800211FAC /* AutosensSettingsRootView.swift */ = {isa = PBXFileReference; lastKnownFileType = sourcecode.swift; path = AutosensSettingsRootView.swift; sourceTree = "<group>"; };
		DD17454D2C55CA4D00211FAC /* UnitsLimitsSettingsDataFlow.swift */ = {isa = PBXFileReference; lastKnownFileType = sourcecode.swift; path = UnitsLimitsSettingsDataFlow.swift; sourceTree = "<group>"; };
		DD17454F2C55CA5500211FAC /* UnitsLimitsSettingsProvider.swift */ = {isa = PBXFileReference; lastKnownFileType = sourcecode.swift; path = UnitsLimitsSettingsProvider.swift; sourceTree = "<group>"; };
		DD1745512C55CA5D00211FAC /* UnitsLimitsSettingsStateModel.swift */ = {isa = PBXFileReference; lastKnownFileType = sourcecode.swift; path = UnitsLimitsSettingsStateModel.swift; sourceTree = "<group>"; };
		DD1745542C55CA6C00211FAC /* UnitsLimitsSettingsRootView.swift */ = {isa = PBXFileReference; lastKnownFileType = sourcecode.swift; path = UnitsLimitsSettingsRootView.swift; sourceTree = "<group>"; };
		DD1DB7CB2BECCA1F0048B367 /* BuildDetails.swift */ = {isa = PBXFileReference; lastKnownFileType = sourcecode.swift; path = BuildDetails.swift; sourceTree = "<group>"; };
		DD1E53582D273F20008F32A4 /* LoopStatusHelpView.swift */ = {isa = PBXFileReference; lastKnownFileType = sourcecode.swift; path = LoopStatusHelpView.swift; sourceTree = "<group>"; };
		DD21FCB42C6952AD00AF2C25 /* DecimalPickerSettings.swift */ = {isa = PBXFileReference; lastKnownFileType = sourcecode.swift; path = DecimalPickerSettings.swift; sourceTree = "<group>"; };
		DD246F052D2836AA0027DDE0 /* GlucoseTrendView.swift */ = {isa = PBXFileReference; lastKnownFileType = sourcecode.swift; path = GlucoseTrendView.swift; sourceTree = "<group>"; };
		DD2CC85B2D25D9CE00445446 /* GlucoseTargetsView.swift */ = {isa = PBXFileReference; lastKnownFileType = sourcecode.swift; path = GlucoseTargetsView.swift; sourceTree = "<group>"; };
		DD3078672D42F5CE00DE0490 /* WatchGlucoseObject.swift */ = {isa = PBXFileReference; lastKnownFileType = sourcecode.swift; path = WatchGlucoseObject.swift; sourceTree = "<group>"; };
		DD3078692D42F94000DE0490 /* GarminDevice.swift */ = {isa = PBXFileReference; lastKnownFileType = sourcecode.swift; path = GarminDevice.swift; sourceTree = "<group>"; };
		DD32CF972CC82460003686D6 /* TrioRemoteControl+Bolus.swift */ = {isa = PBXFileReference; lastKnownFileType = sourcecode.swift; path = "TrioRemoteControl+Bolus.swift"; sourceTree = "<group>"; };
		DD32CF992CC8246F003686D6 /* TrioRemoteControl+Meal.swift */ = {isa = PBXFileReference; lastKnownFileType = sourcecode.swift; path = "TrioRemoteControl+Meal.swift"; sourceTree = "<group>"; };
		DD32CF9B2CC82495003686D6 /* TrioRemoteControl+TempTarget.swift */ = {isa = PBXFileReference; lastKnownFileType = sourcecode.swift; path = "TrioRemoteControl+TempTarget.swift"; sourceTree = "<group>"; };
		DD32CF9D2CC824C2003686D6 /* TrioRemoteControl+Override.swift */ = {isa = PBXFileReference; lastKnownFileType = sourcecode.swift; path = "TrioRemoteControl+Override.swift"; sourceTree = "<group>"; };
		DD32CF9F2CC824D3003686D6 /* TrioRemoteControl+APNS.swift */ = {isa = PBXFileReference; lastKnownFileType = sourcecode.swift; path = "TrioRemoteControl+APNS.swift"; sourceTree = "<group>"; };
		DD32CFA12CC824E1003686D6 /* TrioRemoteControl+Helpers.swift */ = {isa = PBXFileReference; lastKnownFileType = sourcecode.swift; path = "TrioRemoteControl+Helpers.swift"; sourceTree = "<group>"; };
		DD3A3CE62D29C93F00AE478E /* Helper+Extensions.swift */ = {isa = PBXFileReference; lastKnownFileType = sourcecode.swift; path = "Helper+Extensions.swift"; sourceTree = "<group>"; };
		DD3A3CE82D29C97800AE478E /* Helper+ButtonStyles.swift */ = {isa = PBXFileReference; lastKnownFileType = sourcecode.swift; path = "Helper+ButtonStyles.swift"; sourceTree = "<group>"; };
		DD4C57A72D73ADEA001BFF2C /* RestartLiveActivityIntent.swift */ = {isa = PBXFileReference; lastKnownFileType = sourcecode.swift; path = RestartLiveActivityIntent.swift; sourceTree = "<group>"; };
		DD4C57A92D73B3D9001BFF2C /* RestartLiveActivityIntentRequest.swift */ = {isa = PBXFileReference; lastKnownFileType = sourcecode.swift; path = RestartLiveActivityIntentRequest.swift; sourceTree = "<group>"; };
		DD4C581E2D73C43D001BFF2C /* LoopStatsView.swift */ = {isa = PBXFileReference; lastKnownFileType = sourcecode.swift; path = LoopStatsView.swift; sourceTree = "<group>"; };
		DD4FFF322D458EE600B6CFF9 /* GarminWatchState.swift */ = {isa = PBXFileReference; lastKnownFileType = sourcecode.swift; path = GarminWatchState.swift; sourceTree = "<group>"; };
		DD5DC9F02CF3D96E00AB8703 /* AdjustmentsStateModel+Overrides.swift */ = {isa = PBXFileReference; lastKnownFileType = sourcecode.swift; path = "AdjustmentsStateModel+Overrides.swift"; sourceTree = "<group>"; };
		DD5DC9F22CF3D9D600AB8703 /* AdjustmentsStateModel+TempTargets.swift */ = {isa = PBXFileReference; lastKnownFileType = sourcecode.swift; path = "AdjustmentsStateModel+TempTargets.swift"; sourceTree = "<group>"; };
		DD5DC9F62CF3DA9300AB8703 /* TargetPicker.swift */ = {isa = PBXFileReference; lastKnownFileType = sourcecode.swift; path = TargetPicker.swift; sourceTree = "<group>"; };
		DD5DC9F82CF3DAA900AB8703 /* RadioButton.swift */ = {isa = PBXFileReference; lastKnownFileType = sourcecode.swift; path = RadioButton.swift; sourceTree = "<group>"; };
		DD5DC9FA2CF3E1AA00AB8703 /* AdjustmentsStateModel+Helpers.swift */ = {isa = PBXFileReference; lastKnownFileType = sourcecode.swift; path = "AdjustmentsStateModel+Helpers.swift"; sourceTree = "<group>"; };
		DD68889C2C386E17006E3C44 /* NightscoutExercise.swift */ = {isa = PBXFileReference; lastKnownFileType = sourcecode.swift; path = NightscoutExercise.swift; sourceTree = "<group>"; };
		DD6B7CB12C7B6F0800B75029 /* Rounding.swift */ = {isa = PBXFileReference; lastKnownFileType = sourcecode.swift; path = Rounding.swift; sourceTree = "<group>"; };
		DD6B7CB32C7B71F700B75029 /* ForecastDisplayType.swift */ = {isa = PBXFileReference; lastKnownFileType = sourcecode.swift; path = ForecastDisplayType.swift; sourceTree = "<group>"; };
		DD6B7CB82C7BAC6900B75029 /* NightscoutImportResultView.swift */ = {isa = PBXFileReference; lastKnownFileType = sourcecode.swift; path = NightscoutImportResultView.swift; sourceTree = "<group>"; };
		DD6B7CBA2C7FBBFA00B75029 /* ReviewInsulinActionView.swift */ = {isa = PBXFileReference; lastKnownFileType = sourcecode.swift; path = ReviewInsulinActionView.swift; sourceTree = "<group>"; };
		DD6D67E32C9C253500660C9B /* ColorSchemeOption.swift */ = {isa = PBXFileReference; lastKnownFileType = sourcecode.swift; path = ColorSchemeOption.swift; sourceTree = "<group>"; };
		DD6F63CB2D27F606007D94CF /* TreatmentMenuView.swift */ = {isa = PBXFileReference; lastKnownFileType = sourcecode.swift; path = TreatmentMenuView.swift; sourceTree = "<group>"; };
		DD73FA0E2D74F57300D19D1E /* BackgroundTask+Helper.swift */ = {isa = PBXFileReference; lastKnownFileType = sourcecode.swift; path = "BackgroundTask+Helper.swift"; sourceTree = "<group>"; };
		DD8262CA2D289297009F6F62 /* BolusConfirmationView.swift */ = {isa = PBXFileReference; lastKnownFileType = sourcecode.swift; path = BolusConfirmationView.swift; sourceTree = "<group>"; };
		DD88C8E12C50420800F2D558 /* DefinitionRow.swift */ = {isa = PBXFileReference; lastKnownFileType = sourcecode.swift; path = DefinitionRow.swift; sourceTree = "<group>"; };
		DD940BA92CA7585D000830A5 /* GlucoseColorScheme.swift */ = {isa = PBXFileReference; lastKnownFileType = sourcecode.swift; path = GlucoseColorScheme.swift; sourceTree = "<group>"; };
		DD940BAB2CA75889000830A5 /* DynamicGlucoseColor.swift */ = {isa = PBXFileReference; lastKnownFileType = sourcecode.swift; path = DynamicGlucoseColor.swift; sourceTree = "<group>"; };
		DD98ACBF2D71013200C0778F /* StatChartUtils.swift */ = {isa = PBXFileReference; lastKnownFileType = sourcecode.swift; path = StatChartUtils.swift; sourceTree = "<group>"; };
		DD9ECB672CA99F4500AA7C45 /* TrioRemoteControl.swift */ = {isa = PBXFileReference; lastKnownFileType = sourcecode.swift; path = TrioRemoteControl.swift; sourceTree = "<group>"; };
		DD9ECB692CA99F6C00AA7C45 /* PushMessage.swift */ = {isa = PBXFileReference; lastKnownFileType = sourcecode.swift; path = PushMessage.swift; sourceTree = "<group>"; };
		DD9ECB6D2CA9A0BA00AA7C45 /* RemoteControlConfigStateModel.swift */ = {isa = PBXFileReference; fileEncoding = 4; lastKnownFileType = sourcecode.swift; path = RemoteControlConfigStateModel.swift; sourceTree = "<group>"; };
		DD9ECB6E2CA9A0BA00AA7C45 /* RemoteControlConfigProvider.swift */ = {isa = PBXFileReference; fileEncoding = 4; lastKnownFileType = sourcecode.swift; path = RemoteControlConfigProvider.swift; sourceTree = "<group>"; };
		DD9ECB6F2CA9A0BA00AA7C45 /* RemoteControlConfigDataFlow.swift */ = {isa = PBXFileReference; fileEncoding = 4; lastKnownFileType = sourcecode.swift; path = RemoteControlConfigDataFlow.swift; sourceTree = "<group>"; };
		DD9ECB732CA9A0C300AA7C45 /* RemoteControlConfig.swift */ = {isa = PBXFileReference; fileEncoding = 4; lastKnownFileType = sourcecode.swift; path = RemoteControlConfig.swift; sourceTree = "<group>"; };
		DDA6E24F2D22187500C2988C /* ChartLegendView.swift */ = {isa = PBXFileReference; lastKnownFileType = sourcecode.swift; path = ChartLegendView.swift; sourceTree = "<group>"; };
		DDA6E2842D2361F800C2988C /* LoopStatusView.swift */ = {isa = PBXFileReference; lastKnownFileType = sourcecode.swift; path = LoopStatusView.swift; sourceTree = "<group>"; };
		DDA6E31F2D258E0500C2988C /* OverrideHelpView.swift */ = {isa = PBXFileReference; lastKnownFileType = sourcecode.swift; path = OverrideHelpView.swift; sourceTree = "<group>"; };
		DDA6E3212D25901100C2988C /* TempTargetHelpView.swift */ = {isa = PBXFileReference; lastKnownFileType = sourcecode.swift; path = TempTargetHelpView.swift; sourceTree = "<group>"; };
		DDA6E3562D25988500C2988C /* ContactImageHelpView.swift */ = {isa = PBXFileReference; lastKnownFileType = sourcecode.swift; path = ContactImageHelpView.swift; sourceTree = "<group>"; };
		DDA9AC082D672CEB00E6F1A9 /* AppVersionChecker.swift */ = {isa = PBXFileReference; lastKnownFileType = sourcecode.swift; path = AppVersionChecker.swift; sourceTree = "<group>"; };
		DDA9AC0A2D678DAD00E6F1A9 /* blacklisted-versions.json */ = {isa = PBXFileReference; lastKnownFileType = text.json; path = "blacklisted-versions.json"; sourceTree = "<group>"; };
		DDAA29822D2D1D7B006546A1 /* AdjustmentsRootView+Overrides.swift */ = {isa = PBXFileReference; lastKnownFileType = sourcecode.swift; path = "AdjustmentsRootView+Overrides.swift"; sourceTree = "<group>"; };
		DDAA29842D2D1D98006546A1 /* AdjustmentsRootView+TempTargets.swift */ = {isa = PBXFileReference; lastKnownFileType = sourcecode.swift; path = "AdjustmentsRootView+TempTargets.swift"; sourceTree = "<group>"; };
		DDB37CC22D05044D00D99BF4 /* ContactTrickEntryStored+CoreDataClass.swift */ = {isa = PBXFileReference; lastKnownFileType = sourcecode.swift; path = "ContactTrickEntryStored+CoreDataClass.swift"; sourceTree = "<group>"; };
		DDB37CC32D05044D00D99BF4 /* ContactTrickEntryStored+CoreDataProperties.swift */ = {isa = PBXFileReference; lastKnownFileType = sourcecode.swift; path = "ContactTrickEntryStored+CoreDataProperties.swift"; sourceTree = "<group>"; };
		DDB37CC42D05048F00D99BF4 /* ContactImageStorage.swift */ = {isa = PBXFileReference; lastKnownFileType = sourcecode.swift; path = ContactImageStorage.swift; sourceTree = "<group>"; };
		DDB37CC62D05127500D99BF4 /* FontExtensions.swift */ = {isa = PBXFileReference; lastKnownFileType = sourcecode.swift; path = FontExtensions.swift; sourceTree = "<group>"; };
		DDCAE8322D78D49C00B1BB51 /* TherapySettingsUtil.swift */ = {isa = PBXFileReference; lastKnownFileType = sourcecode.swift; path = TherapySettingsUtil.swift; sourceTree = "<group>"; };
		DDCE790E2D6F97F7000A4D7A /* SubmodulesView.swift */ = {isa = PBXFileReference; lastKnownFileType = sourcecode.swift; path = SubmodulesView.swift; sourceTree = "<group>"; };
		DDCEBF5A2CC1B76400DF4C36 /* LiveActivity+Helper.swift */ = {isa = PBXFileReference; lastKnownFileType = sourcecode.swift; path = "LiveActivity+Helper.swift"; sourceTree = "<group>"; };
		DDD163112C4C689900CD525A /* AdjustmentsStateModel.swift */ = {isa = PBXFileReference; lastKnownFileType = sourcecode.swift; path = AdjustmentsStateModel.swift; sourceTree = "<group>"; };
		DDD163132C4C68D300CD525A /* AdjustmentsProvider.swift */ = {isa = PBXFileReference; lastKnownFileType = sourcecode.swift; path = AdjustmentsProvider.swift; sourceTree = "<group>"; };
		DDD163152C4C690300CD525A /* AdjustmentsDataFlow.swift */ = {isa = PBXFileReference; lastKnownFileType = sourcecode.swift; path = AdjustmentsDataFlow.swift; sourceTree = "<group>"; };
		DDD163172C4C694000CD525A /* AdjustmentsRootView.swift */ = {isa = PBXFileReference; lastKnownFileType = sourcecode.swift; path = AdjustmentsRootView.swift; sourceTree = "<group>"; };
		DDD163192C4C695E00CD525A /* EditOverrideForm.swift */ = {isa = PBXFileReference; lastKnownFileType = sourcecode.swift; path = EditOverrideForm.swift; sourceTree = "<group>"; };
		DDD1631B2C4C697400CD525A /* AddOverrideForm.swift */ = {isa = PBXFileReference; lastKnownFileType = sourcecode.swift; path = AddOverrideForm.swift; sourceTree = "<group>"; };
		DDD1631E2C4C6F6900CD525A /* TrioCoreDataPersistentContainer.xcdatamodel */ = {isa = PBXFileReference; lastKnownFileType = wrapper.xcdatamodel; path = TrioCoreDataPersistentContainer.xcdatamodel; sourceTree = "<group>"; };
		DDD6D4D22CDE90720029439A /* EstimatedA1cDisplayUnit.swift */ = {isa = PBXFileReference; lastKnownFileType = sourcecode.swift; path = EstimatedA1cDisplayUnit.swift; sourceTree = "<group>"; };
		DDE179322C910127003CDDB7 /* MealPresetStored+CoreDataClass.swift */ = {isa = PBXFileReference; lastKnownFileType = sourcecode.swift; path = "MealPresetStored+CoreDataClass.swift"; sourceTree = "<group>"; };
		DDE179332C910127003CDDB7 /* MealPresetStored+CoreDataProperties.swift */ = {isa = PBXFileReference; lastKnownFileType = sourcecode.swift; path = "MealPresetStored+CoreDataProperties.swift"; sourceTree = "<group>"; };
		DDE179342C910127003CDDB7 /* LoopStatRecord+CoreDataClass.swift */ = {isa = PBXFileReference; lastKnownFileType = sourcecode.swift; path = "LoopStatRecord+CoreDataClass.swift"; sourceTree = "<group>"; };
		DDE179352C910127003CDDB7 /* LoopStatRecord+CoreDataProperties.swift */ = {isa = PBXFileReference; lastKnownFileType = sourcecode.swift; path = "LoopStatRecord+CoreDataProperties.swift"; sourceTree = "<group>"; };
		DDE179362C910127003CDDB7 /* BolusStored+CoreDataClass.swift */ = {isa = PBXFileReference; lastKnownFileType = sourcecode.swift; path = "BolusStored+CoreDataClass.swift"; sourceTree = "<group>"; };
		DDE179372C910127003CDDB7 /* BolusStored+CoreDataProperties.swift */ = {isa = PBXFileReference; lastKnownFileType = sourcecode.swift; path = "BolusStored+CoreDataProperties.swift"; sourceTree = "<group>"; };
		DDE179382C910127003CDDB7 /* ForecastValue+CoreDataClass.swift */ = {isa = PBXFileReference; lastKnownFileType = sourcecode.swift; path = "ForecastValue+CoreDataClass.swift"; sourceTree = "<group>"; };
		DDE179392C910127003CDDB7 /* ForecastValue+CoreDataProperties.swift */ = {isa = PBXFileReference; lastKnownFileType = sourcecode.swift; path = "ForecastValue+CoreDataProperties.swift"; sourceTree = "<group>"; };
		DDE1793A2C910127003CDDB7 /* CarbEntryStored+CoreDataClass.swift */ = {isa = PBXFileReference; lastKnownFileType = sourcecode.swift; path = "CarbEntryStored+CoreDataClass.swift"; sourceTree = "<group>"; };
		DDE1793B2C910127003CDDB7 /* CarbEntryStored+CoreDataProperties.swift */ = {isa = PBXFileReference; lastKnownFileType = sourcecode.swift; path = "CarbEntryStored+CoreDataProperties.swift"; sourceTree = "<group>"; };
		DDE1793E2C910127003CDDB7 /* PumpEventStored+CoreDataClass.swift */ = {isa = PBXFileReference; lastKnownFileType = sourcecode.swift; path = "PumpEventStored+CoreDataClass.swift"; sourceTree = "<group>"; };
		DDE1793F2C910127003CDDB7 /* PumpEventStored+CoreDataProperties.swift */ = {isa = PBXFileReference; lastKnownFileType = sourcecode.swift; path = "PumpEventStored+CoreDataProperties.swift"; sourceTree = "<group>"; };
		DDE179402C910127003CDDB7 /* StatsData+CoreDataClass.swift */ = {isa = PBXFileReference; lastKnownFileType = sourcecode.swift; path = "StatsData+CoreDataClass.swift"; sourceTree = "<group>"; };
		DDE179412C910127003CDDB7 /* StatsData+CoreDataProperties.swift */ = {isa = PBXFileReference; lastKnownFileType = sourcecode.swift; path = "StatsData+CoreDataProperties.swift"; sourceTree = "<group>"; };
		DDE179422C910127003CDDB7 /* Forecast+CoreDataClass.swift */ = {isa = PBXFileReference; lastKnownFileType = sourcecode.swift; path = "Forecast+CoreDataClass.swift"; sourceTree = "<group>"; };
		DDE179432C910127003CDDB7 /* Forecast+CoreDataProperties.swift */ = {isa = PBXFileReference; lastKnownFileType = sourcecode.swift; path = "Forecast+CoreDataProperties.swift"; sourceTree = "<group>"; };
		DDE179442C910127003CDDB7 /* GlucoseStored+CoreDataClass.swift */ = {isa = PBXFileReference; lastKnownFileType = sourcecode.swift; path = "GlucoseStored+CoreDataClass.swift"; sourceTree = "<group>"; };
		DDE179452C910127003CDDB7 /* GlucoseStored+CoreDataProperties.swift */ = {isa = PBXFileReference; lastKnownFileType = sourcecode.swift; path = "GlucoseStored+CoreDataProperties.swift"; sourceTree = "<group>"; };
		DDE179462C910127003CDDB7 /* OpenAPS_Battery+CoreDataClass.swift */ = {isa = PBXFileReference; lastKnownFileType = sourcecode.swift; path = "OpenAPS_Battery+CoreDataClass.swift"; sourceTree = "<group>"; };
		DDE179472C910127003CDDB7 /* OpenAPS_Battery+CoreDataProperties.swift */ = {isa = PBXFileReference; lastKnownFileType = sourcecode.swift; path = "OpenAPS_Battery+CoreDataProperties.swift"; sourceTree = "<group>"; };
		DDE179482C910127003CDDB7 /* TempBasalStored+CoreDataClass.swift */ = {isa = PBXFileReference; lastKnownFileType = sourcecode.swift; path = "TempBasalStored+CoreDataClass.swift"; sourceTree = "<group>"; };
		DDE179492C910127003CDDB7 /* TempBasalStored+CoreDataProperties.swift */ = {isa = PBXFileReference; lastKnownFileType = sourcecode.swift; path = "TempBasalStored+CoreDataProperties.swift"; sourceTree = "<group>"; };
		DDE1794C2C910127003CDDB7 /* OverrideRunStored+CoreDataClass.swift */ = {isa = PBXFileReference; lastKnownFileType = sourcecode.swift; path = "OverrideRunStored+CoreDataClass.swift"; sourceTree = "<group>"; };
		DDE1794D2C910127003CDDB7 /* OverrideRunStored+CoreDataProperties.swift */ = {isa = PBXFileReference; lastKnownFileType = sourcecode.swift; path = "OverrideRunStored+CoreDataProperties.swift"; sourceTree = "<group>"; };
		DDE1794E2C910127003CDDB7 /* OrefDetermination+CoreDataClass.swift */ = {isa = PBXFileReference; lastKnownFileType = sourcecode.swift; path = "OrefDetermination+CoreDataClass.swift"; sourceTree = "<group>"; };
		DDE1794F2C910127003CDDB7 /* OrefDetermination+CoreDataProperties.swift */ = {isa = PBXFileReference; lastKnownFileType = sourcecode.swift; path = "OrefDetermination+CoreDataProperties.swift"; sourceTree = "<group>"; };
		DDE179502C910127003CDDB7 /* OverrideStored+CoreDataClass.swift */ = {isa = PBXFileReference; lastKnownFileType = sourcecode.swift; path = "OverrideStored+CoreDataClass.swift"; sourceTree = "<group>"; };
		DDE179512C910127003CDDB7 /* OverrideStored+CoreDataProperties.swift */ = {isa = PBXFileReference; lastKnownFileType = sourcecode.swift; path = "OverrideStored+CoreDataProperties.swift"; sourceTree = "<group>"; };
		DDEBB05B2D89E9050032305D /* TimeInRangeType.swift */ = {isa = PBXFileReference; lastKnownFileType = sourcecode.swift; path = TimeInRangeType.swift; sourceTree = "<group>"; };
		DDF847DC2C5C28720049BB3B /* LiveActivitySettingsDataFlow.swift */ = {isa = PBXFileReference; lastKnownFileType = sourcecode.swift; path = LiveActivitySettingsDataFlow.swift; sourceTree = "<group>"; };
		DDF847DE2C5C28780049BB3B /* LiveActivitySettingsProvider.swift */ = {isa = PBXFileReference; lastKnownFileType = sourcecode.swift; path = LiveActivitySettingsProvider.swift; sourceTree = "<group>"; };
		DDF847E02C5C287F0049BB3B /* LiveActivitySettingsStateModel.swift */ = {isa = PBXFileReference; lastKnownFileType = sourcecode.swift; path = LiveActivitySettingsStateModel.swift; sourceTree = "<group>"; };
		DDF847E32C5C288F0049BB3B /* LiveActivitySettingsRootView.swift */ = {isa = PBXFileReference; lastKnownFileType = sourcecode.swift; path = LiveActivitySettingsRootView.swift; sourceTree = "<group>"; };
		DDF847E52C5D66490049BB3B /* AddMealPresetView.swift */ = {isa = PBXFileReference; lastKnownFileType = sourcecode.swift; path = AddMealPresetView.swift; sourceTree = "<group>"; };
		DDF847E72C5DABA30049BB3B /* WatchConfigAppleWatchView.swift */ = {isa = PBXFileReference; lastKnownFileType = sourcecode.swift; path = WatchConfigAppleWatchView.swift; sourceTree = "<group>"; };
		DDF847E92C5DABAC0049BB3B /* WatchConfigGarminView.swift */ = {isa = PBXFileReference; lastKnownFileType = sourcecode.swift; path = WatchConfigGarminView.swift; sourceTree = "<group>"; };
		E00EEBFD27368630002FF094 /* ServiceAssembly.swift */ = {isa = PBXFileReference; fileEncoding = 4; lastKnownFileType = sourcecode.swift; path = ServiceAssembly.swift; sourceTree = "<group>"; };
		E00EEBFE27368630002FF094 /* SecurityAssembly.swift */ = {isa = PBXFileReference; fileEncoding = 4; lastKnownFileType = sourcecode.swift; path = SecurityAssembly.swift; sourceTree = "<group>"; };
		E00EEBFF27368630002FF094 /* StorageAssembly.swift */ = {isa = PBXFileReference; fileEncoding = 4; lastKnownFileType = sourcecode.swift; path = StorageAssembly.swift; sourceTree = "<group>"; };
		E00EEC0027368630002FF094 /* UIAssembly.swift */ = {isa = PBXFileReference; fileEncoding = 4; lastKnownFileType = sourcecode.swift; path = UIAssembly.swift; sourceTree = "<group>"; };
		E00EEC0127368630002FF094 /* APSAssembly.swift */ = {isa = PBXFileReference; fileEncoding = 4; lastKnownFileType = sourcecode.swift; path = APSAssembly.swift; sourceTree = "<group>"; };
		E00EEC0227368630002FF094 /* NetworkAssembly.swift */ = {isa = PBXFileReference; fileEncoding = 4; lastKnownFileType = sourcecode.swift; path = NetworkAssembly.swift; sourceTree = "<group>"; };
		E013D871273AC6FE0014109C /* GlucoseSimulatorSource.swift */ = {isa = PBXFileReference; lastKnownFileType = sourcecode.swift; path = GlucoseSimulatorSource.swift; sourceTree = "<group>"; };
		E06B9119275B5EEA003C04B6 /* Array+Extension.swift */ = {isa = PBXFileReference; lastKnownFileType = sourcecode.swift; path = "Array+Extension.swift"; sourceTree = "<group>"; };
		E0CC2C5B275B9DAE00A7BC71 /* HealthKit.framework */ = {isa = PBXFileReference; lastKnownFileType = wrapper.framework; name = HealthKit.framework; path = System/Library/Frameworks/HealthKit.framework; sourceTree = SDKROOT; };
		E0D4F80427513ECF00BDF1FE /* HealthKitSample.swift */ = {isa = PBXFileReference; lastKnownFileType = sourcecode.swift; path = HealthKitSample.swift; sourceTree = "<group>"; };
		E26904AACA8D9C15D229D675 /* SnoozeStateModel.swift */ = {isa = PBXFileReference; includeInIndex = 1; lastKnownFileType = sourcecode.swift; path = SnoozeStateModel.swift; sourceTree = "<group>"; };
		E592A36F2CEEC01E009A472C /* ContactTrickEntry.swift */ = {isa = PBXFileReference; lastKnownFileType = sourcecode.swift; path = ContactTrickEntry.swift; sourceTree = "<group>"; };
		E592A3712CEEC038009A472C /* ContactImageRootView.swift */ = {isa = PBXFileReference; lastKnownFileType = sourcecode.swift; path = ContactImageRootView.swift; sourceTree = "<group>"; };
		E592A3732CEEC038009A472C /* ContactImageDataFlow.swift */ = {isa = PBXFileReference; lastKnownFileType = sourcecode.swift; path = ContactImageDataFlow.swift; sourceTree = "<group>"; };
		E592A3742CEEC038009A472C /* ContactImageProvider.swift */ = {isa = PBXFileReference; lastKnownFileType = sourcecode.swift; path = ContactImageProvider.swift; sourceTree = "<group>"; };
		E592A3752CEEC038009A472C /* ContactImageStateModel.swift */ = {isa = PBXFileReference; lastKnownFileType = sourcecode.swift; path = ContactImageStateModel.swift; sourceTree = "<group>"; };
		E625985B47742D498CB1681A /* GlucoseNotificationSettingsProvider.swift */ = {isa = PBXFileReference; includeInIndex = 1; lastKnownFileType = sourcecode.swift; path = GlucoseNotificationSettingsProvider.swift; sourceTree = "<group>"; };
		F816825D28DB441200054060 /* HeartBeatManager.swift */ = {isa = PBXFileReference; fileEncoding = 4; lastKnownFileType = sourcecode.swift; path = HeartBeatManager.swift; sourceTree = "<group>"; };
		F816825F28DB441800054060 /* BluetoothTransmitter.swift */ = {isa = PBXFileReference; fileEncoding = 4; lastKnownFileType = sourcecode.swift; path = BluetoothTransmitter.swift; sourceTree = "<group>"; };
		F90692A9274B7AAE0037068D /* HealthKitManager.swift */ = {isa = PBXFileReference; lastKnownFileType = sourcecode.swift; path = HealthKitManager.swift; sourceTree = "<group>"; };
		F90692CE274B999A0037068D /* HealthKitDataFlow.swift */ = {isa = PBXFileReference; lastKnownFileType = sourcecode.swift; path = HealthKitDataFlow.swift; sourceTree = "<group>"; };
		F90692D0274B99B60037068D /* HealthKitProvider.swift */ = {isa = PBXFileReference; lastKnownFileType = sourcecode.swift; path = HealthKitProvider.swift; sourceTree = "<group>"; };
		F90692D2274B9A130037068D /* AppleHealthKitRootView.swift */ = {isa = PBXFileReference; lastKnownFileType = sourcecode.swift; path = AppleHealthKitRootView.swift; sourceTree = "<group>"; };
		F90692D5274B9A450037068D /* HealthKitStateModel.swift */ = {isa = PBXFileReference; lastKnownFileType = sourcecode.swift; path = HealthKitStateModel.swift; sourceTree = "<group>"; };
		FBB3BAE7494CB771ABAC7B8B /* ISFEditorRootView.swift */ = {isa = PBXFileReference; includeInIndex = 1; lastKnownFileType = sourcecode.swift; path = ISFEditorRootView.swift; sourceTree = "<group>"; };
		FE41E4D529463EE20047FD55 /* NightscoutPreferences.swift */ = {isa = PBXFileReference; lastKnownFileType = sourcecode.swift; path = NightscoutPreferences.swift; sourceTree = "<group>"; };
		FE66D16A291F74F8005D6F77 /* Bundle+Extensions.swift */ = {isa = PBXFileReference; lastKnownFileType = sourcecode.swift; path = "Bundle+Extensions.swift"; sourceTree = "<group>"; };
		FEFFA7A12929FE49007B8193 /* UIDevice+Extensions.swift */ = {isa = PBXFileReference; lastKnownFileType = sourcecode.swift; path = "UIDevice+Extensions.swift"; sourceTree = "<group>"; };
/* End PBXFileReference section */

/* Begin PBXFileSystemSynchronizedRootGroup section */
		BDFF7A9E2D25FA970016C40C /* Preview Content */ = {isa = PBXFileSystemSynchronizedRootGroup; explicitFileTypes = {}; explicitFolders = (); path = "Preview Content"; sourceTree = "<group>"; };
		DDCEBF412CC1B42500DF4C36 /* Views */ = {isa = PBXFileSystemSynchronizedRootGroup; explicitFileTypes = {}; explicitFolders = (); path = Views; sourceTree = "<group>"; };
/* End PBXFileSystemSynchronizedRootGroup section */

/* Begin PBXFrameworksBuildPhase section */
		388E595525AD948C0019842D /* Frameworks */ = {
			isa = PBXFrameworksBuildPhase;
			buildActionMask = 2147483647;
			files = (
				CE95BF632BA771BE00DC3DE3 /* LoopTestingKit.framework in Frameworks */,
				3B4BA7722D8DBD690069D5B8 /* G7SensorKitUI.framework in Frameworks */,
				3B4BA7742D8DBD690069D5B8 /* LibreTransmitter.framework in Frameworks */,
				3B4BA78C2D8DC0EC0069D5B8 /* ShareClientUI.framework in Frameworks */,
				3B4BA77A2D8DBD690069D5B8 /* MinimedKitUI.framework in Frameworks */,
				3BD9687C2D8DDD4600899469 /* SlideButton in Frameworks */,
				3B4BA7782D8DBD690069D5B8 /* MinimedKit.framework in Frameworks */,
				3B4BA7762D8DBD690069D5B8 /* LibreTransmitterUI.framework in Frameworks */,
				3B4BA7902D8DC0EC0069D5B8 /* TidepoolServiceKitUI.framework in Frameworks */,
				3B4BA76A2D8DBD690069D5B8 /* CGMBLEKit.framework in Frameworks */,
				3B4BA77C2D8DBD690069D5B8 /* OmniBLE.framework in Frameworks */,
				38E87403274F78C000975559 /* libswiftCoreNFC.tbd in Frameworks */,
				38E87401274F77E400975559 /* CoreNFC.framework in Frameworks */,
				3B4BA78A2D8DC0EC0069D5B8 /* ShareClient.framework in Frameworks */,
				3B4BA77E2D8DBD690069D5B8 /* OmniKit.framework in Frameworks */,
				CE51DD1C2A01970900F163F7 /* ConnectIQ 2.xcframework in Frameworks */,
				3811DE1025C9D37700A708ED /* Swinject in Frameworks */,
				3B4BA78E2D8DC0EC0069D5B8 /* TidepoolServiceKit.framework in Frameworks */,
				B958F1B72BA0711600484851 /* MKRingProgressView in Frameworks */,
				3B4BA7702D8DBD690069D5B8 /* G7SensorKit.framework in Frameworks */,
				3B4BA76C2D8DBD690069D5B8 /* CGMBLEKitUI.framework in Frameworks */,
				CE95BF5B2BA770C300DC3DE3 /* LoopKit.framework in Frameworks */,
				38B17B6625DD90E0005CAE3D /* SwiftDate in Frameworks */,
				3833B46D26012030003021B3 /* Algorithms in Frameworks */,
				3B4BA7822D8DBD690069D5B8 /* RileyLinkBLEKit.framework in Frameworks */,
				3B4BA76E2D8DBD690069D5B8 /* DanaKit.framework in Frameworks */,
				3B4BA7862D8DBD690069D5B8 /* RileyLinkKitUI.framework in Frameworks */,
				CEB434FD28B90B7C00B70274 /* SwiftCharts in Frameworks */,
				CE95BF5F2BA7715800DC3DE3 /* MockKit.framework in Frameworks */,
				3BD9687F2D8DDD8800899469 /* CryptoSwift in Frameworks */,
				38DF1789276FC8C400B3528F /* SwiftMessages in Frameworks */,
				3B4BA7802D8DBD690069D5B8 /* OmniKitUI.framework in Frameworks */,
				3B4BA7842D8DBD690069D5B8 /* RileyLinkKit.framework in Frameworks */,
				CE95BF612BA7715900DC3DE3 /* MockKitUI.framework in Frameworks */,
				E0CC2C5C275B9F0F00A7BC71 /* HealthKit.framework in Frameworks */,
				CE95BF5D2BA770C300DC3DE3 /* LoopKitUI.framework in Frameworks */,
			);
			runOnlyForDeploymentPostprocessing = 0;
		};
		38FCF3EA25E9028E0078B0D1 /* Frameworks */ = {
			isa = PBXFrameworksBuildPhase;
			buildActionMask = 2147483647;
			files = (
			);
			runOnlyForDeploymentPostprocessing = 0;
		};
		6B1A8D142B14D91500E76752 /* Frameworks */ = {
			isa = PBXFrameworksBuildPhase;
			buildActionMask = 2147483647;
			files = (
				6B1A8D1B2B14D91600E76752 /* SwiftUI.framework in Frameworks */,
				6B1A8D192B14D91600E76752 /* WidgetKit.framework in Frameworks */,
			);
			runOnlyForDeploymentPostprocessing = 0;
		};
		BD8207C02D2B42E50023339D /* Frameworks */ = {
			isa = PBXFrameworksBuildPhase;
			buildActionMask = 2147483647;
			files = (
				BD8207C52D2B42E60023339D /* SwiftUI.framework in Frameworks */,
				BD8207C42D2B42E60023339D /* WidgetKit.framework in Frameworks */,
			);
			runOnlyForDeploymentPostprocessing = 0;
		};
		BDFF79792D25AA870016C40C /* Frameworks */ = {
			isa = PBXFrameworksBuildPhase;
			buildActionMask = 2147483647;
			files = (
			);
			runOnlyForDeploymentPostprocessing = 0;
		};
		BDFF79882D25AA890016C40C /* Frameworks */ = {
			isa = PBXFrameworksBuildPhase;
			buildActionMask = 2147483647;
			files = (
			);
			runOnlyForDeploymentPostprocessing = 0;
		};
/* End PBXFrameworksBuildPhase section */

/* Begin PBXGroup section */
		0610F7D6D2EC00E3BA1569F0 /* ConfigEditor */ = {
			isa = PBXGroup;
			children = (
				3F8A87AA037BD079BA3528BA /* ConfigEditorDataFlow.swift */,
				44080E4709E3AE4B73054563 /* ConfigEditorProvider.swift */,
				5D5B4F8B4194BB7E260EF251 /* ConfigEditorStateModel.swift */,
				4E8C7B59F8065047ECE20965 /* View */,
			);
			path = ConfigEditor;
			sourceTree = "<group>";
		};
		0A67A70F9438DB6586398458 /* View */ = {
			isa = PBXGroup;
			children = (
				B5822B15939E719628E9FF7C /* SnoozeRootView.swift */,
			);
			path = View;
			sourceTree = "<group>";
		};
		0D76BBC81CEDC1A0050F45EF /* View */ = {
			isa = PBXGroup;
			children = (
				CE3EEF992D46370A001944DD /* CustomCGMOptionsView.swift */,
				38569352270B5E350002C50D /* CGMRootView.swift */,
				CE7950232997D81700FA576E /* CGMSettingsView.swift */,
				CE7950252998056D00FA576E /* CGMSetupView.swift */,
			);
			path = View;
			sourceTree = "<group>";
		};
		0EE66DD474AFFD4FD787D5B9 /* View */ = {
			isa = PBXGroup;
			children = (
				BDA7593D2D37CFC000E649A4 /* CarbEntryEditorView.swift */,
				881E04BA5E0A003DE8E0A9C6 /* DataTableRootView.swift */,
			);
			path = View;
			sourceTree = "<group>";
		};
		110AEDE22C5193D100615CC9 /* Bolus */ = {
			isa = PBXGroup;
			children = (
				110AEDE02C5193D100615CC9 /* BolusIntent.swift */,
				110AEDE12C5193D100615CC9 /* BolusIntentRequest.swift */,
			);
			path = Bolus;
			sourceTree = "<group>";
		};
		110AEDE62C51A0AE00615CC9 /* View */ = {
			isa = PBXGroup;
			children = (
				110AEDE52C51A0AE00615CC9 /* ShortcutsConfigView.swift */,
			);
			path = View;
			sourceTree = "<group>";
		};
		110AEDEA2C51A0AE00615CC9 /* ShortcutsConfig */ = {
			isa = PBXGroup;
			children = (
				110AEDE62C51A0AE00615CC9 /* View */,
				110AEDE72C51A0AE00615CC9 /* ShortcutsConfigDataFlow.swift */,
				110AEDE82C51A0AE00615CC9 /* ShortcutsConfigProvider.swift */,
				110AEDE92C51A0AE00615CC9 /* ShortcutsConfigStateModel.swift */,
			);
			path = ShortcutsConfig;
			sourceTree = "<group>";
		};
		118DF7692C5ECBC60067FEB7 /* Override */ = {
			isa = PBXGroup;
			children = (
				118DF7642C5ECBC60067FEB7 /* ApplyOverridePresetIntent.swift */,
				118DF7652C5ECBC60067FEB7 /* CancelOverrideIntent.swift */,
				118DF7672C5ECBC60067FEB7 /* OverridePresetEntity.swift */,
				118DF7682C5ECBC60067FEB7 /* OverridePresetsIntentRequest.swift */,
			);
			path = Override;
			sourceTree = "<group>";
		};
		18B49BC9587A59E3A347C1CD /* View */ = {
			isa = PBXGroup;
			children = (
				BF8BCB0C37DEB5EC377B9612 /* BasalProfileEditorRootView.swift */,
			);
			path = View;
			sourceTree = "<group>";
		};
		190EBCC229FF134900BA767D /* UserInterfaceSettings */ = {
			isa = PBXGroup;
			children = (
				190EBCC329FF136900BA767D /* UserInterfaceSettingsDataFlow.swift */,
				190EBCC529FF138000BA767D /* UserInterfaceSettingsProvider.swift */,
				190EBCC729FF13AA00BA767D /* UserInterfaceSettingsStateModel.swift */,
				190EBCC929FF13AF00BA767D /* View */,
			);
			path = UserInterfaceSettings;
			sourceTree = "<group>";
		};
		190EBCC929FF13AF00BA767D /* View */ = {
			isa = PBXGroup;
			children = (
				190EBCCA29FF13CB00BA767D /* UserInterfaceSettingsRootView.swift */,
			);
			path = View;
			sourceTree = "<group>";
		};
		192F0FF5276AC36D0085BE4D /* Recovered References */ = {
			isa = PBXGroup;
			children = (
				199561C0275E61A50077B976 /* HealthKit.framework */,
			);
			name = "Recovered References";
			sourceTree = "<group>";
		};
		195D80B22AF696EE00D25097 /* DynamicSettings */ = {
			isa = PBXGroup;
			children = (
				195D80B62AF697B800D25097 /* DynamicSettingsDataFlow.swift */,
				195D80B82AF697F700D25097 /* DynamicSettingsProvider.swift */,
				195D80BA2AF6980B00D25097 /* DynamicSettingsStateModel.swift */,
				195D80B52AF6974200D25097 /* View */,
			);
			path = DynamicSettings;
			sourceTree = "<group>";
		};
		195D80B52AF6974200D25097 /* View */ = {
			isa = PBXGroup;
			children = (
				195D80B32AF6973A00D25097 /* DynamicSettingsRootView.swift */,
			);
			path = View;
			sourceTree = "<group>";
		};
		198377CF266BFEDE004DE65E /* Localizations */ = {
			isa = PBXGroup;
			children = (
				19D440A926B6FEBD008DA6C8 /* Main */,
			);
			path = Localizations;
			sourceTree = "<group>";
		};
		19D440A926B6FEBD008DA6C8 /* Main */ = {
			isa = PBXGroup;
			children = (
				8A9134292D63D9A1007F8874 /* Localizable.xcstrings */,
			);
			path = Main;
			sourceTree = "<group>";
		};
		19D466A129AA2B0A004D5F33 /* MealSettings */ = {
			isa = PBXGroup;
			children = (
				19D466A229AA2B80004D5F33 /* MealSettingsDataFlow.swift */,
				19D466A429AA2BD4004D5F33 /* MealSettingsProvider.swift */,
				19D466A629AA2C22004D5F33 /* MealSettingsStateModel.swift */,
				19D466A829AA306E004D5F33 /* View */,
			);
			path = MealSettings;
			sourceTree = "<group>";
		};
		19D466A829AA306E004D5F33 /* View */ = {
			isa = PBXGroup;
			children = (
				19D466A929AA3099004D5F33 /* MealSettingsRootView.swift */,
			);
			path = View;
			sourceTree = "<group>";
		};
		19E1F7E629D0828B005C8D20 /* IconConfig */ = {
			isa = PBXGroup;
			children = (
				19E1F7E729D082D0005C8D20 /* IconConfigDataFlow.swift */,
				19E1F7E929D082ED005C8D20 /* IconConfigProvider.swift */,
				19E1F7EB29D082FE005C8D20 /* IconConfigStateModel.swift */,
				19E1F7ED29D088C0005C8D20 /* View */,
			);
			path = IconConfig;
			sourceTree = "<group>";
		};
		19E1F7ED29D088C0005C8D20 /* View */ = {
			isa = PBXGroup;
			children = (
				19E1F7EE29D08EBA005C8D20 /* IconConfigRootWiew.swift */,
				1967DFC129D053D300759F30 /* IconImage.swift */,
				1967DFBF29D053AC00759F30 /* IconSelection.swift */,
			);
			path = View;
			sourceTree = "<group>";
		};
		19F95FF129F10F9C00314DDC /* Stat */ = {
			isa = PBXGroup;
			children = (
				BD249D952D42FCA800412DEB /* StatStateModel+Setup */,
				19F95FF229F10FBC00314DDC /* StatDataFlow.swift */,
				19F95FF429F10FCF00314DDC /* StatProvider.swift */,
				19F95FF629F10FEE00314DDC /* StatStateModel.swift */,
				19F95FF829F10FF600314DDC /* View */,
			);
			path = Stat;
			sourceTree = "<group>";
		};
		19F95FF829F10FF600314DDC /* View */ = {
			isa = PBXGroup;
			children = (
				BD249D842D42FBD200412DEB /* ViewElements */,
				19F95FF929F1102A00314DDC /* StatRootView.swift */,
				DD98ACBF2D71013200C0778F /* StatChartUtils.swift */,
			);
			path = View;
			sourceTree = "<group>";
		};
		29B478DF61BF8D270F7D8954 /* Snooze */ = {
			isa = PBXGroup;
			children = (
				36A708CDB546692C2230B385 /* SnoozeDataFlow.swift */,
				1CAE81192B118804DCD23034 /* SnoozeProvider.swift */,
				E26904AACA8D9C15D229D675 /* SnoozeStateModel.swift */,
				0A67A70F9438DB6586398458 /* View */,
			);
			path = Snooze;
			sourceTree = "<group>";
		};
		34CA4DF169B53D67EF18ED8A /* View */ = {
			isa = PBXGroup;
			children = (
				4DD795BA46B193644D48138C /* TargetsEditorRootView.swift */,
			);
			path = View;
			sourceTree = "<group>";
		};
		3811DE0325C9D31700A708ED /* Modules */ = {
			isa = PBXGroup;
			children = (
				BD47FD142D88AACC0043966B /* Onboarding */,
				DDD163032C4C67B400CD525A /* Adjustments */,
				DD1745382C55BF8B00211FAC /* AlgorithmAdvancedSettings */,
				DD1745422C55C5C400211FAC /* AutosensSettings */,
				A42F1FEDFFD0DDE00AAD54D3 /* BasalProfileEditor */,
				3811DE0425C9D32E00A708ED /* Base */,
				BD7DA9A32AE06DBA00601B20 /* BolusCalculatorConfig */,
				DD09D4792C5986BA003FEA5D /* CalendarEventSettings */,
				CEE9A64D2BBB411C00EB5194 /* Calibrations */,
				E42231DBF0DBE2B4B92D1B15 /* CarbRatioEditor */,
				F75CB57ED6971B46F8756083 /* CGMSettings */,
				0610F7D6D2EC00E3BA1569F0 /* ConfigEditor */,
				E592A3762CEEC038009A472C /* ContactImage */,
				9E56E3626FAD933385101B76 /* DataTable */,
				195D80B22AF696EE00D25097 /* DynamicSettings */,
				DD17454C2C55CA0200211FAC /* GeneralSettings */,
				F66B236E00924A05D6A9F9DF /* GlucoseNotificationSettings */,
				F90692CD274B99850037068D /* HealthKit */,
				3811DE2725C9D49500A708ED /* Home */,
				19E1F7E629D0828B005C8D20 /* IconConfig */,
				D8F047E14D567F2B5DBEFD96 /* ISFEditor */,
				DDF847DB2C5C28550049BB3B /* LiveActivitySettings */,
				3811DE1A25C9D48300A708ED /* Main */,
				5031FE61F63C2A8A8B7674DD /* ManualTempBasal */,
				19D466A129AA2B0A004D5F33 /* MealSettings */,
				D533BF261CDC1C3F871E7BFD /* NightscoutConfig */,
				99C01B871ACAB3F32CE755C7 /* PumpConfig */,
				DD9ECB6B2CA99FA400AA7C45 /* RemoteControlConfig */,
				3811DE3825C9D4A100A708ED /* Settings */,
				110AEDEA2C51A0AE00615CC9 /* ShortcutsConfig */,
				DD17451E2C55520000211FAC /* SMBSettings */,
				29B478DF61BF8D270F7D8954 /* Snooze */,
				19F95FF129F10F9C00314DDC /* Stat */,
				DD17452C2C55AE3500211FAC /* TargetBehavoir */,
				6517011F19F244F64E1FF14B /* TargetsEditor */,
				C2C98283C436DB934D7E7994 /* Treatments */,
				190EBCC229FF134900BA767D /* UserInterfaceSettings */,
				CE94597C29E9E1CD0047C9C6 /* WatchConfig */,
			);
			path = Modules;
			sourceTree = "<group>";
		};
		3811DE0425C9D32E00A708ED /* Base */ = {
			isa = PBXGroup;
			children = (
				3811DE0725C9D32E00A708ED /* BaseView.swift */,
				3811DE0825C9D32F00A708ED /* BaseProvider.swift */,
				38FEF3F92737E42000574A46 /* BaseStateModel.swift */,
			);
			path = Base;
			sourceTree = "<group>";
		};
		3811DE1325C9D39E00A708ED /* Sources */ = {
			isa = PBXGroup;
			children = (
				CE7CA3422A064973004BE681 /* Shortcuts */,
				3811DEDE25C9E2DD00A708ED /* Application */,
				3811DF0A25CAAAA500A708ED /* APS */,
				E00EEBFC27368630002FF094 /* Assemblies */,
				38E98A3225F5300800C0CED0 /* Config */,
				388E5A5A25B6F05F0019842D /* Helpers */,
				38DF178A27733E0F00B3528F /* AnimatedBackground */,
				198377CF266BFEDE004DE65E /* Localizations */,
				38E98A1A25F52C9300C0CED0 /* Logger */,
				388E5A5925B6F0250019842D /* Models */,
				3811DE0325C9D31700A708ED /* Modules */,
				3811DE1425C9D40400A708ED /* Router */,
				3811DE9125C9D88200A708ED /* Services */,
				3883582E25EEAFC000E024B2 /* Views */,
			);
			path = Sources;
			sourceTree = "<group>";
		};
		3811DE1425C9D40400A708ED /* Router */ = {
			isa = PBXGroup;
			children = (
				3811DE1525C9D40400A708ED /* Screen.swift */,
				3811DE1625C9D40400A708ED /* Router.swift */,
			);
			path = Router;
			sourceTree = "<group>";
		};
		3811DE1A25C9D48300A708ED /* Main */ = {
			isa = PBXGroup;
			children = (
				3811DE1D25C9D48300A708ED /* MainDataFlow.swift */,
				3811DE1C25C9D48300A708ED /* MainProvider.swift */,
				38FEF3FB2737E53800574A46 /* MainStateModel.swift */,
				3811DE1F25C9D48300A708ED /* View */,
			);
			path = Main;
			sourceTree = "<group>";
		};
		3811DE1F25C9D48300A708ED /* View */ = {
			isa = PBXGroup;
			children = (
				3BAD36B12D7CDC1400CC298D /* MainLoadingView.swift */,
				3811DE2025C9D48300A708ED /* MainRootView.swift */,
			);
			path = View;
			sourceTree = "<group>";
		};
		3811DE2725C9D49500A708ED /* Home */ = {
			isa = PBXGroup;
			children = (
				3811DE2A25C9D49500A708ED /* HomeDataFlow.swift */,
				3811DE2925C9D49500A708ED /* HomeProvider.swift */,
				3811DE2825C9D49500A708ED /* HomeStateModel.swift */,
				3B4196DF2D8C4BBB0091DFF7 /* HomeStateModel+CGM.swift */,
				58645B972CA2D16A008AFCE7 /* HomeStateModel+Setup */,
				3811DE2C25C9D49500A708ED /* View */,
			);
			path = Home;
			sourceTree = "<group>";
		};
		3811DE2C25C9D49500A708ED /* View */ = {
			isa = PBXGroup;
			children = (
				3811DE2E25C9D49500A708ED /* HomeRootView.swift */,
				3833B51E260264AC003021B3 /* Chart */,
				3833B51F260264B6003021B3 /* Header */,
			);
			path = View;
			sourceTree = "<group>";
		};
		3811DE3825C9D4A100A708ED /* Settings */ = {
			isa = PBXGroup;
			children = (
				3811DE3D25C9D4A100A708ED /* SettingsDataFlow.swift */,
				3811DE3E25C9D4A100A708ED /* SettingsProvider.swift */,
				3811DE3925C9D4A100A708ED /* SettingsStateModel.swift */,
				3811DE3B25C9D4A100A708ED /* View */,
				BDCAF2372C639F35002DC907 /* SettingItems.swift */,
			);
			path = Settings;
			sourceTree = "<group>";
		};
		3811DE3B25C9D4A100A708ED /* View */ = {
			isa = PBXGroup;
			children = (
				DD1745112C54168300211FAC /* Subviews */,
				3811DE3C25C9D4A100A708ED /* SettingsRootView.swift */,
				CE1F6DE82BAF37C90064EB8D /* TidepoolConfigView.swift */,
				65070A322BFDCB83006F213F /* TidepoolStartView.swift */,
			);
			path = View;
			sourceTree = "<group>";
		};
		3811DE9125C9D88200A708ED /* Services */ = {
			isa = PBXGroup;
			children = (
				BD47FD112D88AA630043966B /* OnboardingManager */,
				DDA9AC072D67291600E6F1A9 /* AppVersionChecker */,
				BD7DB88C2D2C49FF003D3155 /* BolusCalculator */,
				3811DE9225C9D88200A708ED /* Appearance */,
				CEB434E128B8F9BC00B70274 /* Bluetooth */,
				3862CC2C2743F9DC00BF832C /* Calendar */,
				E592A37E2CEEC046009A472C /* ContactImage */,
				F90692A8274B7A980037068D /* HealthKit */,
				6B1A8D2C2B156EC100E76752 /* LiveActivity */,
				3811DE9425C9D88200A708ED /* Network */,
				38B4F3C425E5016800E76A18 /* Notifications */,
				DD9ECB662CA99EFE00AA7C45 /* RemoteControl */,
				38AEE75025F021F10013F05B /* SettingsManager */,
				3811DE9825C9D88300A708ED /* Storage */,
				3811DEA525C9D88300A708ED /* UnlockManager */,
				38E87406274F9AA500975559 /* UserNotifications */,
				38E8754D275556E100975559 /* WatchManager */,
			);
			path = Services;
			sourceTree = "<group>";
		};
		3811DE9225C9D88200A708ED /* Appearance */ = {
			isa = PBXGroup;
			children = (
				3811DE9325C9D88200A708ED /* AppearanceManager.swift */,
			);
			path = Appearance;
			sourceTree = "<group>";
		};
		3811DE9425C9D88200A708ED /* Network */ = {
			isa = PBXGroup;
			children = (
				38E44521274E3DDC00EC9A94 /* NetworkReachabilityManager.swift */,
				38192E03261B82FA0094D973 /* ReachabilityManager.swift */,
				3811DE9625C9D88300A708ED /* HTTPResponseStatus.swift */,
				DDC9B9962CFD2332003E7721 /* Nightscout */,
				38FE826925CC82DB001FF17A /* NetworkService.swift */,
				CE1F6DDA2BAE08B60064EB8D /* TidepoolManager.swift */,
			);
			path = Network;
			sourceTree = "<group>";
		};
		3811DE9825C9D88300A708ED /* Storage */ = {
			isa = PBXGroup;
			children = (
				383948D525CD4D8900E91849 /* FileStorage.swift */,
				3811DE9C25C9D88300A708ED /* KeyValueStorage.swift */,
				3811DE9925C9D88300A708ED /* Cache */,
				38E44529274E40F100EC9A94 /* Disk */,
				3811DE9D25C9D88300A708ED /* Keychain */,
			);
			path = Storage;
			sourceTree = "<group>";
		};
		3811DE9925C9D88300A708ED /* Cache */ = {
			isa = PBXGroup;
			children = (
				3811DE9A25C9D88300A708ED /* UserDefaults+Cache.swift */,
				3811DE9B25C9D88300A708ED /* Cache.swift */,
			);
			path = Cache;
			sourceTree = "<group>";
		};
		3811DE9D25C9D88300A708ED /* Keychain */ = {
			isa = PBXGroup;
			children = (
				3811DE9E25C9D88300A708ED /* BaseKeychain.swift */,
				3811DE9F25C9D88300A708ED /* Keychain.swift */,
				3811DEA025C9D88300A708ED /* KeychainItemAccessibility.swift */,
			);
			path = Keychain;
			sourceTree = "<group>";
		};
		3811DEA525C9D88300A708ED /* UnlockManager */ = {
			isa = PBXGroup;
			children = (
				3811DEA625C9D88300A708ED /* UnlockManager.swift */,
			);
			path = UnlockManager;
			sourceTree = "<group>";
		};
		3811DED425C9E1E300A708ED /* Resources */ = {
			isa = PBXGroup;
			children = (
				388E597125AD9CF10019842D /* json */,
				388E596E25AD96040019842D /* javascript */,
				3811DEC725C9DA7300A708ED /* Trio.entitlements */,
				388E596425AD948E0019842D /* Info.plist */,
				8A91342B2D63D9A2007F8874 /* InfoPlist.xcstrings */,
				19DA487F29CD2B8400EEA1E7 /* Assets.xcassets */,
			);
			path = Resources;
			sourceTree = "<group>";
		};
		3811DEDE25C9E2DD00A708ED /* Application */ = {
			isa = PBXGroup;
			children = (
				38E4451D274DB04600EC9A94 /* AppDelegate.swift */,
				388E595B25AD948C0019842D /* TrioApp.swift */,
				BD4ED4FC2CF9D5E8000EDC9C /* AppState.swift */,
			);
			path = Application;
			sourceTree = "<group>";
		};
		3811DEE325CA063400A708ED /* PropertyWrappers */ = {
			isa = PBXGroup;
			children = (
				38E44527274E401C00EC9A94 /* Protected.swift */,
				3811DEE425CA063400A708ED /* Injected.swift */,
				3811DEE625CA063400A708ED /* SyncAccess.swift */,
				3811DEE725CA063400A708ED /* PersistedProperty.swift */,
			);
			path = PropertyWrappers;
			sourceTree = "<group>";
		};
		3811DF0A25CAAAA500A708ED /* APS */ = {
			isa = PBXGroup;
			children = (
				CE95BF562BA5F5FE00DC3DE3 /* PluginManager.swift */,
				3811DF0F25CAAAE200A708ED /* APSManager.swift */,
				38BF021E25E7F0DE00579895 /* DeviceDataManager.swift */,
				38DAB289260D349500F74C1A /* FetchGlucoseManager.swift */,
				38192E06261BA9960094D973 /* FetchTreatmentsManager.swift */,
				3856933F270B57A00002C50D /* CGM */,
				38A504F625DDA0E200C5B9E8 /* Extensions */,
				388E5A5825B6F0070019842D /* OpenAPS */,
				38A0362725ECF05300FCBB52 /* Storage */,
			);
			path = APS;
			sourceTree = "<group>";
		};
		3818AA44274C229000843DB3 /* Packages */ = {
			isa = PBXGroup;
			children = (
				3818AA45274C229000843DB3 /* LibreTransmitter */,
			);
			name = Packages;
			sourceTree = "<group>";
		};
		3818AA48274C267000843DB3 /* Frameworks */ = {
			isa = PBXGroup;
			children = (
				3B4BA7882D8DC0EC0069D5B8 /* TidepoolServiceKit.framework */,
				3B4BA7892D8DC0EC0069D5B8 /* TidepoolServiceKitUI.framework */,
				3B4BA75B2D8DBD690069D5B8 /* CGMBLEKit.framework */,
				3B4BA75C2D8DBD690069D5B8 /* CGMBLEKitUI.framework */,
				3B4BA75D2D8DBD690069D5B8 /* DanaKit.framework */,
				3B4BA75E2D8DBD690069D5B8 /* G7SensorKit.framework */,
				3B4BA75F2D8DBD690069D5B8 /* G7SensorKitUI.framework */,
				3B4BA7602D8DBD690069D5B8 /* LibreTransmitter.framework */,
				3B4BA7612D8DBD690069D5B8 /* LibreTransmitterUI.framework */,
				3B4BA7622D8DBD690069D5B8 /* MinimedKit.framework */,
				3B4BA7632D8DBD690069D5B8 /* MinimedKitUI.framework */,
				3B4BA7642D8DBD690069D5B8 /* OmniBLE.framework */,
				3B4BA7652D8DBD690069D5B8 /* OmniKit.framework */,
				3B4BA7662D8DBD690069D5B8 /* OmniKitUI.framework */,
				3B4BA7672D8DBD690069D5B8 /* RileyLinkBLEKit.framework */,
				3B4BA7682D8DBD690069D5B8 /* RileyLinkKit.framework */,
				3B4BA7692D8DBD690069D5B8 /* RileyLinkKitUI.framework */,
				CE95BF492BA5CED700DC3DE3 /* LoopKit.framework */,
				CE95BF4A2BA5CED700DC3DE3 /* LoopKitUI.framework */,
				CE51DD1B2A01970800F163F7 /* ConnectIQ 2.xcframework */,
				CE94597929E9DF7B0047C9C6 /* ConnectIQ.framework */,
				CEC751D529D88262006E9D24 /* MinimedKit.framework */,
				CEC751D729D88262006E9D24 /* MinimedKitUI.framework */,
				CEC751D129D88257006E9D24 /* OmniKit.framework */,
				CEC751D329D88257006E9D24 /* OmniKitUI.framework */,
				CE79502D29980E4D00FA576E /* ShareClientUI.framework */,
				CE79502929980C9F00FA576E /* G7SensorKitUI.framework */,
				CE79502729980C9600FA576E /* CGMBLEKitUI.framework */,
				CE398D1A297D69A900DF218F /* ShareClient.framework */,
				CE398D17297C9EE800DF218F /* G7SensorKit.framework */,
				CE398D012977349800DF218F /* CryptoKit.framework */,
				CE6B025628F350FF000C5502 /* HealthKit.framework */,
				CEB434DE28B8F5C400B70274 /* OmniBLE.framework */,
				CEB434DB28B8F5B900B70274 /* MKRingProgressView.framework */,
				E0CC2C5B275B9DAE00A7BC71 /* HealthKit.framework */,
				38E87402274F78C000975559 /* libswiftCoreNFC.tbd */,
				38E873FD274F761800975559 /* CoreNFC.framework */,
				3818AA70274C278200843DB3 /* LoopTestingKit.framework */,
				3818AA4C274C26A300843DB3 /* LoopKit.framework */,
				3818AA4D274C26A300843DB3 /* LoopKitUI.framework */,
				3818AA4E274C26A300843DB3 /* MockKit.framework */,
				3818AA4F274C26A300843DB3 /* MockKitUI.framework */,
				3818AA51274C26A300843DB3 /* MinimedKit.framework */,
				3818AA52274C26A300843DB3 /* MinimedKitUI.framework */,
				3818AA53274C26A300843DB3 /* OmniKit.framework */,
				3818AA54274C26A300843DB3 /* OmniKitUI.framework */,
				3818AA55274C26A300843DB3 /* RileyLinkBLEKit.framework */,
				3818AA56274C26A300843DB3 /* RileyLinkKit.framework */,
				3818AA57274C26A300843DB3 /* RileyLinkKitUI.framework */,
				3818AA49274C267000843DB3 /* CGMBLEKit.framework */,
				6B1A8D012B14D88B00E76752 /* UniformTypeIdentifiers.framework */,
				6B1A8D182B14D91600E76752 /* WidgetKit.framework */,
				6B1A8D1A2B14D91600E76752 /* SwiftUI.framework */,
			);
			name = Frameworks;
			sourceTree = "<group>";
		};
		3833B51E260264AC003021B3 /* Chart */ = {
			isa = PBXGroup;
			children = (
				DDA6E24F2D22187500C2988C /* ChartLegendView.swift */,
				BD3CC0712B0B89D50013189E /* MainChartView.swift */,
				BDDAF9F12D0055CC00B34E7A /* ChartElements */,
			);
			path = Chart;
			sourceTree = "<group>";
		};
		3833B51F260264B6003021B3 /* Header */ = {
			isa = PBXGroup;
			children = (
				DD1E53582D273F20008F32A4 /* LoopStatusHelpView.swift */,
				DDA6E2842D2361F800C2988C /* LoopStatusView.swift */,
				383420D525FFE38C002D46C1 /* LoopView.swift */,
				38AAF85425FFF846004AF583 /* CurrentGlucoseView.swift */,
				38DAB27F260CBB7F00F74C1A /* PumpView.swift */,
			);
			path = Header;
			sourceTree = "<group>";
		};
		3856933F270B57A00002C50D /* CGM */ = {
			isa = PBXGroup;
			children = (
				CEE9A65A2BBB41AD00EB5194 /* Calibrations */,
				F816825F28DB441800054060 /* BluetoothTransmitter.swift */,
				F816825D28DB441200054060 /* HeartBeatManager.swift */,
				38569346270B5DFB0002C50D /* AppGroupSource.swift */,
				38569344270B5DFA0002C50D /* CGMType.swift */,
				38569345270B5DFA0002C50D /* GlucoseSource.swift */,
				E013D871273AC6FE0014109C /* GlucoseSimulatorSource.swift */,
				CE95BF592BA62E4A00DC3DE3 /* PluginSource.swift */,
			);
			path = CGM;
			sourceTree = "<group>";
		};
		3862CC2C2743F9DC00BF832C /* Calendar */ = {
			isa = PBXGroup;
			children = (
				3862CC2D2743F9F700BF832C /* CalendarManager.swift */,
			);
			path = Calendar;
			sourceTree = "<group>";
		};
		3883582E25EEAFC000E024B2 /* Views */ = {
			isa = PBXGroup;
			children = (
				3811DE5925C9D4D500A708ED /* ViewModifiers.swift */,
				3883581B25EE79BB00E024B2 /* TextFieldWithToolBar.swift */,
				383420D825FFEB3F002D46C1 /* Popup.swift */,
				389ECDFD2601061500D86C4F /* View+Snapshot.swift */,
				38EA05FF262091870064E39B /* BolusProgressViewStyle.swift */,
				38DF1785276A73D400B3528F /* TagCloudView.swift */,
				DD88C8E12C50420800F2D558 /* DefinitionRow.swift */,
				DD1745282C55642100211FAC /* SettingInputSection.swift */,
				DD17452A2C556E8100211FAC /* SettingInputHintView.swift */,
			);
			path = Views;
			sourceTree = "<group>";
		};
		388E594F25AD948C0019842D = {
			isa = PBXGroup;
			children = (
				DDA9AC0A2D678DAD00E6F1A9 /* blacklisted-versions.json */,
				CE1F6DE62BAF1A180064EB8D /* BuildDetails.plist */,
				38F3783A2613555C009DB701 /* Config.xcconfig */,
				BD1CF8B72C1A4A8400CB930A /* ConfigOverride.xcconfig */,
				388E595A25AD948C0019842D /* Trio */,
				587A54C82BCDCE0F009D38E2 /* Model */,
				38FCF3EE25E9028E0078B0D1 /* TrioTests */,
				6B1A8D1C2B14D91600E76752 /* LiveActivity */,
				BDFF7AA12D25FAC70016C40C /* Trio Watch App */,
				BDFF7A9C2D25FA730016C40C /* Trio Watch App Extension */,
				BDFF7AA02D25FAA80016C40C /* Trio Watch App Tests */,
				DD09D6492D2B6253000D82C9 /* Trio Watch Complication */,
				3818AA48274C267000843DB3 /* Frameworks */,
				3818AA44274C229000843DB3 /* Packages */,
				388E595925AD948C0019842D /* Products */,
				192F0FF5276AC36D0085BE4D /* Recovered References */,
			);
			sourceTree = "<group>";
		};
		388E595925AD948C0019842D /* Products */ = {
			isa = PBXGroup;
			children = (
				388E595825AD948C0019842D /* Trio.app */,
				38FCF3ED25E9028E0078B0D1 /* TrioTests.xctest */,
				6B1A8D172B14D91600E76752 /* LiveActivityExtension.appex */,
				BDFF797C2D25AA870016C40C /* Trio Watch App.app */,
				BDFF798B2D25AA890016C40C /* Trio Watch AppTests.xctest */,
				BD8207C32D2B42E50023339D /* Trio Watch Complication Extension.appex */,
			);
			name = Products;
			sourceTree = "<group>";
		};
		388E595A25AD948C0019842D /* Trio */ = {
			isa = PBXGroup;
			children = (
				3811DED425C9E1E300A708ED /* Resources */,
				3811DE1325C9D39E00A708ED /* Sources */,
			);
			path = Trio;
			sourceTree = "<group>";
		};
		388E5A5825B6F0070019842D /* OpenAPS */ = {
			isa = PBXGroup;
			children = (
				388E596B25AD95110019842D /* OpenAPS.swift */,
				384E803325C385E60086DB71 /* JavaScriptWorker.swift */,
				384E803725C388640086DB71 /* Script.swift */,
				3821ED4B25DD18BA00BC42AD /* Constants.swift */,
			);
			path = OpenAPS;
			sourceTree = "<group>";
		};
		388E5A5925B6F0250019842D /* Models */ = {
			isa = PBXGroup;
			children = (
				DDEBB05B2D89E9050032305D /* TimeInRangeType.swift */,
				3B2F77852D7E52ED005ED9FA /* TDD.swift */,
				DD4FFF322D458EE600B6CFF9 /* GarminWatchState.swift */,
				DD3078692D42F94000DE0490 /* GarminDevice.swift */,
				DD3078672D42F5CE00DE0490 /* WatchGlucoseObject.swift */,
				BD432CA02D2F4E3300D1EB79 /* WatchMessageKeys.swift */,
				BD54A9722D281A9C00F9C1EE /* TempTargetPresetWatch.swift */,
				BD54A95A2D28087700F9C1EE /* OverridePresetWatch.swift */,
				BDA25EFC2D261BF200035F34 /* WatchState.swift */,
				715120D12D3C2B84005D9FB6 /* GlucoseNotificationsOption.swift */,
				DD940BA92CA7585D000830A5 /* GlucoseColorScheme.swift */,
				DD6D67E32C9C253500660C9B /* ColorSchemeOption.swift */,
				388E5A5F25B6F2310019842D /* Autosens.swift */,
				388358C725EEF6D200E024B2 /* BasalProfileEntry.swift */,
				38D0B3B525EBE24900CB6E88 /* Battery.swift */,
				382C134A25F14E3700715CE1 /* BGTargets.swift */,
				3870FF4225EC13F40088248F /* BloodGlucose.swift */,
				38A9260425F012D8009E3739 /* CarbRatios.swift */,
				38D0B3D825EC07C400CB6E88 /* CarbsEntry.swift */,
				3811DF0125CA9FEA00A708ED /* Credentials.swift */,
				E592A36F2CEEC01E009A472C /* ContactTrickEntry.swift */,
				38AEE73C25F0200C0013F05B /* TrioSettings.swift */,
				383948D925CD64D500E91849 /* Glucose.swift */,
				382C133625F13A1E00715CE1 /* InsulinSensitivities.swift */,
				38887CCD25F5725200944304 /* IOBEntry.swift */,
				DD68889C2C386E17006E3C44 /* NightscoutExercise.swift */,
				385CEA8125F23DFD002D6D5B /* NightscoutStatus.swift */,
				389442CA25F65F7100FA1F27 /* NightscoutTreatment.swift */,
				3895E4C525B9E00D00214B37 /* Preferences.swift */,
				38A13D3125E28B4B00EAA382 /* PumpHistoryEvent.swift */,
				3883583325EEB38000E024B2 /* PumpSettings.swift */,
				38E989DC25F5021400C0CED0 /* PumpStatus.swift */,
				38BF021C25E7E3AF00579895 /* Reservoir.swift */,
				38A0364125ED069400FCBB52 /* TempBasal.swift */,
				3871F39B25ED892B0013ECB5 /* TempTarget.swift */,
				3811DE8E25C9D80400A708ED /* User.swift */,
				E0D4F80427513ECF00BDF1FE /* HealthKitSample.swift */,
				1935363F28496F7D001E0B16 /* Oref2_variables.swift */,
				CE82E02628E869DF00473A9C /* AlertEntry.swift */,
				19B0EF2028F6D66200069496 /* Statistics.swift */,
				19012CDB291D2CB900FB8210 /* LoopStats.swift */,
				FE41E4D529463EE20047FD55 /* NightscoutPreferences.swift */,
				191F62672AD6B05A004D7911 /* NightscoutSettings.swift */,
				1967DFBD29D052C200759F30 /* Icons.swift */,
				19D4E4EA29FC6A9F00351451 /* Charts.swift */,
				19A910352A24D6D700C8951B /* DateFilter.swift */,
				193F6CDC2A512C8F001240FD /* Loops.swift */,
				CC6C406D2ACDD69E009B8058 /* RawFetchedProfile.swift */,
				BDF530D72B40F8AC002CAF43 /* LockScreenView.swift */,
				583684072BD195A700070A60 /* Determination.swift */,
				BDC2EA462C3045AD00E5BBD0 /* Override.swift */,
				DD21FCB42C6952AD00AF2C25 /* DecimalPickerSettings.swift */,
				DD6B7CB32C7B71F700B75029 /* ForecastDisplayType.swift */,
				DD9ECB692CA99F6C00AA7C45 /* PushMessage.swift */,
				DDD6D4D22CDE90720029439A /* EstimatedA1cDisplayUnit.swift */,
			);
			path = Models;
			sourceTree = "<group>";
		};
		388E5A5A25B6F05F0019842D /* Helpers */ = {
			isa = PBXGroup;
			children = (
				DDCAE8322D78D49C00B1BB51 /* TherapySettingsUtil.swift */,
				BD249DA62D42FE3800412DEB /* Calendar+GlucoseStatsChart.swift */,
				DD73FA0E2D74F57300D19D1E /* BackgroundTask+Helper.swift */,
				CEF1ED6A2D58FB4600FAF41E /* CGMOptions.swift */,
				C2A0A42E2CE0312C003B98E8 /* ConstantValues.swift */,
				DD940BAB2CA75889000830A5 /* DynamicGlucoseColor.swift */,
				38F37827261260DC009DB701 /* Color+Extensions.swift */,
				389ECE042601144100D86C4F /* ConcurrentMap.swift */,
				38192E0C261BAF980094D973 /* ConvenienceExtensions.swift */,
				3871F39E25ED895A0013ECB5 /* Decimal+Extensions.swift */,
				38C4D33625E9A1A200D30B77 /* DispatchQueue+Extensions.swift */,
				389487392614928B004DF424 /* DispatchTimer.swift */,
				3811DE5425C9D4D500A708ED /* Formatters.swift */,
				38FEF412273B317A00574A46 /* HKUnit.swift */,
				38B4F3AE25E2979F00E76A18 /* IndexedCollection.swift */,
				389A571F26079BAA00BC102F /* Interpolation.swift */,
				388E5A5B25B6F0770019842D /* JSON.swift */,
				38A00B2225FC2B55006BC0B0 /* LRUCache.swift */,
				38FCF3D525E8FDF40078B0D1 /* MD5.swift */,
				38E98A2C25F52DC400C0CED0 /* NSLocking+Extensions.swift */,
				38C4D33925E9A1ED00D30B77 /* NSObject+AssociatedValues.swift */,
				3811DE5725C9D4D500A708ED /* ProgressBar.swift */,
				3811DE5525C9D4D500A708ED /* Publisher.swift */,
				38E98A3625F5509500C0CED0 /* String+Extensions.swift */,
				3811DEE325CA063400A708ED /* PropertyWrappers */,
				E06B9119275B5EEA003C04B6 /* Array+Extension.swift */,
				CEB434E428B8FF5D00B70274 /* UIColor.swift */,
				FE66D16A291F74F8005D6F77 /* Bundle+Extensions.swift */,
				FEFFA7A12929FE49007B8193 /* UIDevice+Extensions.swift */,
				CEA4F62229BE10F70011ADF7 /* SavitzkyGolayFilter.swift */,
				BD2FF19F2AE29D43005D1C5D /* CheckboxToggleStyle.swift */,
				BD1661302B82ADAB00256551 /* CustomProgressView.swift */,
				581516A32BCED84A00BF67D7 /* DebuggingIdentifiers.swift */,
				DD1DB7CB2BECCA1F0048B367 /* BuildDetails.swift */,
				DD6B7CB12C7B6F0800B75029 /* Rounding.swift */,
				582DF9782C8CE1E5001F516D /* MainChartHelper.swift */,
			);
			path = Helpers;
			sourceTree = "<group>";
		};
		38A0362725ECF05300FCBB52 /* Storage */ = {
			isa = PBXGroup;
			children = (
				38AEE75625F0F18E0013F05B /* CarbsStorage.swift */,
				DDB37CC42D05048F00D99BF4 /* ContactImageStorage.swift */,
				38A0363A25ECF07E00FCBB52 /* GlucoseStorage.swift */,
				38FCF3FC25E997A80078B0D1 /* PumpHistoryStorage.swift */,
				38F3B2EE25ED8E2A005C48AA /* TempTargetsStorage.swift */,
				CE82E02428E867BA00473A9C /* AlertStorage.swift */,
				BDC2EA442C3043B000E5BBD0 /* OverrideStorage.swift */,
				5864E8582C42CFAE00294306 /* DeterminationStorage.swift */,
				BD4D73A12D15A4220052227B /* TDDStorage.swift */,
			);
			path = Storage;
			sourceTree = "<group>";
		};
		38A504F625DDA0E200C5B9E8 /* Extensions */ = {
			isa = PBXGroup;
			children = (
				DDB37CC62D05127500D99BF4 /* FontExtensions.swift */,
				38A5049125DD9C4000C5B9E8 /* UserDefaultsExtensions.swift */,
				38BF021625E7CBBC00579895 /* PumpManagerExtensions.swift */,
				CEB434E628B9053300B70274 /* LoopUIColorPalette+Default.swift */,
				CE48C86328CA69D5007C0598 /* OmniBLEPumpManagerExtensions.swift */,
				CE48C86528CA6B48007C0598 /* OmniPodManagerExtensions.swift */,
				CE2FAD39297D93F0001A872C /* BloodGlucoseExtensions.swift */,
			);
			path = Extensions;
			sourceTree = "<group>";
		};
		38AEE75025F021F10013F05B /* SettingsManager */ = {
			isa = PBXGroup;
			children = (
				38AEE75125F022080013F05B /* SettingsManager.swift */,
			);
			path = SettingsManager;
			sourceTree = "<group>";
		};
		38B4F3C425E5016800E76A18 /* Notifications */ = {
			isa = PBXGroup;
			children = (
				71D44AAA2CA5F5EA0036EE9E /* AlertPermissionsChecker.swift */,
				38B4F3CC25E5031100E76A18 /* Broadcaster.swift */,
				38B4F3C525E5017E00E76A18 /* NotificationCenter.swift */,
				38B4F3C725E502C000E76A18 /* SwiftNotificationCenter */,
			);
			path = Notifications;
			sourceTree = "<group>";
		};
		38B4F3C725E502C000E76A18 /* SwiftNotificationCenter */ = {
			isa = PBXGroup;
			children = (
				38B4F3C825E502E100E76A18 /* SwiftNotificationCenter.swift */,
				38B4F3C925E502E100E76A18 /* WeakObjectSet.swift */,
			);
			path = SwiftNotificationCenter;
			sourceTree = "<group>";
		};
		38DF178A27733E0F00B3528F /* AnimatedBackground */ = {
			isa = PBXGroup;
			children = (
				38DF178B27733E6800B3528F /* snow.sks */,
				38DF178C27733E6800B3528F /* Assets.xcassets */,
				38DF178F27733EAD00B3528F /* SnowScene.swift */,
			);
			path = AnimatedBackground;
			sourceTree = "<group>";
		};
		38E44529274E40F100EC9A94 /* Disk */ = {
			isa = PBXGroup;
			children = (
				38E4452C274E411600EC9A94 /* Disk.swift */,
				38E4452E274E411600EC9A94 /* Disk+[Data].swift */,
				38E44530274E411700EC9A94 /* Disk+[UIImage].swift */,
				38E44532274E411700EC9A94 /* Disk+Codable.swift */,
				38E4452B274E411600EC9A94 /* Disk+Data.swift */,
				38E44533274E411700EC9A94 /* Disk+Errors.swift */,
				38E4452D274E411600EC9A94 /* Disk+Helpers.swift */,
				38E4452A274E411600EC9A94 /* Disk+InternalHelpers.swift */,
				38E4452F274E411600EC9A94 /* Disk+UIImage.swift */,
				38E44531274E411700EC9A94 /* Disk+VolumeInformation.swift */,
			);
			path = Disk;
			sourceTree = "<group>";
		};
		38E87406274F9AA500975559 /* UserNotifications */ = {
			isa = PBXGroup;
			children = (
				38E87407274F9AD000975559 /* UserNotificationsManager.swift */,
			);
			path = UserNotifications;
			sourceTree = "<group>";
		};
		38E8754D275556E100975559 /* WatchManager */ = {
			isa = PBXGroup;
			children = (
				BDA25EE32D260CCF00035F34 /* AppleWatchManager.swift */,
				CE94597D29E9E1EE0047C9C6 /* GarminManager.swift */,
			);
			path = WatchManager;
			sourceTree = "<group>";
		};
		38E98A1A25F52C9300C0CED0 /* Logger */ = {
			isa = PBXGroup;
			children = (
				38E98A1B25F52C9300C0CED0 /* Signpost.swift */,
				38E98A1C25F52C9300C0CED0 /* Logger.swift */,
				38E98A1D25F52C9300C0CED0 /* IssueReporter */,
				38E98A2225F52C9300C0CED0 /* Error+Extensions.swift */,
			);
			path = Logger;
			sourceTree = "<group>";
		};
		38E98A1D25F52C9300C0CED0 /* IssueReporter */ = {
			isa = PBXGroup;
			children = (
				38E98A1E25F52C9300C0CED0 /* IssueReporter.swift */,
				38E98A2025F52C9300C0CED0 /* CollectionIssueReporter.swift */,
				38EA05D9261F6E7C0064E39B /* SimpleLogReporter.swift */,
			);
			path = IssueReporter;
			sourceTree = "<group>";
		};
		38E98A3225F5300800C0CED0 /* Config */ = {
			isa = PBXGroup;
			children = (
				38E98A2F25F52FF700C0CED0 /* Config.swift */,
			);
			path = Config;
			sourceTree = "<group>";
		};
		38FCF3EE25E9028E0078B0D1 /* TrioTests */ = {
			isa = PBXGroup;
			children = (
				BD8FC05C2D6618BE00B95AED /* BolusCalculatorTests */,
				BD8FC0552D66187700B95AED /* CoreDataTests */,
				38FCF3F125E9028E0078B0D1 /* Info.plist */,
				38FCF3F825E902C20078B0D1 /* FileStorageTests.swift */,
				CE1F6DD82BADF4620064EB8D /* PluginManagerTests.swift */,
				CEE9A65D2BBC9F6500EB5194 /* CalibrationsTests.swift */,
				BD8FC0532D66186000B95AED /* TestError.swift */,
			);
			path = TrioTests;
			sourceTree = "<group>";
		};
		4E8C7B59F8065047ECE20965 /* View */ = {
			isa = PBXGroup;
			children = (
				920DDB21E5D0EB813197500D /* ConfigEditorRootView.swift */,
			);
			path = View;
			sourceTree = "<group>";
		};
		4F4AE4D901E8BA872B207D7F /* View */ = {
			isa = PBXGroup;
			children = (
				DD6B7CB72C7BAC1B00B75029 /* ProfileImport */,
				8782B44544F38F2B2D82C38E /* NightscoutConfigRootView.swift */,
				5A2325512BFCBF55003518CA /* NightscoutUploadView.swift */,
				5A2325532BFCBF65003518CA /* NightscoutFetchView.swift */,
				5A2325572BFCC168003518CA /* NightscoutConnectView.swift */,
			);
			path = View;
			sourceTree = "<group>";
		};
		5031FE61F63C2A8A8B7674DD /* ManualTempBasal */ = {
			isa = PBXGroup;
			children = (
				96653287EDB276A111288305 /* ManualTempBasalDataFlow.swift */,
				680C4420C9A345D46D90D06C /* ManualTempBasalProvider.swift */,
				CFCFE0781F9074C2917890E8 /* ManualTempBasalStateModel.swift */,
				84BDC840A57C65A1E6F9F780 /* View */,
			);
			path = ManualTempBasal;
			sourceTree = "<group>";
		};
		510CCF29FD3216C5BBC49A15 /* View */ = {
			isa = PBXGroup;
			children = (
				2AD22C985B79A2F0D2EA3D9D /* PumpConfigRootView.swift */,
				38B4F3C225E2A20B00E76A18 /* PumpSetupView.swift */,
				38BF021A25E7D06400579895 /* PumpSettingsView.swift */,
			);
			path = View;
			sourceTree = "<group>";
		};
		54946647FDCFE43028F60511 /* View */ = {
			isa = PBXGroup;
			children = (
				D0BDC6993C1087310EDFC428 /* CarbRatioEditorRootView.swift */,
			);
			path = View;
			sourceTree = "<group>";
		};
		5825D1622BD405AE00F36E9B /* Helper */ = {
			isa = PBXGroup;
			children = (
				49B9B57E2D5768D2009C6B59 /* AdjustmentStored+Helper.swift */,
				581516A82BCEEDF800BF67D7 /* NSPredicates.swift */,
				583684052BD178DB00070A60 /* GlucoseStored+helper.swift */,
				58F107732BD1A4D000B1A680 /* Determination+helper.swift */,
				5837A52F2BD2E3C700A5DC04 /* CarbEntryStored+helper.swift */,
				585E2CAD2BE7BF46006ECF1A /* PumpEvent+helper.swift */,
				CC76E9502BD4812E008BEB61 /* Forecast+helper.swift */,
				5887527B2BD986E1008B081D /* OpenAPSBattery.swift */,
				581AC4382BE22ED10038760C /* JSONConverter.swift */,
				BDB3C1182C03DD1000CEEAA1 /* UserDefaultsExtension.swift */,
				582FAE422C05102C00D1C13F /* CoreDataError.swift */,
				BDF34EBD2C0A31D000D51995 /* CustomNotification.swift */,
				BDCD47AE2C1F3F1700F8BCD5 /* OverrideStored+helper.swift */,
				BD793CAF2CE7C60E00D669AC /* OverrideRunStored+helper.swift */,
				BDB899892C565D0B006F3298 /* CarbsGlucose+helper.swift */,
				58A3D5432C96DE11003F90FC /* TempTargetStored+Helper.swift */,
				BD793CB12CE8032E00D669AC /* TempTargetRunStored.swift */,
			);
			path = Helper;
			sourceTree = "<group>";
		};
		58645B972CA2D16A008AFCE7 /* HomeStateModel+Setup */ = {
			isa = PBXGroup;
			children = (
				3B2F77872D7E5387005ED9FA /* CurrentTDDSetup.swift */,
				BD4E1A7B2D3686D400D21626 /* StartEndMarkerSetup.swift */,
				BD4E1A792D3681AD00D21626 /* GlucoseTargetSetup.swift */,
				BDA6CC872CAF219800F942F9 /* TempTargetSetup.swift */,
				58645B982CA2D1A4008AFCE7 /* GlucoseSetup.swift */,
				58645B9A2CA2D24F008AFCE7 /* CarbSetup.swift */,
				58645B9C2CA2D275008AFCE7 /* DeterminationSetup.swift */,
				58645B9E2CA2D2BE008AFCE7 /* PumpHistorySetup.swift */,
				58645BA02CA2D2F8008AFCE7 /* OverrideSetup.swift */,
				58645BA22CA2D325008AFCE7 /* BatterySetup.swift */,
				58645BA42CA2D347008AFCE7 /* ForecastSetup.swift */,
				58645BA62CA2D390008AFCE7 /* ChartAxisSetup.swift */,
			);
			path = "HomeStateModel+Setup";
			sourceTree = "<group>";
		};
		587A54C82BCDCE0F009D38E2 /* Model */ = {
			isa = PBXGroup;
			children = (
				3BAD36CB2D7D420500CC298D /* CoreDataInitializationCoordinator.swift */,
				BDF34F8F2C10CF8C00D51995 /* CoreDataStack.swift */,
				BD4064D02C4ED26900582F43 /* CoreDataObserver.swift */,
				DDD1631D2C4C6F6900CD525A /* TrioCoreDataPersistentContainer.xcdatamodeld */,
				DDE179112C9100FA003CDDB7 /* Classes+Properties */,
				5825D1622BD405AE00F36E9B /* Helper */,
			);
			path = Model;
			sourceTree = "<group>";
		};
		6517011F19F244F64E1FF14B /* TargetsEditor */ = {
			isa = PBXGroup;
			children = (
				BA49538D56989D8DA6FCF538 /* TargetsEditorDataFlow.swift */,
				3BDEA2DC60EDE0A3CA54DC73 /* TargetsEditorProvider.swift */,
				36F58DDD71F0E795464FA3F0 /* TargetsEditorStateModel.swift */,
				34CA4DF169B53D67EF18ED8A /* View */,
			);
			path = TargetsEditor;
			sourceTree = "<group>";
		};
		6B1A8D1C2B14D91600E76752 /* LiveActivity */ = {
			isa = PBXGroup;
			children = (
				DDCEBF412CC1B42500DF4C36 /* Views */,
				6B1A8D1D2B14D91600E76752 /* LiveActivityBundle.swift */,
				6B1A8D1F2B14D91600E76752 /* LiveActivity.swift */,
				6B1A8D232B14D91700E76752 /* Assets.xcassets */,
				6B1A8D252B14D91700E76752 /* Info.plist */,
				DDCEBF5A2CC1B76400DF4C36 /* LiveActivity+Helper.swift */,
			);
			path = LiveActivity;
			sourceTree = "<group>";
		};
		6B1A8D2C2B156EC100E76752 /* LiveActivity */ = {
			isa = PBXGroup;
			children = (
				6B1A8D2D2B156EEF00E76752 /* LiveActivityManager.swift */,
				6BCF84DC2B16843A003AD46E /* LiveActitiyAttributes.swift */,
				BDF34F922C10D0E100D51995 /* LiveActivityAttributes+Helper.swift */,
				BDF34F882C10C65E00D51995 /* Data */,
			);
			path = LiveActivity;
			sourceTree = "<group>";
		};
		84BDC840A57C65A1E6F9F780 /* View */ = {
			isa = PBXGroup;
			children = (
				C377490C77661D75E8C50649 /* ManualTempBasalRootView.swift */,
			);
			path = View;
			sourceTree = "<group>";
		};
		99C01B871ACAB3F32CE755C7 /* PumpConfig */ = {
			isa = PBXGroup;
			children = (
				AF65DA88F972B56090AD6AC3 /* PumpConfigDataFlow.swift */,
				A8630D58BDAD6D9C650B9B39 /* PumpConfigProvider.swift */,
				3F60E97100041040446F44E7 /* PumpConfigStateModel.swift */,
				510CCF29FD3216C5BBC49A15 /* View */,
			);
			path = PumpConfig;
			sourceTree = "<group>";
		};
		9E56E3626FAD933385101B76 /* DataTable */ = {
			isa = PBXGroup;
			children = (
				A401509D21F7F35D4E109EDA /* DataTableDataFlow.swift */,
				60744C3E9BB3652895C908CC /* DataTableProvider.swift */,
				9455FA2D92E77A6C4AFED8A3 /* DataTableStateModel.swift */,
				0EE66DD474AFFD4FD787D5B9 /* View */,
			);
			path = DataTable;
			sourceTree = "<group>";
		};
		A42F1FEDFFD0DDE00AAD54D3 /* BasalProfileEditor */ = {
			isa = PBXGroup;
			children = (
				67F94DD2853CF42BA4E30616 /* BasalProfileEditorDataFlow.swift */,
				42369F66CF91F30624C0B3A6 /* BasalProfileEditorProvider.swift */,
				AAFF91130F2FCCC7EBBA11AD /* BasalProfileEditorStateModel.swift */,
				18B49BC9587A59E3A347C1CD /* View */,
			);
			path = BasalProfileEditor;
			sourceTree = "<group>";
		};
		B9488883C59C31550E0B4CEC /* View */ = {
			isa = PBXGroup;
			children = (
				BDFD16592AE40438007F0DDA /* TreatmentsRootView.swift */,
				58237D9D2BCF0A6B00A47A79 /* PopupView.swift */,
				BDB899872C564509006F3298 /* ForecastChart.swift */,
				DD07CA5A2CE950B9002D45A9 /* MealPreset */,
			);
			path = View;
			sourceTree = "<group>";
		};
		BD249D842D42FBD200412DEB /* ViewElements */ = {
			isa = PBXGroup;
			children = (
				DDCAE97A2D79F99B00B1BB51 /* Glucose */,
				DDCAE9792D79F99200B1BB51 /* Meal */,
				DDCAE9782D79F98E00B1BB51 /* Insulin */,
				DDCAE9772D79F98600B1BB51 /* Looping */,
			);
			path = ViewElements;
			sourceTree = "<group>";
		};
		BD249D952D42FCA800412DEB /* StatStateModel+Setup */ = {
			isa = PBXGroup;
			children = (
				BD249DA02D42FD1000412DEB /* TDDSetup.swift */,
				BD249D9C2D42FCF300412DEB /* MealStatsSetup.swift */,
				BD249D982D42FCCA00412DEB /* BolusStatsSetup.swift */,
				BD249D962D42FCBD00412DEB /* AreaChartSetup.swift */,
				BD249D9E2D42FD0200412DEB /* StackedChartSetup.swift */,
				BD249D9A2D42FCD800412DEB /* LoopChartSetup.swift */,
			);
			path = "StatStateModel+Setup";
			sourceTree = "<group>";
		};
		BD47FD112D88AA630043966B /* OnboardingManager */ = {
			isa = PBXGroup;
			children = (
				BD47FD122D88AA6B0043966B /* OnboardingManager.swift */,
			);
			path = OnboardingManager;
			sourceTree = "<group>";
		};
		BD47FD142D88AACC0043966B /* Onboarding */ = {
			isa = PBXGroup;
			children = (
				BD8E6B222D9036F700ABF8FA /* OnboardingDataFlow.swift */,
				BD8E6B202D9036CA00ABF8FA /* OnboardingProvider.swift */,
				BD47FD1A2D88AB4A0043966B /* OnboardingStateModel.swift */,
				BD47FD152D88AAD80043966B /* View */,
			);
			path = Onboarding;
			sourceTree = "<group>";
		};
		BD47FD152D88AAD80043966B /* View */ = {
			isa = PBXGroup;
			children = (
				BD47FD182D88AAF90043966B /* OnboardingView.swift */,
				BD47FDD52D8B64AE0043966B /* OnboardingSteps */,
			);
			path = View;
			sourceTree = "<group>";
		};
		BD47FDD52D8B64AE0043966B /* OnboardingSteps */ = {
			isa = PBXGroup;
			children = (
				BD47FD162D88AAEF0043966B /* OnboardingStepViews.swift */,
				BD47FDDC2D8B65AD0043966B /* GlucoseTargetStepView.swift */,
				BD47FDDA2D8B65960043966B /* BasalProfileStepView.swift */,
				BD47FDD82D8B65730043966B /* InsulinSensitivityStepView.swift */,
				BD47FDD62D8B64CC0043966B /* CarbRatioStepView.swift */,
			);
			path = OnboardingSteps;
			sourceTree = "<group>";
		};
		BD793CAD2CE7660C00D669AC /* Overrides */ = {
			isa = PBXGroup;
			children = (
				DDAA29822D2D1D7B006546A1 /* AdjustmentsRootView+Overrides.swift */,
				DDA6E31F2D258E0500C2988C /* OverrideHelpView.swift */,
				DDD1631B2C4C697400CD525A /* AddOverrideForm.swift */,
				DDD163192C4C695E00CD525A /* EditOverrideForm.swift */,
			);
			path = Overrides;
			sourceTree = "<group>";
		};
		BD793CAE2CE7661D00D669AC /* TempTargets */ = {
			isa = PBXGroup;
			children = (
				DDA6E3212D25901100C2988C /* TempTargetHelpView.swift */,
				58A3D5392C96D4DE003F90FC /* AddTempTargetForm.swift */,
				5825A1BD2C97335C0046467E /* EditTempTargetForm.swift */,
				DDAA29842D2D1D98006546A1 /* AdjustmentsRootView+TempTargets.swift */,
			);
			path = TempTargets;
			sourceTree = "<group>";
		};
		BD7DA9A32AE06DBA00601B20 /* BolusCalculatorConfig */ = {
			isa = PBXGroup;
			children = (
				BD7DA9A42AE06DFC00601B20 /* BolusCalculatorConfigDataFlow.swift */,
				BD7DA9A62AE06E2B00601B20 /* BolusCalculatorConfigProvider.swift */,
				BD7DA9A82AE06E9200601B20 /* BolusCalculatorStateModel.swift */,
				BD7DA9AA2AE06E9600601B20 /* View */,
			);
			path = BolusCalculatorConfig;
			sourceTree = "<group>";
		};
		BD7DA9AA2AE06E9600601B20 /* View */ = {
			isa = PBXGroup;
			children = (
				BD7DA9AB2AE06EB900601B20 /* BolusCalculatorConfigRootView.swift */,
			);
			path = View;
			sourceTree = "<group>";
		};
		BD7DB88C2D2C49FF003D3155 /* BolusCalculator */ = {
			isa = PBXGroup;
			children = (
				BD7DB88D2D2C4A0A003D3155 /* BolusCalculationManager.swift */,
			);
			path = BolusCalculator;
			sourceTree = "<group>";
		};
		BD8FC0552D66187700B95AED /* CoreDataTests */ = {
			isa = PBXGroup;
			children = (
				BD8FC0562D66188700B95AED /* PumpHistoryStorageTests.swift */,
				BD8FC0582D66189700B95AED /* TestAssembly.swift */,
				BD8FC05A2D6618AF00B95AED /* DeterminationStorageTests.swift */,
				BD8FC05F2D6619DB00B95AED /* CarbsStorageTests.swift */,
				BD8FC0612D6619E600B95AED /* OverrideStorageTests.swift */,
				BD8FC0632D6619EF00B95AED /* TempTargetStorageTests.swift */,
				BD8FC0652D661A0000B95AED /* GlucoseStorageTests.swift */,
			);
			path = CoreDataTests;
			sourceTree = "<group>";
		};
		BD8FC05C2D6618BE00B95AED /* BolusCalculatorTests */ = {
			isa = PBXGroup;
			children = (
				BD8FC05D2D6618CE00B95AED /* BolusCalculatorTests.swift */,
			);
			path = BolusCalculatorTests;
			sourceTree = "<group>";
		};
		BDA25F1A2D26BCE800035F34 /* Views */ = {
			isa = PBXGroup;
			children = (
				DD09D5C82D29F3D0000D82C9 /* AcknowledgementPendingView.swift */,
				BD04ECCD2D299522008C5FEB /* BolusProgressOverlay.swift */,
				DD8262CA2D289297009F6F62 /* BolusConfirmationView.swift */,
				BDA25F212D26D62200035F34 /* BolusInputView.swift */,
				BDA25F1F2D26D5FB00035F34 /* CarbsInputView.swift */,
				BDA25F1D2D26D5D800035F34 /* GlucoseChartView.swift */,
				DD246F052D2836AA0027DDE0 /* GlucoseTrendView.swift */,
				BD54A9582D27FB6A00F9C1EE /* OverridePresetsView.swift */,
				BD54A9702D281A7A00F9C1EE /* TempTargetPresetsView.swift */,
				DD6F63CB2D27F606007D94CF /* TreatmentMenuView.swift */,
				BDA25F1B2D26BD0300035F34 /* TrendShape.swift */,
				BDFF7A842D25F97D0016C40C /* TrioMainWatchView.swift */,
			);
			path = Views;
			sourceTree = "<group>";
		};
		BDDAF9F12D0055CC00B34E7A /* ChartElements */ = {
			isa = PBXGroup;
			children = (
				DD2CC85B2D25D9CE00445446 /* GlucoseTargetsView.swift */,
				BDDAF9EE2D00553E00B34E7A /* SelectionPopoverView.swift */,
				582DF9742C8CDB92001F516D /* GlucoseChartView.swift */,
				582DF9762C8CDBE7001F516D /* InsulinView.swift */,
				582DF97A2C8CE209001F516D /* CarbView.swift */,
				58D08B212C8DAA8E00AA37D3 /* OverrideView.swift */,
				58D08B2F2C8DEA7500AA37D3 /* ForecastView.swift */,
				58D08B312C8DF88900AA37D3 /* DummyCharts.swift */,
				58D08B332C8DF9A700AA37D3 /* CobIobChart.swift */,
				58D08B372C8DFB6000AA37D3 /* BasalChart.swift */,
				58D08B392C8DFECD00AA37D3 /* TempTargets.swift */,
			);
			path = ChartElements;
			sourceTree = "<group>";
		};
		BDF34F882C10C65E00D51995 /* Data */ = {
			isa = PBXGroup;
			children = (
				BDF34F822C10C5B600D51995 /* DataManager.swift */,
				BDF34F842C10C62E00D51995 /* GlucoseData.swift */,
				BDF34F942C10D27300D51995 /* DeterminationData.swift */,
				BDBAACF92C2D439700370AAE /* OverrideData.swift */,
			);
			path = Data;
			sourceTree = "<group>";
		};
		BDFF7A9C2D25FA730016C40C /* Trio Watch App Extension */ = {
			isa = PBXGroup;
			children = (
				BDA25EE52D260D5800035F34 /* WatchState.swift */,
				BDAE3FFF2D372BA8009C12B1 /* WatchState+Requests.swift */,
				DD3A3CEC2D29CFBA00AE478E /* Helper */,
				BDA25F1A2D26BCE800035F34 /* Views */,
				BDFF7A9E2D25FA970016C40C /* Preview Content */,
				BDFF7A832D25F97D0016C40C /* Assets.xcassets */,
				BDFF7A852D25F97D0016C40C /* TrioWatchApp.swift */,
			);
			path = "Trio Watch App Extension";
			sourceTree = "<group>";
		};
		BDFF7AA02D25FAA80016C40C /* Trio Watch App Tests */ = {
			isa = PBXGroup;
			children = (
				BDFF7A8A2D25F97D0016C40C /* Unit Tests.swift */,
			);
			path = "Trio Watch App Tests";
			sourceTree = "<group>";
		};
		BDFF7AA12D25FAC70016C40C /* Trio Watch App */ = {
			isa = PBXGroup;
			children = (
				DD09D6162D2A2E4A000D82C9 /* Assets.xcassets */,
				BDFF7A902D25F97D0016C40C /* Info.plist */,
				BDFF7A912D25F97D0016C40C /* TrioWatchApp.swift */,
				BDFF7A922D25F97D0016C40C /* TrioWatchAppExtension.swift */,
			);
			path = "Trio Watch App";
			sourceTree = "<group>";
		};
		C2C98283C436DB934D7E7994 /* Treatments */ = {
			isa = PBXGroup;
			children = (
				C8D1A7CA8C10C4403D4BBFA7 /* TreatmentsDataFlow.swift */,
				C19984D62EFC0035A9E9644D /* TreatmentsProvider.swift */,
				223EC0494F55A91E3EA69EF4 /* TreatmentsStateModel.swift */,
				B9488883C59C31550E0B4CEC /* View */,
			);
			path = Treatments;
			sourceTree = "<group>";
		};
		CE1856F32ADC4835007E39C7 /* Carbs */ = {
			isa = PBXGroup;
			children = (
				CE1856F42ADC4858007E39C7 /* AddCarbPresetIntent.swift */,
				CE1856F62ADC4869007E39C7 /* CarbPresetIntentRequest.swift */,
			);
			path = Carbs;
			sourceTree = "<group>";
		};
		CE7CA3422A064973004BE681 /* Shortcuts */ = {
			isa = PBXGroup;
			children = (
				DD4C57A42D73ADDA001BFF2C /* LiveActivity */,
				118DF7692C5ECBC60067FEB7 /* Override */,
				110AEDE22C5193D100615CC9 /* Bolus */,
				CE1856F32ADC4835007E39C7 /* Carbs */,
				CE7CA3432A064973004BE681 /* AppShortcuts.swift */,
				CE7CA3442A064973004BE681 /* BaseIntentsRequest.swift */,
				CE7CA3452A064973004BE681 /* TempPresets */,
				CE7CA34B2A064973004BE681 /* State */,
			);
			path = Shortcuts;
			sourceTree = "<group>";
		};
		CE7CA3452A064973004BE681 /* TempPresets */ = {
			isa = PBXGroup;
			children = (
				CE7CA3472A064973004BE681 /* ApplyTempPresetIntent.swift */,
				CE7CA3462A064973004BE681 /* CancelTempPresetIntent.swift */,
				CE7CA3492A064973004BE681 /* TempPresetIntent.swift */,
				CE7CA34A2A064973004BE681 /* TempPresetsIntentRequest.swift */,
			);
			path = TempPresets;
			sourceTree = "<group>";
		};
		CE7CA34B2A064973004BE681 /* State */ = {
			isa = PBXGroup;
			children = (
				CE7CA34C2A064973004BE681 /* ListStateIntent.swift */,
				CE7CA34D2A064973004BE681 /* StateIntentRequest.swift */,
				CE7CA3572A064E2F004BE681 /* ListStateView.swift */,
			);
			path = State;
			sourceTree = "<group>";
		};
		CE94597C29E9E1CD0047C9C6 /* WatchConfig */ = {
			isa = PBXGroup;
			children = (
				CE94598529E9E3FE0047C9C6 /* View */,
				CE94597F29E9E3BD0047C9C6 /* WatchConfigDataFlow.swift */,
				CE94598129E9E3D30047C9C6 /* WatchConfigProvider.swift */,
				CE94598329E9E3E60047C9C6 /* WatchConfigStateModel.swift */,
			);
			path = WatchConfig;
			sourceTree = "<group>";
		};
		CE94598529E9E3FE0047C9C6 /* View */ = {
			isa = PBXGroup;
			children = (
				CE94598629E9E4110047C9C6 /* WatchConfigRootView.swift */,
				DDF847E72C5DABA30049BB3B /* WatchConfigAppleWatchView.swift */,
				DDF847E92C5DABAC0049BB3B /* WatchConfigGarminView.swift */,
			);
			path = View;
			sourceTree = "<group>";
		};
		CEB434E128B8F9BC00B70274 /* Bluetooth */ = {
			isa = PBXGroup;
			children = (
				CEB434E228B8F9DB00B70274 /* BluetoothStateManager.swift */,
			);
			path = Bluetooth;
			sourceTree = "<group>";
		};
		CEE9A64D2BBB411C00EB5194 /* Calibrations */ = {
			isa = PBXGroup;
			children = (
				CEE9A6542BBB418300EB5194 /* CalibrationsDataFlow.swift */,
				CEE9A64F2BBB418300EB5194 /* CalibrationsProvider.swift */,
				CEE9A6532BBB418300EB5194 /* CalibrationsStateModel.swift */,
				CEE9A6502BBB418300EB5194 /* View */,
			);
			path = Calibrations;
			sourceTree = "<group>";
		};
		CEE9A6502BBB418300EB5194 /* View */ = {
			isa = PBXGroup;
			children = (
				CEE9A6512BBB418300EB5194 /* CalibrationsRootView.swift */,
				CEE9A6522BBB418300EB5194 /* CalibrationsChart.swift */,
			);
			path = View;
			sourceTree = "<group>";
		};
		CEE9A65A2BBB41AD00EB5194 /* Calibrations */ = {
			isa = PBXGroup;
			children = (
				CEE9A65B2BBB41C800EB5194 /* CalibrationService.swift */,
			);
			path = Calibrations;
			sourceTree = "<group>";
		};
		D533BF261CDC1C3F871E7BFD /* NightscoutConfig */ = {
			isa = PBXGroup;
			children = (
				2F2A13DF0EDEEEDC4106AA2A /* NightscoutConfigDataFlow.swift */,
				3BF768BD6264FF7D71D66767 /* NightscoutConfigProvider.swift */,
				A0A48AE3AC813A49A517846A /* NightscoutConfigStateModel.swift */,
				4F4AE4D901E8BA872B207D7F /* View */,
			);
			path = NightscoutConfig;
			sourceTree = "<group>";
		};
		D8F047E14D567F2B5DBEFD96 /* ISFEditor */ = {
			isa = PBXGroup;
			children = (
				79BDA519C9B890FD9A5DFCF3 /* ISFEditorDataFlow.swift */,
				9F9F137F126D9F8DEB799F26 /* ISFEditorProvider.swift */,
				505E09DC17A0C3D0AF4B66FE /* ISFEditorStateModel.swift */,
				EEC747824D6593B5CD87E195 /* View */,
			);
			path = ISFEditor;
			sourceTree = "<group>";
		};
		DD07CA5A2CE950B9002D45A9 /* MealPreset */ = {
			isa = PBXGroup;
			children = (
				BD0B2EF22C5998E600B3298F /* MealPresetView.swift */,
				DDF847E52C5D66490049BB3B /* AddMealPresetView.swift */,
			);
			path = MealPreset;
			sourceTree = "<group>";
		};
		DD09D4792C5986BA003FEA5D /* CalendarEventSettings */ = {
			isa = PBXGroup;
			children = (
				DD09D4802C5986E8003FEA5D /* View */,
				DD09D47A2C5986D1003FEA5D /* CalendarEventSettingsDataFlow.swift */,
				DD09D47C2C5986DA003FEA5D /* CalendarEventSettingsProvider.swift */,
				DD09D47E2C5986E5003FEA5D /* CalendarEventSettingsStateModel.swift */,
			);
			path = CalendarEventSettings;
			sourceTree = "<group>";
		};
		DD09D4802C5986E8003FEA5D /* View */ = {
			isa = PBXGroup;
			children = (
				DD09D4812C5986F6003FEA5D /* CalendarEventSettingsRootView.swift */,
			);
			path = View;
			sourceTree = "<group>";
		};
		DD09D6492D2B6253000D82C9 /* Trio Watch Complication */ = {
			isa = PBXGroup;
			children = (
				DD09D6412D2B553A000D82C9 /* Assets.xcassets */,
				DD09D6422D2B553A000D82C9 /* Info.plist */,
				DD09D6432D2B553A000D82C9 /* TrioWatchComplication.swift */,
			);
			path = "Trio Watch Complication";
			sourceTree = "<group>";
		};
		DD1745112C54168300211FAC /* Subviews */ = {
			isa = PBXGroup;
			children = (
				DDCE790E2D6F97F7000A4D7A /* SubmodulesView.swift */,
				DD1745122C54169400211FAC /* DevicesView.swift */,
				DD1745142C54388A00211FAC /* TherapySettingsView.swift */,
				DD1745162C54389F00211FAC /* FeatureSettingsView.swift */,
				DD1745182C543B5700211FAC /* NotificationsView.swift */,
				DD17451C2C543C5F00211FAC /* ServicesView.swift */,
				DD1745362C55B74200211FAC /* AlgorithmSettings.swift */,
			);
			path = Subviews;
			sourceTree = "<group>";
		};
		DD17451E2C55520000211FAC /* SMBSettings */ = {
			isa = PBXGroup;
			children = (
				DD1745272C5553C400211FAC /* View */,
				DD17451F2C55523E00211FAC /* SMBSettingsDataFlow.swift */,
				DD1745212C55524800211FAC /* SMBSettingsProvider.swift */,
				DD1745232C55526000211FAC /* SMBSettingsStateModel.swift */,
			);
			path = SMBSettings;
			sourceTree = "<group>";
		};
		DD1745272C5553C400211FAC /* View */ = {
			isa = PBXGroup;
			children = (
				DD1745252C55526F00211FAC /* SMBSettingsRootView.swift */,
			);
			path = View;
			sourceTree = "<group>";
		};
		DD17452C2C55AE3500211FAC /* TargetBehavoir */ = {
			isa = PBXGroup;
			children = (
				DD1745332C55AE6500211FAC /* View */,
				DD17452D2C55AE4800211FAC /* TargetBehavoirDataFlow.swift */,
				DD17452F2C55AE5300211FAC /* TargetBehaviorProvider.swift */,
				DD1745312C55AE6000211FAC /* TargetBehavoirStateModel.swift */,
			);
			path = TargetBehavoir;
			sourceTree = "<group>";
		};
		DD1745332C55AE6500211FAC /* View */ = {
			isa = PBXGroup;
			children = (
				DD1745342C55AE7E00211FAC /* TargetBehavoirRootView.swift */,
			);
			path = View;
			sourceTree = "<group>";
		};
		DD1745382C55BF8B00211FAC /* AlgorithmAdvancedSettings */ = {
			isa = PBXGroup;
			children = (
				DD1745412C55BFC400211FAC /* View */,
				DD1745392C55BFA600211FAC /* AlgorithmAdvancedSettingsDataFlow.swift */,
				DD17453B2C55BFAD00211FAC /* AlgorithmAdvancedSettingsProvider.swift */,
				DD17453D2C55BFB600211FAC /* AlgorithmAdvancedSettingsStateModel.swift */,
			);
			path = AlgorithmAdvancedSettings;
			sourceTree = "<group>";
		};
		DD1745412C55BFC400211FAC /* View */ = {
			isa = PBXGroup;
			children = (
				DD17453F2C55BFC100211FAC /* AlgorithmAdvancedSettingsRootView.swift */,
			);
			path = View;
			sourceTree = "<group>";
		};
		DD1745422C55C5C400211FAC /* AutosensSettings */ = {
			isa = PBXGroup;
			children = (
				DD1745492C55C62000211FAC /* View */,
				DD1745432C55C60E00211FAC /* AutosensSettingsDataFlow.swift */,
				DD1745452C55C61500211FAC /* AutosensSettingsProvider.swift */,
				DD1745472C55C61D00211FAC /* AutosensSettingsStateModel.swift */,
			);
			path = AutosensSettings;
			sourceTree = "<group>";
		};
		DD1745492C55C62000211FAC /* View */ = {
			isa = PBXGroup;
			children = (
				DD17454A2C55C62800211FAC /* AutosensSettingsRootView.swift */,
			);
			path = View;
			sourceTree = "<group>";
		};
		DD17454C2C55CA0200211FAC /* GeneralSettings */ = {
			isa = PBXGroup;
			children = (
				DD1745532C55CA6100211FAC /* View */,
				DD17454D2C55CA4D00211FAC /* UnitsLimitsSettingsDataFlow.swift */,
				DD17454F2C55CA5500211FAC /* UnitsLimitsSettingsProvider.swift */,
				DD1745512C55CA5D00211FAC /* UnitsLimitsSettingsStateModel.swift */,
			);
			path = GeneralSettings;
			sourceTree = "<group>";
		};
		DD1745532C55CA6100211FAC /* View */ = {
			isa = PBXGroup;
			children = (
				DD1745542C55CA6C00211FAC /* UnitsLimitsSettingsRootView.swift */,
			);
			path = View;
			sourceTree = "<group>";
		};
		DD3A3CEC2D29CFBA00AE478E /* Helper */ = {
			isa = PBXGroup;
			children = (
				DD09D5C62D29EB26000D82C9 /* Helper+Enums.swift */,
				DD3A3CE82D29C97800AE478E /* Helper+ButtonStyles.swift */,
				DD3A3CE62D29C93F00AE478E /* Helper+Extensions.swift */,
			);
			path = Helper;
			sourceTree = "<group>";
		};
		DD4C57A42D73ADDA001BFF2C /* LiveActivity */ = {
			isa = PBXGroup;
			children = (
				DD4C57A92D73B3D9001BFF2C /* RestartLiveActivityIntentRequest.swift */,
				DD4C57A72D73ADEA001BFF2C /* RestartLiveActivityIntent.swift */,
			);
			path = LiveActivity;
			sourceTree = "<group>";
		};
		DD5DC9EF2CF3D95400AB8703 /* AdjustmentsStateModel+Extensions */ = {
			isa = PBXGroup;
			children = (
				DD5DC9FA2CF3E1AA00AB8703 /* AdjustmentsStateModel+Helpers.swift */,
				DD5DC9F22CF3D9D600AB8703 /* AdjustmentsStateModel+TempTargets.swift */,
				DD5DC9F02CF3D96E00AB8703 /* AdjustmentsStateModel+Overrides.swift */,
			);
			path = "AdjustmentsStateModel+Extensions";
			sourceTree = "<group>";
		};
		DD5DC9F52CF3DA8900AB8703 /* ViewElements */ = {
			isa = PBXGroup;
			children = (
				DD5DC9F82CF3DAA900AB8703 /* RadioButton.swift */,
				DD5DC9F62CF3DA9300AB8703 /* TargetPicker.swift */,
			);
			path = ViewElements;
			sourceTree = "<group>";
		};
		DD6B7CB72C7BAC1B00B75029 /* ProfileImport */ = {
			isa = PBXGroup;
			children = (
				DD6B7CB82C7BAC6900B75029 /* NightscoutImportResultView.swift */,
				DD6B7CBA2C7FBBFA00B75029 /* ReviewInsulinActionView.swift */,
			);
			path = ProfileImport;
			sourceTree = "<group>";
		};
		DD9ECB662CA99EFE00AA7C45 /* RemoteControl */ = {
			isa = PBXGroup;
			children = (
				DD32CFA12CC824E1003686D6 /* TrioRemoteControl+Helpers.swift */,
				DD32CF9F2CC824D3003686D6 /* TrioRemoteControl+APNS.swift */,
				DD32CF9D2CC824C2003686D6 /* TrioRemoteControl+Override.swift */,
				DD32CF9B2CC82495003686D6 /* TrioRemoteControl+TempTarget.swift */,
				DD32CF992CC8246F003686D6 /* TrioRemoteControl+Meal.swift */,
				DD32CF972CC82460003686D6 /* TrioRemoteControl+Bolus.swift */,
				DD9ECB672CA99F4500AA7C45 /* TrioRemoteControl.swift */,
			);
			path = RemoteControl;
			sourceTree = "<group>";
		};
		DD9ECB6B2CA99FA400AA7C45 /* RemoteControlConfig */ = {
			isa = PBXGroup;
			children = (
				DD9ECB6F2CA9A0BA00AA7C45 /* RemoteControlConfigDataFlow.swift */,
				DD9ECB6E2CA9A0BA00AA7C45 /* RemoteControlConfigProvider.swift */,
				DD9ECB6D2CA9A0BA00AA7C45 /* RemoteControlConfigStateModel.swift */,
				DD9ECB6C2CA99FAE00AA7C45 /* View */,
			);
			path = RemoteControlConfig;
			sourceTree = "<group>";
		};
		DD9ECB6C2CA99FAE00AA7C45 /* View */ = {
			isa = PBXGroup;
			children = (
				DD9ECB732CA9A0C300AA7C45 /* RemoteControlConfig.swift */,
			);
			path = View;
			sourceTree = "<group>";
		};
		DDA9AC072D67291600E6F1A9 /* AppVersionChecker */ = {
			isa = PBXGroup;
			children = (
				DDA9AC082D672CEB00E6F1A9 /* AppVersionChecker.swift */,
			);
			path = AppVersionChecker;
			sourceTree = "<group>";
		};
		DDC9B9962CFD2332003E7721 /* Nightscout */ = {
			isa = PBXGroup;
			children = (
				3811DE9725C9D88300A708ED /* NightscoutManager.swift */,
				38FE826C25CC8461001FF17A /* NightscoutAPI.swift */,
			);
			path = Nightscout;
			sourceTree = "<group>";
		};
		DDCAE9772D79F98600B1BB51 /* Looping */ = {
			isa = PBXGroup;
			children = (
				DD4C581E2D73C43D001BFF2C /* LoopStatsView.swift */,
				BD249D8D2D42FC3600412DEB /* LoopBarChartView.swift */,
			);
			path = Looping;
			sourceTree = "<group>";
		};
		DDCAE9782D79F98E00B1BB51 /* Insulin */ = {
			isa = PBXGroup;
			children = (
				BD249D932D42FC5C00412DEB /* TotalDailyDoseChart.swift */,
				BD249D872D42FBFB00412DEB /* BolusStatsView.swift */,
			);
			path = Insulin;
			sourceTree = "<group>";
		};
		DDCAE9792D79F99200B1BB51 /* Meal */ = {
			isa = PBXGroup;
			children = (
				BD249D8F2D42FC4300412DEB /* MealStatsView.swift */,
			);
			path = Meal;
			sourceTree = "<group>";
		};
		DDCAE97A2D79F99B00B1BB51 /* Glucose */ = {
			isa = PBXGroup;
			children = (
				BD249D912D42FC5000412DEB /* GlucoseSectorChart.swift */,
				BD249D8B2D42FC2500412DEB /* GlucoseDistributionChart.swift */,
				BD249D892D42FC0E00412DEB /* GlucosePercentileChart.swift */,
				BD249D852D42FBE600412DEB /* GlucoseMetricsView.swift */,
			);
			path = Glucose;
			sourceTree = "<group>";
		};
		DDD163032C4C67B400CD525A /* Adjustments */ = {
			isa = PBXGroup;
			children = (
				DD5DC9EF2CF3D95400AB8703 /* AdjustmentsStateModel+Extensions */,
				DDD1630A2C4C67F000CD525A /* View */,
				DDD163112C4C689900CD525A /* AdjustmentsStateModel.swift */,
				DDD163132C4C68D300CD525A /* AdjustmentsProvider.swift */,
				DDD163152C4C690300CD525A /* AdjustmentsDataFlow.swift */,
			);
			path = Adjustments;
			sourceTree = "<group>";
		};
		DDD1630A2C4C67F000CD525A /* View */ = {
			isa = PBXGroup;
			children = (
				DD5DC9F52CF3DA8900AB8703 /* ViewElements */,
				DDD163172C4C694000CD525A /* AdjustmentsRootView.swift */,
				BD793CAD2CE7660C00D669AC /* Overrides */,
				BD793CAE2CE7661D00D669AC /* TempTargets */,
			);
			path = View;
			sourceTree = "<group>";
		};
		DDE179112C9100FA003CDDB7 /* Classes+Properties */ = {
			isa = PBXGroup;
			children = (
				BD4D738B2D15A4080052227B /* TDDStored+CoreDataClass.swift */,
				BD4D738C2D15A4080052227B /* TDDStored+CoreDataProperties.swift */,
				DDE179362C910127003CDDB7 /* BolusStored+CoreDataClass.swift */,
				DDE179372C910127003CDDB7 /* BolusStored+CoreDataProperties.swift */,
				DDE1793A2C910127003CDDB7 /* CarbEntryStored+CoreDataClass.swift */,
				DDE1793B2C910127003CDDB7 /* CarbEntryStored+CoreDataProperties.swift */,
				DDB37CC22D05044D00D99BF4 /* ContactTrickEntryStored+CoreDataClass.swift */,
				DDB37CC32D05044D00D99BF4 /* ContactTrickEntryStored+CoreDataProperties.swift */,
				DDE179422C910127003CDDB7 /* Forecast+CoreDataClass.swift */,
				DDE179432C910127003CDDB7 /* Forecast+CoreDataProperties.swift */,
				DDE179382C910127003CDDB7 /* ForecastValue+CoreDataClass.swift */,
				DDE179392C910127003CDDB7 /* ForecastValue+CoreDataProperties.swift */,
				DDE179442C910127003CDDB7 /* GlucoseStored+CoreDataClass.swift */,
				DDE179452C910127003CDDB7 /* GlucoseStored+CoreDataProperties.swift */,
				DDE179342C910127003CDDB7 /* LoopStatRecord+CoreDataClass.swift */,
				DDE179352C910127003CDDB7 /* LoopStatRecord+CoreDataProperties.swift */,
				DDE179322C910127003CDDB7 /* MealPresetStored+CoreDataClass.swift */,
				DDE179332C910127003CDDB7 /* MealPresetStored+CoreDataProperties.swift */,
				DDE179462C910127003CDDB7 /* OpenAPS_Battery+CoreDataClass.swift */,
				DDE179472C910127003CDDB7 /* OpenAPS_Battery+CoreDataProperties.swift */,
				DDE1794E2C910127003CDDB7 /* OrefDetermination+CoreDataClass.swift */,
				DDE1794F2C910127003CDDB7 /* OrefDetermination+CoreDataProperties.swift */,
				DDE1794C2C910127003CDDB7 /* OverrideRunStored+CoreDataClass.swift */,
				DDE1794D2C910127003CDDB7 /* OverrideRunStored+CoreDataProperties.swift */,
				DDE179502C910127003CDDB7 /* OverrideStored+CoreDataClass.swift */,
				DDE179512C910127003CDDB7 /* OverrideStored+CoreDataProperties.swift */,
				DDE1793E2C910127003CDDB7 /* PumpEventStored+CoreDataClass.swift */,
				DDE1793F2C910127003CDDB7 /* PumpEventStored+CoreDataProperties.swift */,
				DDE179402C910127003CDDB7 /* StatsData+CoreDataClass.swift */,
				DDE179412C910127003CDDB7 /* StatsData+CoreDataProperties.swift */,
				DDE179482C910127003CDDB7 /* TempBasalStored+CoreDataClass.swift */,
				DDE179492C910127003CDDB7 /* TempBasalStored+CoreDataProperties.swift */,
				491D6FB92D56741C00C49F67 /* TempTargetRunStored+CoreDataClass.swift */,
				491D6FBA2D56741C00C49F67 /* TempTargetRunStored+CoreDataProperties.swift */,
				491D6FBB2D56741C00C49F67 /* TempTargetStored+CoreDataClass.swift */,
				491D6FBC2D56741C00C49F67 /* TempTargetStored+CoreDataProperties.swift */,
			);
			path = "Classes+Properties";
			sourceTree = "<group>";
		};
		DDF847DB2C5C28550049BB3B /* LiveActivitySettings */ = {
			isa = PBXGroup;
			children = (
				DDF847E22C5C28830049BB3B /* View */,
				DDF847DC2C5C28720049BB3B /* LiveActivitySettingsDataFlow.swift */,
				DDF847DE2C5C28780049BB3B /* LiveActivitySettingsProvider.swift */,
				DDF847E02C5C287F0049BB3B /* LiveActivitySettingsStateModel.swift */,
			);
			path = LiveActivitySettings;
			sourceTree = "<group>";
		};
		DDF847E22C5C28830049BB3B /* View */ = {
			isa = PBXGroup;
			children = (
				DDF847E32C5C288F0049BB3B /* LiveActivitySettingsRootView.swift */,
				BD6EB2D52C7D049B0086BBB6 /* LiveActivityWidgetConfiguration.swift */,
			);
			path = View;
			sourceTree = "<group>";
		};
		E00EEBFC27368630002FF094 /* Assemblies */ = {
			isa = PBXGroup;
			children = (
				E00EEBFD27368630002FF094 /* ServiceAssembly.swift */,
				E00EEBFE27368630002FF094 /* SecurityAssembly.swift */,
				E00EEBFF27368630002FF094 /* StorageAssembly.swift */,
				E00EEC0027368630002FF094 /* UIAssembly.swift */,
				E00EEC0127368630002FF094 /* APSAssembly.swift */,
				E00EEC0227368630002FF094 /* NetworkAssembly.swift */,
			);
			path = Assemblies;
			sourceTree = "<group>";
		};
		E42231DBF0DBE2B4B92D1B15 /* CarbRatioEditor */ = {
			isa = PBXGroup;
			children = (
				7E22146D3DF4853786C78132 /* CarbRatioEditorDataFlow.swift */,
				9C8D5F457B5AFF763F8CF3DF /* CarbRatioEditorProvider.swift */,
				64AA5E04A2761F6EEA6568E1 /* CarbRatioEditorStateModel.swift */,
				54946647FDCFE43028F60511 /* View */,
			);
			path = CarbRatioEditor;
			sourceTree = "<group>";
		};
		E592A3722CEEC038009A472C /* View */ = {
			isa = PBXGroup;
			children = (
				DDA6E3562D25988500C2988C /* ContactImageHelpView.swift */,
				E592A3712CEEC038009A472C /* ContactImageRootView.swift */,
				BDC531112D1060FA00088832 /* ContactImageDetailView.swift */,
				BDC531132D10611D00088832 /* AddContactImageSheet.swift */,
			);
			path = View;
			sourceTree = "<group>";
		};
		E592A3762CEEC038009A472C /* ContactImage */ = {
			isa = PBXGroup;
			children = (
				E592A3722CEEC038009A472C /* View */,
				E592A3732CEEC038009A472C /* ContactImageDataFlow.swift */,
				E592A3742CEEC038009A472C /* ContactImageProvider.swift */,
				E592A3752CEEC038009A472C /* ContactImageStateModel.swift */,
			);
			path = ContactImage;
			sourceTree = "<group>";
		};
		E592A37E2CEEC046009A472C /* ContactImage */ = {
			isa = PBXGroup;
			children = (
				BDC530FE2D0F6BE300088832 /* ContactImageManager.swift */,
				BDC531152D10629000088832 /* ContactPicture.swift */,
				BDC531172D1062F200088832 /* ContactImageState.swift */,
			);
			path = ContactImage;
			sourceTree = "<group>";
		};
		EEC747824D6593B5CD87E195 /* View */ = {
			isa = PBXGroup;
			children = (
				FBB3BAE7494CB771ABAC7B8B /* ISFEditorRootView.swift */,
			);
			path = View;
			sourceTree = "<group>";
		};
		F5DE2E6D7B2133BBD3353DC7 /* View */ = {
			isa = PBXGroup;
			children = (
				22963BD06A9C83959D4914E4 /* GlucoseNotificationSettingsRootView.swift */,
			);
			path = View;
			sourceTree = "<group>";
		};
		F66B236E00924A05D6A9F9DF /* GlucoseNotificationSettings */ = {
			isa = PBXGroup;
			children = (
				3260468377DA9DB4DEE9AF6D /* GlucoseNotificationSettingsDataFlow.swift */,
				E625985B47742D498CB1681A /* GlucoseNotificationSettingsProvider.swift */,
				DC2C6489D29ECCCAD78E0721 /* GlucoseNotificationSettingsStateModel.swift */,
				F5DE2E6D7B2133BBD3353DC7 /* View */,
			);
			path = GlucoseNotificationSettings;
			sourceTree = "<group>";
		};
		F75CB57ED6971B46F8756083 /* CGMSettings */ = {
			isa = PBXGroup;
			children = (
				B9B5C0607505A38F256BF99A /* CGMSettingsDataFlow.swift */,
				38FEF3FD2738083E00574A46 /* CGMSettingsProvider.swift */,
				5C018D1680307A31C9ED7120 /* CGMSettingsStateModel.swift */,
				0D76BBC81CEDC1A0050F45EF /* View */,
			);
			path = CGMSettings;
			sourceTree = "<group>";
		};
		F90692A8274B7A980037068D /* HealthKit */ = {
			isa = PBXGroup;
			children = (
				F90692A9274B7AAE0037068D /* HealthKitManager.swift */,
			);
			path = HealthKit;
			sourceTree = "<group>";
		};
		F90692CD274B99850037068D /* HealthKit */ = {
			isa = PBXGroup;
			children = (
				F90692CE274B999A0037068D /* HealthKitDataFlow.swift */,
				F90692D0274B99B60037068D /* HealthKitProvider.swift */,
				F90692D5274B9A450037068D /* HealthKitStateModel.swift */,
				F90692D4274B9A160037068D /* View */,
			);
			path = HealthKit;
			sourceTree = "<group>";
		};
		F90692D4274B9A160037068D /* View */ = {
			isa = PBXGroup;
			children = (
				F90692D2274B9A130037068D /* AppleHealthKitRootView.swift */,
			);
			path = View;
			sourceTree = "<group>";
		};
/* End PBXGroup section */

/* Begin PBXNativeTarget section */
		388E595725AD948C0019842D /* Trio */ = {
			isa = PBXNativeTarget;
			buildConfigurationList = 388E596725AD948E0019842D /* Build configuration list for PBXNativeTarget "Trio" */;
			buildPhases = (
				3811DEF525CA169200A708ED /* Swiftformat */,
				388E595425AD948C0019842D /* Sources */,
				388E595525AD948C0019842D /* Frameworks */,
				388E595625AD948C0019842D /* Resources */,
				3821ECD025DC703C00BC42AD /* Embed Frameworks */,
				38E8753D27554D5900975559 /* Embed Watch Content */,
				6B1A8D122B14D88E00E76752 /* Embed Foundation Extensions */,
				DD88C8DF2C4D583900F2D558 /* Run Script: Capture Build Details */,
			);
			buildRules = (
			);
			dependencies = (
				6B1A8D272B14D91700E76752 /* PBXTargetDependency */,
				BDFF799E2D25AA890016C40C /* PBXTargetDependency */,
			);
			name = Trio;
			packageProductDependencies = (
				3811DE0F25C9D37700A708ED /* Swinject */,
				38B17B6525DD90E0005CAE3D /* SwiftDate */,
				3833B46C26012030003021B3 /* Algorithms */,
				38DF1788276FC8C400B3528F /* SwiftMessages */,
				CEB434FC28B90B7C00B70274 /* SwiftCharts */,
				B958F1B62BA0711600484851 /* MKRingProgressView */,
				3BD9687B2D8DDD4600899469 /* SlideButton */,
				3BD9687E2D8DDD8800899469 /* CryptoSwift */,
			);
			productName = Trio;
			productReference = 388E595825AD948C0019842D /* Trio.app */;
			productType = "com.apple.product-type.application";
		};
		38FCF3EC25E9028E0078B0D1 /* TrioTests */ = {
			isa = PBXNativeTarget;
			buildConfigurationList = 38FCF3F425E9028E0078B0D1 /* Build configuration list for PBXNativeTarget "TrioTests" */;
			buildPhases = (
				38FCF3E925E9028E0078B0D1 /* Sources */,
				38FCF3EA25E9028E0078B0D1 /* Frameworks */,
				38FCF3EB25E9028E0078B0D1 /* Resources */,
			);
			buildRules = (
			);
			dependencies = (
				38FCF3F325E9028E0078B0D1 /* PBXTargetDependency */,
			);
			name = TrioTests;
			productName = TrioTests;
			productReference = 38FCF3ED25E9028E0078B0D1 /* TrioTests.xctest */;
			productType = "com.apple.product-type.bundle.unit-test";
		};
		6B1A8D162B14D91500E76752 /* LiveActivityExtension */ = {
			isa = PBXNativeTarget;
			buildConfigurationList = 6B1A8D292B14D91800E76752 /* Build configuration list for PBXNativeTarget "LiveActivityExtension" */;
			buildPhases = (
				6B1A8D132B14D91500E76752 /* Sources */,
				6B1A8D142B14D91500E76752 /* Frameworks */,
				6B1A8D152B14D91500E76752 /* Resources */,
			);
			buildRules = (
			);
			dependencies = (
			);
			fileSystemSynchronizedGroups = (
				DDCEBF412CC1B42500DF4C36 /* Views */,
			);
			name = LiveActivityExtension;
			productName = LiveActivityExtension;
			productReference = 6B1A8D172B14D91600E76752 /* LiveActivityExtension.appex */;
			productType = "com.apple.product-type.app-extension";
		};
		BD8207C22D2B42E50023339D /* Trio Watch Complication Extension */ = {
			isa = PBXNativeTarget;
			buildConfigurationList = BD8207D32D2B42E80023339D /* Build configuration list for PBXNativeTarget "Trio Watch Complication Extension" */;
			buildPhases = (
				BD8207BF2D2B42E50023339D /* Sources */,
				BD8207C02D2B42E50023339D /* Frameworks */,
				BD8207C12D2B42E50023339D /* Resources */,
			);
			buildRules = (
			);
			dependencies = (
			);
			name = "Trio Watch Complication Extension";
			packageProductDependencies = (
			);
			productName = "Trio Watch WidgetExtension";
			productReference = BD8207C32D2B42E50023339D /* Trio Watch Complication Extension.appex */;
			productType = "com.apple.product-type.app-extension";
		};
		BDFF797B2D25AA870016C40C /* Trio Watch App */ = {
			isa = PBXNativeTarget;
			buildConfigurationList = BDFF79A02D25AA890016C40C /* Build configuration list for PBXNativeTarget "Trio Watch App" */;
			buildPhases = (
				BDFF79782D25AA870016C40C /* Sources */,
				BDFF79792D25AA870016C40C /* Frameworks */,
				BDFF797A2D25AA870016C40C /* Resources */,
				BD8207CF2D2B42E80023339D /* Embed Foundation Extensions */,
			);
			buildRules = (
			);
			dependencies = (
				BD8207CD2D2B42E70023339D /* PBXTargetDependency */,
			);
			fileSystemSynchronizedGroups = (
				BDFF7A9E2D25FA970016C40C /* Preview Content */,
			);
			name = "Trio Watch App";
			packageProductDependencies = (
			);
			productName = "TrioWatch Watch App";
			productReference = BDFF797C2D25AA870016C40C /* Trio Watch App.app */;
			productType = "com.apple.product-type.application";
		};
		BDFF798A2D25AA890016C40C /* Trio Watch AppTests */ = {
			isa = PBXNativeTarget;
			buildConfigurationList = BDFF79A32D25AA890016C40C /* Build configuration list for PBXNativeTarget "Trio Watch AppTests" */;
			buildPhases = (
				BDFF79872D25AA890016C40C /* Sources */,
				BDFF79882D25AA890016C40C /* Frameworks */,
				BDFF79892D25AA890016C40C /* Resources */,
			);
			buildRules = (
			);
			dependencies = (
				BDFF798D2D25AA890016C40C /* PBXTargetDependency */,
			);
			name = "Trio Watch AppTests";
			packageProductDependencies = (
			);
			productName = "TrioWatch Watch AppTests";
			productReference = BDFF798B2D25AA890016C40C /* Trio Watch AppTests.xctest */;
			productType = "com.apple.product-type.bundle.unit-test";
		};
/* End PBXNativeTarget section */

/* Begin PBXProject section */
		388E595025AD948C0019842D /* Project object */ = {
			isa = PBXProject;
			attributes = {
				BuildIndependentTargetsInParallel = YES;
				LastSwiftUpdateCheck = 1620;
				LastUpgradeCheck = 1620;
				TargetAttributes = {
					388E595725AD948C0019842D = {
						CreatedOnToolsVersion = 12.3;
					};
					38FCF3EC25E9028E0078B0D1 = {
						CreatedOnToolsVersion = 12.4;
						TestTargetID = 388E595725AD948C0019842D;
					};
					BD8207C22D2B42E50023339D = {
						CreatedOnToolsVersion = 16.2;
					};
					BDFF797B2D25AA870016C40C = {
						CreatedOnToolsVersion = 16.2;
					};
					BDFF798A2D25AA890016C40C = {
						CreatedOnToolsVersion = 16.2;
						TestTargetID = BDFF797B2D25AA870016C40C;
					};
				};
			};
			buildConfigurationList = 388E595325AD948C0019842D /* Build configuration list for PBXProject "Trio" */;
			compatibilityVersion = "Xcode 9.3";
			developmentRegion = en;
			hasScannedForEncodings = 0;
			knownRegions = (
				en,
				Base,
				ar,
				ca,
				"zh-Hans",
				da,
				nl,
				fr,
				de,
				he,
				it,
				nb,
				pl,
				ru,
				es,
				sv,
				tr,
				uk,
				fi,
				"pt-PT",
				"pt-BR",
				sk,
				hu,
				vi,
			);
			mainGroup = 388E594F25AD948C0019842D;
			packageReferences = (
				3811DE0E25C9D37700A708ED /* XCRemoteSwiftPackageReference "Swinject" */,
				38B17B6425DD90E0005CAE3D /* XCRemoteSwiftPackageReference "SwiftDate" */,
				3833B46B26012030003021B3 /* XCRemoteSwiftPackageReference "swift-algorithms" */,
				38DF1787276FC8C300B3528F /* XCRemoteSwiftPackageReference "SwiftMessages" */,
				CEB434FB28B90B7C00B70274 /* XCRemoteSwiftPackageReference "SwiftCharts" */,
				B958F1B52BA0711600484851 /* XCRemoteSwiftPackageReference "MKRingProgressView" */,
				3BD9687A2D8DDD4600899469 /* XCRemoteSwiftPackageReference "SlideButton" */,
				3BD9687D2D8DDD8800899469 /* XCRemoteSwiftPackageReference "CryptoSwift" */,
			);
			productRefGroup = 388E595925AD948C0019842D /* Products */;
			projectDirPath = "";
			projectRoot = "";
			targets = (
				388E595725AD948C0019842D /* Trio */,
				38FCF3EC25E9028E0078B0D1 /* TrioTests */,
				6B1A8D162B14D91500E76752 /* LiveActivityExtension */,
				BDFF797B2D25AA870016C40C /* Trio Watch App */,
				BDFF798A2D25AA890016C40C /* Trio Watch AppTests */,
				BD8207C22D2B42E50023339D /* Trio Watch Complication Extension */,
			);
		};
/* End PBXProject section */

/* Begin PBXResourcesBuildPhase section */
		388E595625AD948C0019842D /* Resources */ = {
			isa = PBXResourcesBuildPhase;
			buildActionMask = 2147483647;
			files = (
				8A91342C2D63D9A2007F8874 /* InfoPlist.xcstrings in Resources */,
				CE1F6DE72BAF1A180064EB8D /* BuildDetails.plist in Resources */,
				38DF178D27733E6800B3528F /* snow.sks in Resources */,
				388E597225AD9CF10019842D /* json in Resources */,
				38DF178E27733E6800B3528F /* Assets.xcassets in Resources */,
				19DA48E829CD339B00EEA1E7 /* Assets.xcassets in Resources */,
				8A91342A2D63D9A1007F8874 /* Localizable.xcstrings in Resources */,
				388E596F25AD96040019842D /* javascript in Resources */,
			);
			runOnlyForDeploymentPostprocessing = 0;
		};
		38FCF3EB25E9028E0078B0D1 /* Resources */ = {
			isa = PBXResourcesBuildPhase;
			buildActionMask = 2147483647;
			files = (
			);
			runOnlyForDeploymentPostprocessing = 0;
		};
		6B1A8D152B14D91500E76752 /* Resources */ = {
			isa = PBXResourcesBuildPhase;
			buildActionMask = 2147483647;
			files = (
				DD498F2B2D692BEA00AAEA30 /* Localizable.xcstrings in Resources */,
				6B1A8D242B14D91700E76752 /* Assets.xcassets in Resources */,
			);
			runOnlyForDeploymentPostprocessing = 0;
		};
		BD8207C12D2B42E50023339D /* Resources */ = {
			isa = PBXResourcesBuildPhase;
			buildActionMask = 2147483647;
			files = (
				DD498F2D2D692BEA00AAEA30 /* Localizable.xcstrings in Resources */,
				DD09D6442D2B553A000D82C9 /* Assets.xcassets in Resources */,
			);
			runOnlyForDeploymentPostprocessing = 0;
		};
		BDFF797A2D25AA870016C40C /* Resources */ = {
			isa = PBXResourcesBuildPhase;
			buildActionMask = 2147483647;
			files = (
				BDFF7A872D25F97D0016C40C /* Assets.xcassets in Resources */,
				DD498F2C2D692BEA00AAEA30 /* Localizable.xcstrings in Resources */,
			);
			runOnlyForDeploymentPostprocessing = 0;
		};
		BDFF79892D25AA890016C40C /* Resources */ = {
			isa = PBXResourcesBuildPhase;
			buildActionMask = 2147483647;
			files = (
			);
			runOnlyForDeploymentPostprocessing = 0;
		};
/* End PBXResourcesBuildPhase section */

/* Begin PBXShellScriptBuildPhase section */
		3811DEF525CA169200A708ED /* Swiftformat */ = {
			isa = PBXShellScriptBuildPhase;
			alwaysOutOfDate = 1;
			buildActionMask = 12;
			files = (
			);
			inputFileListPaths = (
			);
			inputPaths = (
			);
			name = Swiftformat;
			outputFileListPaths = (
			);
			outputPaths = (
			);
			runOnlyForDeploymentPostprocessing = 0;
			shellPath = /bin/sh;
			shellScript = "source \"${SRCROOT}\"/scripts/swiftformat.sh\n\n";
		};
		DD88C8DF2C4D583900F2D558 /* Run Script: Capture Build Details */ = {
			isa = PBXShellScriptBuildPhase;
			alwaysOutOfDate = 1;
			buildActionMask = 2147483647;
			files = (
			);
			inputFileListPaths = (
			);
			inputPaths = (
			);
			name = "Run Script: Capture Build Details";
			outputFileListPaths = (
			);
			outputPaths = (
			);
			runOnlyForDeploymentPostprocessing = 0;
			shellPath = /bin/sh;
			shellScript = "\"${SRCROOT}/scripts/capture-build-details.sh\"\n";
		};
/* End PBXShellScriptBuildPhase section */

/* Begin PBXSourcesBuildPhase section */
		388E595425AD948C0019842D /* Sources */ = {
			isa = PBXSourcesBuildPhase;
			buildActionMask = 2147483647;
			files = (
				DD5DC9F12CF3D97C00AB8703 /* AdjustmentsStateModel+Overrides.swift in Sources */,
				3811DE2325C9D48300A708ED /* MainDataFlow.swift in Sources */,
				C2A0A42F2CE03131003B98E8 /* ConstantValues.swift in Sources */,
				BD3CC0722B0B89D50013189E /* MainChartView.swift in Sources */,
				3811DEEB25CA063400A708ED /* PersistedProperty.swift in Sources */,
				38E44537274E411700EC9A94 /* Disk+Helpers.swift in Sources */,
				388E5A6025B6F2310019842D /* Autosens.swift in Sources */,
				DD9ECB6A2CA99F6C00AA7C45 /* PushMessage.swift in Sources */,
				3811DE8F25C9D80400A708ED /* User.swift in Sources */,
				5825A1BE2C97335C0046467E /* EditTempTargetForm.swift in Sources */,
				BD47FDDD2D8B65B10043966B /* GlucoseTargetStepView.swift in Sources */,
				19D466A329AA2B80004D5F33 /* MealSettingsDataFlow.swift in Sources */,
				3811DEB225C9D88300A708ED /* KeychainItemAccessibility.swift in Sources */,
				38AEE73D25F0200C0013F05B /* TrioSettings.swift in Sources */,
				38FCF3FD25E997A80078B0D1 /* PumpHistoryStorage.swift in Sources */,
				58645BA72CA2D390008AFCE7 /* ChartAxisSetup.swift in Sources */,
				38D0B3B625EBE24900CB6E88 /* Battery.swift in Sources */,
				38C4D33725E9A1A300D30B77 /* DispatchQueue+Extensions.swift in Sources */,
				F90692CF274B999A0037068D /* HealthKitDataFlow.swift in Sources */,
				CE7CA3552A064973004BE681 /* ListStateIntent.swift in Sources */,
				BDF530D82B40F8AC002CAF43 /* LockScreenView.swift in Sources */,
				195D80B72AF697B800D25097 /* DynamicSettingsDataFlow.swift in Sources */,
				DD98ACC02D71013200C0778F /* StatChartUtils.swift in Sources */,
				BD47FDD92D8B657D0043966B /* InsulinSensitivityStepView.swift in Sources */,
				3862CC2E2743F9F700BF832C /* CalendarManager.swift in Sources */,
				CEA4F62329BE10F70011ADF7 /* SavitzkyGolayFilter.swift in Sources */,
				38B4F3C325E2A20B00E76A18 /* PumpSetupView.swift in Sources */,
				38E4453C274E411700EC9A94 /* Disk+Codable.swift in Sources */,
				58D08B322C8DF88900AA37D3 /* DummyCharts.swift in Sources */,
				19E1F7EF29D08EBA005C8D20 /* IconConfigRootWiew.swift in Sources */,
				1967DFC229D053D300759F30 /* IconImage.swift in Sources */,
				382C134B25F14E3700715CE1 /* BGTargets.swift in Sources */,
				38AEE75725F0F18E0013F05B /* CarbsStorage.swift in Sources */,
				38B4F3CA25E502E200E76A18 /* SwiftNotificationCenter.swift in Sources */,
				38AEE75225F022080013F05B /* SettingsManager.swift in Sources */,
				3894873A2614928B004DF424 /* DispatchTimer.swift in Sources */,
				3895E4C625B9E00D00214B37 /* Preferences.swift in Sources */,
				CE94598429E9E3E60047C9C6 /* WatchConfigStateModel.swift in Sources */,
				DD6B7CB92C7BAC6900B75029 /* NightscoutImportResultView.swift in Sources */,
				38DF1786276A73D400B3528F /* TagCloudView.swift in Sources */,
				38B4F3CD25E5031100E76A18 /* Broadcaster.swift in Sources */,
				383420D925FFEB3F002D46C1 /* Popup.swift in Sources */,
				DD4C57AA2D73B3E2001BFF2C /* RestartLiveActivityIntentRequest.swift in Sources */,
				DD1745402C55BFC100211FAC /* AlgorithmAdvancedSettingsRootView.swift in Sources */,
				58645BA52CA2D347008AFCE7 /* ForecastSetup.swift in Sources */,
				110AEDEE2C51A0AE00615CC9 /* ShortcutsConfigStateModel.swift in Sources */,
				DD9ECB722CA9A0BA00AA7C45 /* RemoteControlConfigDataFlow.swift in Sources */,
				DD1745262C55526F00211FAC /* SMBSettingsRootView.swift in Sources */,
				3811DE3025C9D49500A708ED /* HomeStateModel.swift in Sources */,
				38BF021725E7CBBC00579895 /* PumpManagerExtensions.swift in Sources */,
				118DF76E2C5ECBC60067FEB7 /* OverridePresetsIntentRequest.swift in Sources */,
				CEE9A6552BBB418300EB5194 /* CalibrationsProvider.swift in Sources */,
				19F95FF529F10FCF00314DDC /* StatProvider.swift in Sources */,
				38F3B2EF25ED8E2A005C48AA /* TempTargetsStorage.swift in Sources */,
				5A2325542BFCBF66003518CA /* NightscoutFetchView.swift in Sources */,
				19B0EF2128F6D66200069496 /* Statistics.swift in Sources */,
				DDF847E82C5DABA30049BB3B /* WatchConfigAppleWatchView.swift in Sources */,
				3811DF1025CAAAE200A708ED /* APSManager.swift in Sources */,
				3870FF4725EC187A0088248F /* BloodGlucose.swift in Sources */,
				38A0364225ED069400FCBB52 /* TempBasal.swift in Sources */,
				3811DE1725C9D40400A708ED /* Screen.swift in Sources */,
				383948DA25CD64D500E91849 /* Glucose.swift in Sources */,
				CE94598029E9E3BD0047C9C6 /* WatchConfigDataFlow.swift in Sources */,
				388E596C25AD95110019842D /* OpenAPS.swift in Sources */,
				E00EEC0527368630002FF094 /* StorageAssembly.swift in Sources */,
				DD1745552C55CA6C00211FAC /* UnitsLimitsSettingsRootView.swift in Sources */,
				384E803825C388640086DB71 /* Script.swift in Sources */,
				CE94597E29E9E1EE0047C9C6 /* GarminManager.swift in Sources */,
				3883583425EEB38000E024B2 /* PumpSettings.swift in Sources */,
				38DAB280260CBB7F00F74C1A /* PumpView.swift in Sources */,
				DDD1631C2C4C697400CD525A /* AddOverrideForm.swift in Sources */,
				3811DEB125C9D88300A708ED /* Keychain.swift in Sources */,
				DD17453E2C55BFB600211FAC /* AlgorithmAdvancedSettingsStateModel.swift in Sources */,
				CE95BF572BA5F5FE00DC3DE3 /* PluginManager.swift in Sources */,
				3BAD36B22D7CDC1A00CC298D /* MainLoadingView.swift in Sources */,
				382C133725F13A1E00715CE1 /* InsulinSensitivities.swift in Sources */,
				19D466A529AA2BD4004D5F33 /* MealSettingsProvider.swift in Sources */,
				DD5DC9F72CF3DA9300AB8703 /* TargetPicker.swift in Sources */,
				383948D625CD4D8900E91849 /* FileStorage.swift in Sources */,
				CEE9A6572BBB418300EB5194 /* CalibrationsChart.swift in Sources */,
				3811DE4125C9D4A100A708ED /* SettingsRootView.swift in Sources */,
				38192E04261B82FA0094D973 /* ReachabilityManager.swift in Sources */,
				38E44539274E411700EC9A94 /* Disk+UIImage.swift in Sources */,
				3BAD36CC2D7D420E00CC298D /* CoreDataInitializationCoordinator.swift in Sources */,
				388E595C25AD948C0019842D /* TrioApp.swift in Sources */,
				38FEF3FC2737E53800574A46 /* MainStateModel.swift in Sources */,
				DD1745352C55AE7E00211FAC /* TargetBehavoirRootView.swift in Sources */,
				5887527C2BD986E1008B081D /* OpenAPSBattery.swift in Sources */,
				38569348270B5DFB0002C50D /* GlucoseSource.swift in Sources */,
				CEE9A6582BBB418300EB5194 /* CalibrationsStateModel.swift in Sources */,
				BD47FD192D88AAFE0043966B /* OnboardingView.swift in Sources */,
				CEB434E328B8F9DB00B70274 /* BluetoothStateManager.swift in Sources */,
				BDC2EA452C3043B000E5BBD0 /* OverrideStorage.swift in Sources */,
				3811DE4225C9D4A100A708ED /* SettingsDataFlow.swift in Sources */,
				CEE9A6562BBB418300EB5194 /* CalibrationsRootView.swift in Sources */,
				3811DE2525C9D48300A708ED /* MainRootView.swift in Sources */,
				CE94598229E9E3D30047C9C6 /* WatchConfigProvider.swift in Sources */,
				DD1745322C55AE6000211FAC /* TargetBehavoirStateModel.swift in Sources */,
				38E44535274E411700EC9A94 /* Disk+Data.swift in Sources */,
				BD8E6B232D9036F700ABF8FA /* OnboardingDataFlow.swift in Sources */,
				3811DE3125C9D49500A708ED /* HomeProvider.swift in Sources */,
				FE41E4D629463EE20047FD55 /* NightscoutPreferences.swift in Sources */,
				E013D872273AC6FE0014109C /* GlucoseSimulatorSource.swift in Sources */,
				BD249D862D42FBEC00412DEB /* GlucoseMetricsView.swift in Sources */,
				58645BA32CA2D325008AFCE7 /* BatterySetup.swift in Sources */,
				388E5A5C25B6F0770019842D /* JSON.swift in Sources */,
				3811DF0225CA9FEA00A708ED /* Credentials.swift in Sources */,
				5837A5302BD2E3C700A5DC04 /* CarbEntryStored+helper.swift in Sources */,
				389A572026079BAA00BC102F /* Interpolation.swift in Sources */,
				DD9ECB702CA9A0BA00AA7C45 /* RemoteControlConfigStateModel.swift in Sources */,
				BD249D942D42FC5E00412DEB /* TotalDailyDoseChart.swift in Sources */,
				BD249D902D42FC4500412DEB /* MealStatsView.swift in Sources */,
				DD32CF9A2CC8247B003686D6 /* TrioRemoteControl+Meal.swift in Sources */,
				BDF34F832C10C5B600D51995 /* DataManager.swift in Sources */,
				38B4F3C625E5017E00E76A18 /* NotificationCenter.swift in Sources */,
				19D466A729AA2C22004D5F33 /* MealSettingsStateModel.swift in Sources */,
				DD17452B2C556E8100211FAC /* SettingInputHintView.swift in Sources */,
				38E44528274E401C00EC9A94 /* Protected.swift in Sources */,
				3811DEB625C9D88300A708ED /* UnlockManager.swift in Sources */,
				581516A42BCED84A00BF67D7 /* DebuggingIdentifiers.swift in Sources */,
				E00EEC0827368630002FF094 /* NetworkAssembly.swift in Sources */,
				38A13D3225E28B4B00EAA382 /* PumpHistoryEvent.swift in Sources */,
				E00EEC0627368630002FF094 /* UIAssembly.swift in Sources */,
				3811DE1825C9D40400A708ED /* Router.swift in Sources */,
				BD249DA12D42FD1200412DEB /* TDDSetup.swift in Sources */,
				CE7950262998056D00FA576E /* CGMSetupView.swift in Sources */,
				582FAE432C05102C00D1C13F /* CoreDataError.swift in Sources */,
				38A0363B25ECF07E00FCBB52 /* GlucoseStorage.swift in Sources */,
				65070A332BFDCB83006F213F /* TidepoolStartView.swift in Sources */,
				190EBCC629FF138000BA767D /* UserInterfaceSettingsProvider.swift in Sources */,
				38E98A2725F52C9300C0CED0 /* CollectionIssueReporter.swift in Sources */,
				E00EEC0427368630002FF094 /* SecurityAssembly.swift in Sources */,
				3811DEE825CA063400A708ED /* Injected.swift in Sources */,
				DD1745152C54388A00211FAC /* TherapySettingsView.swift in Sources */,
				585E2CAE2BE7BF46006ECF1A /* PumpEvent+helper.swift in Sources */,
				DDAA29832D2D1D93006546A1 /* AdjustmentsRootView+Overrides.swift in Sources */,
				DDD1631F2C4C6F6900CD525A /* TrioCoreDataPersistentContainer.xcdatamodeld in Sources */,
				DD1745482C55C61D00211FAC /* AutosensSettingsStateModel.swift in Sources */,
				DD1745462C55C61500211FAC /* AutosensSettingsProvider.swift in Sources */,
				DDA6E2852D2361F800C2988C /* LoopStatusView.swift in Sources */,
				DDA6E3202D258E0500C2988C /* OverrideHelpView.swift in Sources */,
				DDA6E2502D22187500C2988C /* ChartLegendView.swift in Sources */,
				3811DEAF25C9D88300A708ED /* KeyValueStorage.swift in Sources */,
				DDD6D4D32CDE90720029439A /* EstimatedA1cDisplayUnit.swift in Sources */,
				DDA6E3572D25988500C2988C /* ContactImageHelpView.swift in Sources */,
				38FE826D25CC8461001FF17A /* NightscoutAPI.swift in Sources */,
				388358C825EEF6D200E024B2 /* BasalProfileEntry.swift in Sources */,
				DDA9AC092D672CF100E6F1A9 /* AppVersionChecker.swift in Sources */,
				3811DE0B25C9D32F00A708ED /* BaseView.swift in Sources */,
				3811DE3225C9D49500A708ED /* HomeDataFlow.swift in Sources */,
				DD32CFA22CC824E2003686D6 /* TrioRemoteControl+Helpers.swift in Sources */,
				CE1856F52ADC4858007E39C7 /* AddCarbPresetIntent.swift in Sources */,
				38569347270B5DFB0002C50D /* CGMType.swift in Sources */,
				3821ED4C25DD18BA00BC42AD /* Constants.swift in Sources */,
				384E803425C385E60086DB71 /* JavaScriptWorker.swift in Sources */,
				CE1F6DE92BAF37C90064EB8D /* TidepoolConfigView.swift in Sources */,
				3811DE5D25C9D4D500A708ED /* Publisher.swift in Sources */,
				E00EEC0727368630002FF094 /* APSAssembly.swift in Sources */,
				BD249D8A2D42FC1200412DEB /* GlucosePercentileChart.swift in Sources */,
				38B4F3AF25E2979F00E76A18 /* IndexedCollection.swift in Sources */,
				58D08B222C8DAA8E00AA37D3 /* OverrideView.swift in Sources */,
				BD0B2EF32C5998E600B3298F /* MealPresetView.swift in Sources */,
				E592A3702CEEC01E009A472C /* ContactTrickEntry.swift in Sources */,
				DD6D67E42C9C253500660C9B /* ColorSchemeOption.swift in Sources */,
				582DF9752C8CDB92001F516D /* GlucoseChartView.swift in Sources */,
				BD432CA12D2F4E3600D1EB79 /* WatchMessageKeys.swift in Sources */,
				DD4C581F2D73C43D001BFF2C /* LoopStatsView.swift in Sources */,
				58A3D53A2C96D4DE003F90FC /* AddTempTargetForm.swift in Sources */,
				DD1745302C55AE5300211FAC /* TargetBehaviorProvider.swift in Sources */,
				58D08B382C8DFB6000AA37D3 /* BasalChart.swift in Sources */,
				118DF76D2C5ECBC60067FEB7 /* OverridePresetEntity.swift in Sources */,
				58645B9F2CA2D2BE008AFCE7 /* PumpHistorySetup.swift in Sources */,
				DD17454E2C55CA4D00211FAC /* UnitsLimitsSettingsDataFlow.swift in Sources */,
				DDF847E62C5D66490049BB3B /* AddMealPresetView.swift in Sources */,
				3811DEAE25C9D88300A708ED /* Cache.swift in Sources */,
				BDA6CC882CAF219B00F942F9 /* TempTargetSetup.swift in Sources */,
				383420D625FFE38C002D46C1 /* LoopView.swift in Sources */,
				DD1745192C543B5700211FAC /* NotificationsView.swift in Sources */,
				3811DEAD25C9D88300A708ED /* UserDefaults+Cache.swift in Sources */,
				CE48C86628CA6B48007C0598 /* OmniPodManagerExtensions.swift in Sources */,
				CEB434E728B9053300B70274 /* LoopUIColorPalette+Default.swift in Sources */,
				19F95FF329F10FBC00314DDC /* StatDataFlow.swift in Sources */,
				582DF97B2C8CE209001F516D /* CarbView.swift in Sources */,
				DD940BAA2CA7585D000830A5 /* GlucoseColorScheme.swift in Sources */,
				3811DE2225C9D48300A708ED /* MainProvider.swift in Sources */,
				BD47FD1B2D88AB4F0043966B /* OnboardingStateModel.swift in Sources */,
				3811DE0C25C9D32F00A708ED /* BaseProvider.swift in Sources */,
				CE95BF5A2BA62E4A00DC3DE3 /* PluginSource.swift in Sources */,
				DD21FCB52C6952AD00AF2C25 /* DecimalPickerSettings.swift in Sources */,
				3811DE5C25C9D4D500A708ED /* Formatters.swift in Sources */,
				3871F39F25ED895A0013ECB5 /* Decimal+Extensions.swift in Sources */,
				CEE9A6592BBB418300EB5194 /* CalibrationsDataFlow.swift in Sources */,
				3811DE3525C9D49500A708ED /* HomeRootView.swift in Sources */,
				38E98A2925F52C9300C0CED0 /* Error+Extensions.swift in Sources */,
				38EA05DA261F6E7C0064E39B /* SimpleLogReporter.swift in Sources */,
				3811DE6125C9D4D500A708ED /* ViewModifiers.swift in Sources */,
				3811DEAC25C9D88300A708ED /* NightscoutManager.swift in Sources */,
				BD793CB22CE8033500D669AC /* TempTargetRunStored.swift in Sources */,
				BD7DA9A92AE06E9200601B20 /* BolusCalculatorStateModel.swift in Sources */,
				CEB434E528B8FF5D00B70274 /* UIColor.swift in Sources */,
				190EBCCB29FF13CB00BA767D /* UserInterfaceSettingsRootView.swift in Sources */,
				3811DEA925C9D88300A708ED /* AppearanceManager.swift in Sources */,
				BD249D8E2D42FC3900412DEB /* LoopBarChartView.swift in Sources */,
				CE7950242997D81700FA576E /* CGMSettingsView.swift in Sources */,
				58237D9E2BCF0A6B00A47A79 /* PopupView.swift in Sources */,
				BD793CB02CE7C61500D669AC /* OverrideRunStored+helper.swift in Sources */,
				3B4196E02D8C4BC00091DFF7 /* HomeStateModel+CGM.swift in Sources */,
				38D0B3D925EC07C400CB6E88 /* CarbsEntry.swift in Sources */,
				DD32CF9C2CC82499003686D6 /* TrioRemoteControl+TempTarget.swift in Sources */,
				BD249D882D42FC0000412DEB /* BolusStatsView.swift in Sources */,
				38A9260525F012D8009E3739 /* CarbRatios.swift in Sources */,
				38FCF3D625E8FDF40078B0D1 /* MD5.swift in Sources */,
				DDD163142C4C68D300CD525A /* AdjustmentsProvider.swift in Sources */,
				3871F39C25ED892B0013ECB5 /* TempTarget.swift in Sources */,
				191F62682AD6B05A004D7911 /* NightscoutSettings.swift in Sources */,
				3811DEAB25C9D88300A708ED /* HTTPResponseStatus.swift in Sources */,
				3811DE5F25C9D4D500A708ED /* ProgressBar.swift in Sources */,
				BD249D8C2D42FC2C00412DEB /* GlucoseDistributionChart.swift in Sources */,
				38E87408274F9AD000975559 /* UserNotificationsManager.swift in Sources */,
				CE82E02528E867BA00473A9C /* AlertStorage.swift in Sources */,
				DD1745372C55B74200211FAC /* AlgorithmSettings.swift in Sources */,
				38BF021D25E7E3AF00579895 /* Reservoir.swift in Sources */,
				DDF847E12C5C287F0049BB3B /* LiveActivitySettingsStateModel.swift in Sources */,
				583684082BD195A700070A60 /* Determination.swift in Sources */,
				DD17451D2C543C5F00211FAC /* ServicesView.swift in Sources */,
				38BF021B25E7D06400579895 /* PumpSettingsView.swift in Sources */,
				3811DEEA25CA063400A708ED /* SyncAccess.swift in Sources */,
				190EBCC829FF13AA00BA767D /* UserInterfaceSettingsStateModel.swift in Sources */,
				DDF847EA2C5DABAC0049BB3B /* WatchConfigGarminView.swift in Sources */,
				38BF021F25E7F0DE00579895 /* DeviceDataManager.swift in Sources */,
				BD4E1A7A2D3681B700D21626 /* GlucoseTargetSetup.swift in Sources */,
				BDB3C1192C03DD1000CEEAA1 /* UserDefaultsExtension.swift in Sources */,
				38A504A425DD9C4000C5B9E8 /* UserDefaultsExtensions.swift in Sources */,
				38FE826A25CC82DB001FF17A /* NetworkService.swift in Sources */,
				FE66D16B291F74F8005D6F77 /* Bundle+Extensions.swift in Sources */,
				DD940BAC2CA75889000830A5 /* DynamicGlucoseColor.swift in Sources */,
				3883581C25EE79BB00E024B2 /* TextFieldWithToolBar.swift in Sources */,
				58D08B302C8DEA7500AA37D3 /* ForecastView.swift in Sources */,
				6B1A8D2E2B156EEF00E76752 /* LiveActivityManager.swift in Sources */,
				581516A92BCEEDF800BF67D7 /* NSPredicates.swift in Sources */,
				DD4FFF332D458EE600B6CFF9 /* GarminWatchState.swift in Sources */,
				DD6B7CB22C7B6F0800B75029 /* Rounding.swift in Sources */,
				38DAB28A260D349500F74C1A /* FetchGlucoseManager.swift in Sources */,
				BDB8998A2C565D0C006F3298 /* CarbsGlucose+helper.swift in Sources */,
				BD7DB88E2D2C4A17003D3155 /* BolusCalculationManager.swift in Sources */,
				38F37828261260DC009DB701 /* Color+Extensions.swift in Sources */,
				BDCD47AF2C1F3F1700F8BCD5 /* OverrideStored+helper.swift in Sources */,
				3811DE3F25C9D4A100A708ED /* SettingsStateModel.swift in Sources */,
				CE7CA3582A064E2F004BE681 /* ListStateView.swift in Sources */,
				193F6CDD2A512C8F001240FD /* Loops.swift in Sources */,
				38B4F3CB25E502E200E76A18 /* WeakObjectSet.swift in Sources */,
				38E989DD25F5021400C0CED0 /* PumpStatus.swift in Sources */,
				BDFD165A2AE40438007F0DDA /* TreatmentsRootView.swift in Sources */,
				BD54A9732D281ABC00F9C1EE /* TempTargetPresetWatch.swift in Sources */,
				DD3078682D42F5CE00DE0490 /* WatchGlucoseObject.swift in Sources */,
				38E98A2525F52C9300C0CED0 /* IssueReporter.swift in Sources */,
				DD1745522C55CA5D00211FAC /* UnitsLimitsSettingsStateModel.swift in Sources */,
				DD2CC85C2D25DA1000445446 /* GlucoseTargetsView.swift in Sources */,
				190EBCC429FF136900BA767D /* UserInterfaceSettingsDataFlow.swift in Sources */,
				CE3EEF9A2D463717001944DD /* CustomCGMOptionsView.swift in Sources */,
				5A2325582BFCC168003518CA /* NightscoutConnectView.swift in Sources */,
				3811DEB025C9D88300A708ED /* BaseKeychain.swift in Sources */,
				110AEDE42C5193D200615CC9 /* BolusIntentRequest.swift in Sources */,
				3811DE4325C9D4A100A708ED /* SettingsProvider.swift in Sources */,
				45252C95D220E796FDB3B022 /* ConfigEditorDataFlow.swift in Sources */,
				CE7CA34E2A064973004BE681 /* AppShortcuts.swift in Sources */,
				38C4D33A25E9A1ED00D30B77 /* NSObject+AssociatedValues.swift in Sources */,
				110AEDEB2C51A0AE00615CC9 /* ShortcutsConfigView.swift in Sources */,
				38DF179027733EAD00B3528F /* SnowScene.swift in Sources */,
				DD1DB7CC2BECCA1F0048B367 /* BuildDetails.swift in Sources */,
				1935364028496F7D001E0B16 /* Oref2_variables.swift in Sources */,
				CE2FAD3A297D93F0001A872C /* BloodGlucoseExtensions.swift in Sources */,
				38E4453A274E411700EC9A94 /* Disk+[UIImage].swift in Sources */,
				DD73FA0F2D74F58E00D19D1E /* BackgroundTask+Helper.swift in Sources */,
				72F1BD388F42FCA6C52E4500 /* ConfigEditorProvider.swift in Sources */,
				E39E418C56A5A46B61D960EE /* ConfigEditorStateModel.swift in Sources */,
				45717281F743594AA9D87191 /* ConfigEditorRootView.swift in Sources */,
				DD32CFA02CC824D6003686D6 /* TrioRemoteControl+APNS.swift in Sources */,
				CE7CA3532A064973004BE681 /* TempPresetIntent.swift in Sources */,
				D6DEC113821A7F1056C4AA1E /* NightscoutConfigDataFlow.swift in Sources */,
				DD6B7CBB2C7FBBFA00B75029 /* ReviewInsulinActionView.swift in Sources */,
				38E98A3025F52FF700C0CED0 /* Config.swift in Sources */,
				BDB899882C564509006F3298 /* ForecastChart.swift in Sources */,
				110AEDE32C5193D200615CC9 /* BolusIntent.swift in Sources */,
				58645BA12CA2D2F8008AFCE7 /* OverrideSetup.swift in Sources */,
				DDD1631A2C4C695E00CD525A /* EditOverrideForm.swift in Sources */,
				CE1856F72ADC4869007E39C7 /* CarbPresetIntentRequest.swift in Sources */,
				CE1F6DDB2BAE08B60064EB8D /* TidepoolManager.swift in Sources */,
				BD2B464E0745FBE7B79913F4 /* NightscoutConfigProvider.swift in Sources */,
				9825E5E923F0B8FA80C8C7C7 /* NightscoutConfigStateModel.swift in Sources */,
				DDA6E3222D25901100C2988C /* TempTargetHelpView.swift in Sources */,
				58645B9D2CA2D275008AFCE7 /* DeterminationSetup.swift in Sources */,
				491D6FBD2D56741C00C49F67 /* TempTargetStored+CoreDataProperties.swift in Sources */,
				491D6FBE2D56741C00C49F67 /* TempTargetRunStored+CoreDataClass.swift in Sources */,
				491D6FBF2D56741C00C49F67 /* TempTargetRunStored+CoreDataProperties.swift in Sources */,
				491D6FC02D56741C00C49F67 /* TempTargetStored+CoreDataClass.swift in Sources */,
				DD1745442C55C60E00211FAC /* AutosensSettingsDataFlow.swift in Sources */,
				BD249DA72D42FE4600412DEB /* Calendar+GlucoseStatsChart.swift in Sources */,
				BDCAF2382C639F35002DC907 /* SettingItems.swift in Sources */,
				58D08B342C8DF9A700AA37D3 /* CobIobChart.swift in Sources */,
				642F76A05A4FF530463A9FD0 /* NightscoutConfigRootView.swift in Sources */,
				BD249D9B2D42FCDB00412DEB /* LoopChartSetup.swift in Sources */,
				BD7DA9AC2AE06EB900601B20 /* BolusCalculatorConfigRootView.swift in Sources */,
				AD3D2CD42CD01B9EB8F26522 /* PumpConfigDataFlow.swift in Sources */,
				DD17452E2C55AE4800211FAC /* TargetBehavoirDataFlow.swift in Sources */,
				53F2382465BF74DB1A967C8B /* PumpConfigProvider.swift in Sources */,
				5D16287A969E64D18CE40E44 /* PumpConfigStateModel.swift in Sources */,
				19D466AA29AA3099004D5F33 /* MealSettingsRootView.swift in Sources */,
				CEF1ED6B2D58FB5800FAF41E /* CGMOptions.swift in Sources */,
				E974172296125A5AE99E634C /* PumpConfigRootView.swift in Sources */,
				BD8E6B212D9036CA00ABF8FA /* OnboardingProvider.swift in Sources */,
				DD1745502C55CA5500211FAC /* UnitsLimitsSettingsProvider.swift in Sources */,
				581AC4392BE22ED10038760C /* JSONConverter.swift in Sources */,
				BD4064D12C4ED26900582F43 /* CoreDataObserver.swift in Sources */,
				58645B9B2CA2D24F008AFCE7 /* CarbSetup.swift in Sources */,
				38E44536274E411700EC9A94 /* Disk.swift in Sources */,
				19A910362A24D6D700C8951B /* DateFilter.swift in Sources */,
				582DF9792C8CE1E5001F516D /* MainChartHelper.swift in Sources */,
				E06B911A275B5EEA003C04B6 /* Array+Extension.swift in Sources */,
				38EA0600262091870064E39B /* BolusProgressViewStyle.swift in Sources */,
				389ECDFE2601061500D86C4F /* View+Snapshot.swift in Sources */,
				38FEF3FE2738083E00574A46 /* CGMSettingsProvider.swift in Sources */,
				38E98A3725F5509500C0CED0 /* String+Extensions.swift in Sources */,
				CC76E9512BD4812E008BEB61 /* Forecast+helper.swift in Sources */,
				DD1745242C55526000211FAC /* SMBSettingsStateModel.swift in Sources */,
				F90692D1274B99B60037068D /* HealthKitProvider.swift in Sources */,
				19F95FF729F10FEE00314DDC /* StatStateModel.swift in Sources */,
				8B759CFCF47B392BB365C251 /* BasalProfileEditorDataFlow.swift in Sources */,
				195D80B42AF6973A00D25097 /* DynamicSettingsRootView.swift in Sources */,
				389442CB25F65F7100FA1F27 /* NightscoutTreatment.swift in Sources */,
				DD09D47F2C5986E5003FEA5D /* CalendarEventSettingsStateModel.swift in Sources */,
				CE7CA3512A064973004BE681 /* ApplyTempPresetIntent.swift in Sources */,
				FA630397F76B582C8D8681A7 /* BasalProfileEditorProvider.swift in Sources */,
				DD1745172C54389F00211FAC /* FeatureSettingsView.swift in Sources */,
				DD9ECB712CA9A0BA00AA7C45 /* RemoteControlConfigProvider.swift in Sources */,
				63E890B4D951EAA91C071D5C /* BasalProfileEditorStateModel.swift in Sources */,
				38FEF3FA2737E42000574A46 /* BaseStateModel.swift in Sources */,
				DDCAE8332D78D4A800B1BB51 /* TherapySettingsUtil.swift in Sources */,
				BDA25EFD2D261C0000035F34 /* WatchState.swift in Sources */,
				CC6C406E2ACDD69E009B8058 /* RawFetchedProfile.swift in Sources */,
				385CEA8225F23DFD002D6D5B /* NightscoutStatus.swift in Sources */,
				DD17453C2C55BFAD00211FAC /* AlgorithmAdvancedSettingsProvider.swift in Sources */,
				F90692AA274B7AAE0037068D /* HealthKitManager.swift in Sources */,
				38887CCE25F5725200944304 /* IOBEntry.swift in Sources */,
				38E98A2425F52C9300C0CED0 /* Logger.swift in Sources */,
				DD1E53592D273F26008F32A4 /* LoopStatusHelpView.swift in Sources */,
				CA370FC152BC98B3D1832968 /* BasalProfileEditorRootView.swift in Sources */,
				195D80BB2AF6980B00D25097 /* DynamicSettingsStateModel.swift in Sources */,
				E00EEC0327368630002FF094 /* ServiceAssembly.swift in Sources */,
				38192E07261BA9960094D973 /* FetchTreatmentsManager.swift in Sources */,
				19012CDC291D2CB900FB8210 /* LoopStats.swift in Sources */,
				6632A0DC746872439A858B44 /* ISFEditorDataFlow.swift in Sources */,
				DD17454B2C55C62800211FAC /* AutosensSettingsRootView.swift in Sources */,
				DDF847DF2C5C28780049BB3B /* LiveActivitySettingsProvider.swift in Sources */,
				DDB37CC52D05048F00D99BF4 /* ContactImageStorage.swift in Sources */,
				BD54A95B2D28087C00F9C1EE /* OverridePresetWatch.swift in Sources */,
				3B2F77882D7E5387005ED9FA /* CurrentTDDSetup.swift in Sources */,
				DBA5254DBB2586C98F61220C /* ISFEditorProvider.swift in Sources */,
				BDF34EBE2C0A31D100D51995 /* CustomNotification.swift in Sources */,
				BDC2EA472C3045AD00E5BBD0 /* Override.swift in Sources */,
				1BBB001DAD60F3B8CEA4B1C7 /* ISFEditorStateModel.swift in Sources */,
				DDB37CC72D05127500D99BF4 /* FontExtensions.swift in Sources */,
				582DF9772C8CDBE7001F516D /* InsulinView.swift in Sources */,
				BD47FD132D88AA700043966B /* OnboardingManager.swift in Sources */,
				F816826028DB441800054060 /* BluetoothTransmitter.swift in Sources */,
				DD68889D2C386E17006E3C44 /* NightscoutExercise.swift in Sources */,
				5864E8592C42CFAE00294306 /* DeterminationStorage.swift in Sources */,
				BD7DA9A72AE06E2B00601B20 /* BolusCalculatorConfigProvider.swift in Sources */,
				38192E0D261BAF980094D973 /* ConvenienceExtensions.swift in Sources */,
				88AB39B23C9552BD6E0C9461 /* ISFEditorRootView.swift in Sources */,
				BD249D9D2D42FCF500412DEB /* MealStatsSetup.swift in Sources */,
				BD6EB2D62C7D049B0086BBB6 /* LiveActivityWidgetConfiguration.swift in Sources */,
				DD32CF982CC82463003686D6 /* TrioRemoteControl+Bolus.swift in Sources */,
				F816825E28DB441200054060 /* HeartBeatManager.swift in Sources */,
				58F107742BD1A4D000B1A680 /* Determination+helper.swift in Sources */,
				38FEF413273B317A00574A46 /* HKUnit.swift in Sources */,
				A33352ED40476125EBAC6EE0 /* CarbRatioEditorDataFlow.swift in Sources */,
				17A9D0899046B45E87834820 /* CarbRatioEditorProvider.swift in Sources */,
				69B9A368029F7EB39F525422 /* CarbRatioEditorStateModel.swift in Sources */,
				118DF76B2C5ECBC60067FEB7 /* CancelOverrideIntent.swift in Sources */,
				38E44538274E411700EC9A94 /* Disk+[Data].swift in Sources */,
				98641AF4F92123DA668AB931 /* CarbRatioEditorRootView.swift in Sources */,
				BDF34F902C10CF8C00D51995 /* CoreDataStack.swift in Sources */,
				CEE9A65C2BBB41C800EB5194 /* CalibrationService.swift in Sources */,
				110AEDED2C51A0AE00615CC9 /* ShortcutsConfigProvider.swift in Sources */,
				38E4453D274E411700EC9A94 /* Disk+Errors.swift in Sources */,
				58D08B3A2C8DFECD00AA37D3 /* TempTargets.swift in Sources */,
				38E98A2325F52C9300C0CED0 /* Signpost.swift in Sources */,
				CE7CA3542A064973004BE681 /* TempPresetsIntentRequest.swift in Sources */,
				58A3D5442C96DE11003F90FC /* TempTargetStored+Helper.swift in Sources */,
				DD6B7CB42C7B71F700B75029 /* ForecastDisplayType.swift in Sources */,
<<<<<<< HEAD
				BD47FD172D88AAF50043966B /* OnboardingStepViews.swift in Sources */,
=======
				DDEBB05C2D89E9050032305D /* TimeInRangeType.swift in Sources */,
>>>>>>> 49563ba3
				DD5DC9F32CF3D9DD00AB8703 /* AdjustmentsStateModel+TempTargets.swift in Sources */,
				BD47FDDB2D8B659B0043966B /* BasalProfileStepView.swift in Sources */,
				F5F7E6C1B7F098F59EB67EC5 /* TargetsEditorDataFlow.swift in Sources */,
				DD17453A2C55BFA600211FAC /* AlgorithmAdvancedSettingsDataFlow.swift in Sources */,
				5075C1608E6249A51495C422 /* TargetsEditorProvider.swift in Sources */,
				E13B7DAB2A435F57066AF02E /* TargetsEditorStateModel.swift in Sources */,
				BD249D992D42FCCD00412DEB /* BolusStatsSetup.swift in Sources */,
				9702FF92A09C53942F20D7EA /* TargetsEditorRootView.swift in Sources */,
				1967DFBE29D052C200759F30 /* Icons.swift in Sources */,
				DDD163182C4C694000CD525A /* AdjustmentsRootView.swift in Sources */,
				389ECE052601144100D86C4F /* ConcurrentMap.swift in Sources */,
				110AEDEC2C51A0AE00615CC9 /* ShortcutsConfigDataFlow.swift in Sources */,
				CE7CA3562A064973004BE681 /* StateIntentRequest.swift in Sources */,
				DD4C57A82D73ADEA001BFF2C /* RestartLiveActivityIntent.swift in Sources */,
				19E1F7EA29D082ED005C8D20 /* IconConfigProvider.swift in Sources */,
				DD09D4822C5986F6003FEA5D /* CalendarEventSettingsRootView.swift in Sources */,
				CE48C86428CA69D5007C0598 /* OmniBLEPumpManagerExtensions.swift in Sources */,
				DD5DC9F92CF3DAA900AB8703 /* RadioButton.swift in Sources */,
				38E44522274E3DDC00EC9A94 /* NetworkReachabilityManager.swift in Sources */,
				CE7CA34F2A064973004BE681 /* BaseIntentsRequest.swift in Sources */,
				E592A3772CEEC038009A472C /* ContactImageStateModel.swift in Sources */,
				E592A3782CEEC038009A472C /* ContactImageDataFlow.swift in Sources */,
				DDAA29852D2D1D9E006546A1 /* AdjustmentsRootView+TempTargets.swift in Sources */,
				E592A3792CEEC038009A472C /* ContactImageRootView.swift in Sources */,
				BDC531182D1062F200088832 /* ContactImageState.swift in Sources */,
				BD249D9F2D42FD0600412DEB /* StackedChartSetup.swift in Sources */,
				E592A37A2CEEC038009A472C /* ContactImageProvider.swift in Sources */,
				CE82E02728E869DF00473A9C /* AlertEntry.swift in Sources */,
				DD30786A2D42F94000DE0490 /* GarminDevice.swift in Sources */,
				38E4451E274DB04600EC9A94 /* AppDelegate.swift in Sources */,
				BD2FF1A02AE29D43005D1C5D /* CheckboxToggleStyle.swift in Sources */,
				DDD163162C4C690300CD525A /* AdjustmentsDataFlow.swift in Sources */,
				BDF34F932C10D0E100D51995 /* LiveActivityAttributes+Helper.swift in Sources */,
				E0D4F80527513ECF00BDF1FE /* HealthKitSample.swift in Sources */,
				38AAF85525FFF846004AF583 /* CurrentGlucoseView.swift in Sources */,
				041D1E995A6AE92E9289DC49 /* TreatmentsDataFlow.swift in Sources */,
				DD32CF9E2CC824C5003686D6 /* TrioRemoteControl+Override.swift in Sources */,
				BD249D922D42FC5300412DEB /* GlucoseSectorChart.swift in Sources */,
				23888883D4EA091C88480FF2 /* TreatmentsProvider.swift in Sources */,
				38E98A2D25F52DC400C0CED0 /* NSLocking+Extensions.swift in Sources */,
				715120D22D3C2BB4005D9FB6 /* GlucoseNotificationsOption.swift in Sources */,
				BDBAACFA2C2D439700370AAE /* OverrideData.swift in Sources */,
				DD9ECB682CA99F4500AA7C45 /* TrioRemoteControl.swift in Sources */,
				38569353270B5E350002C50D /* CGMRootView.swift in Sources */,
				69A31254F2451C20361D172F /* TreatmentsStateModel.swift in Sources */,
				1967DFC029D053AC00759F30 /* IconSelection.swift in Sources */,
				19D4E4EB29FC6A9F00351451 /* Charts.swift in Sources */,
				BDC531162D10629000088832 /* ContactPicture.swift in Sources */,
				FEFFA7A22929FE49007B8193 /* UIDevice+Extensions.swift in Sources */,
				BD4E1A7C2D3686D900D21626 /* StartEndMarkerSetup.swift in Sources */,
				F90692D3274B9A130037068D /* AppleHealthKitRootView.swift in Sources */,
				BDF34F852C10C62E00D51995 /* GlucoseData.swift in Sources */,
				19E1F7EC29D082FE005C8D20 /* IconConfigStateModel.swift in Sources */,
				711C0CB42CAABE788916BC9D /* ManualTempBasalDataFlow.swift in Sources */,
				DD1745222C55524800211FAC /* SMBSettingsProvider.swift in Sources */,
				BF1667ADE69E4B5B111CECAE /* ManualTempBasalProvider.swift in Sources */,
				583684062BD178DB00070A60 /* GlucoseStored+helper.swift in Sources */,
				49B9B57F2D5768D2009C6B59 /* AdjustmentStored+Helper.swift in Sources */,
				F90692D6274B9A450037068D /* HealthKitStateModel.swift in Sources */,
				BD1661312B82ADAB00256551 /* CustomProgressView.swift in Sources */,
				C967DACD3B1E638F8B43BE06 /* ManualTempBasalStateModel.swift in Sources */,
				38E4453B274E411700EC9A94 /* Disk+VolumeInformation.swift in Sources */,
				BDA7593E2D37CFC400E649A4 /* CarbEntryEditorView.swift in Sources */,
				118DF76A2C5ECBC60067FEB7 /* ApplyOverridePresetIntent.swift in Sources */,
				58645B992CA2D1A4008AFCE7 /* GlucoseSetup.swift in Sources */,
				7BCFACB97C821041BA43A114 /* ManualTempBasalRootView.swift in Sources */,
				38E44534274E411700EC9A94 /* Disk+InternalHelpers.swift in Sources */,
				38A00B2325FC2B55006BC0B0 /* LRUCache.swift in Sources */,
				DDD163122C4C689900CD525A /* AdjustmentsStateModel.swift in Sources */,
				BD47FDD72D8B64D20043966B /* CarbRatioStepView.swift in Sources */,
				3B2F77862D7E52ED005ED9FA /* TDD.swift in Sources */,
				DD1745132C54169400211FAC /* DevicesView.swift in Sources */,
				7F7B756BE8543965D9FDF1A2 /* DataTableDataFlow.swift in Sources */,
				1D845DF2E3324130E1D95E67 /* DataTableProvider.swift in Sources */,
				DDCE790F2D6F97FC000A4D7A /* SubmodulesView.swift in Sources */,
				19F95FFA29F1102A00314DDC /* StatRootView.swift in Sources */,
				0D9A5E34A899219C5C4CDFAF /* DataTableStateModel.swift in Sources */,
				6BCF84DD2B16843A003AD46E /* LiveActitiyAttributes.swift in Sources */,
				195D80B92AF697F700D25097 /* DynamicSettingsProvider.swift in Sources */,
				DD09D47D2C5986DA003FEA5D /* CalendarEventSettingsProvider.swift in Sources */,
				DD09D47B2C5986D1003FEA5D /* CalendarEventSettingsDataFlow.swift in Sources */,
				DD1745202C55523E00211FAC /* SMBSettingsDataFlow.swift in Sources */,
				D6D02515BBFBE64FEBE89856 /* DataTableRootView.swift in Sources */,
				DD1745292C55642100211FAC /* SettingInputSection.swift in Sources */,
				38569349270B5DFB0002C50D /* AppGroupSource.swift in Sources */,
				F5CA3DB1F9DC8B05792BBFAA /* CGMSettingsDataFlow.swift in Sources */,
				BDF34F952C10D27300D51995 /* DeterminationData.swift in Sources */,
				BA00D96F7B2FF169A06FB530 /* CGMSettingsStateModel.swift in Sources */,
				BD7DA9A52AE06DFC00601B20 /* BolusCalculatorConfigDataFlow.swift in Sources */,
				6EADD581738D64431902AC0A /* (null) in Sources */,
				CE94598729E9E4110047C9C6 /* WatchConfigRootView.swift in Sources */,
				DD5DC9FB2CF3E1B100AB8703 /* AdjustmentsStateModel+Helpers.swift in Sources */,
				BD249D972D42FCBF00412DEB /* AreaChartSetup.swift in Sources */,
				DDF847E42C5C288F0049BB3B /* LiveActivitySettingsRootView.swift in Sources */,
				DD88C8E22C50420800F2D558 /* DefinitionRow.swift in Sources */,
				B7C465E9472624D8A2BE2A6A /* (null) in Sources */,
				71D44AAB2CA5F5EA0036EE9E /* AlertPermissionsChecker.swift in Sources */,
				320D030F724170A637F06D50 /* (null) in Sources */,
				19E1F7E829D082D0005C8D20 /* IconConfigDataFlow.swift in Sources */,
				5A2325522BFCBF55003518CA /* NightscoutUploadView.swift in Sources */,
				E3A08AAE59538BC8A8ABE477 /* GlucoseNotificationSettingsDataFlow.swift in Sources */,
				0F7A65FBD2CD8D6477ED4539 /* GlucoseNotificationSettingsProvider.swift in Sources */,
				3171D2818C7C72CD1584BB5E /* GlucoseNotificationSettingsStateModel.swift in Sources */,
				DDE179522C910127003CDDB7 /* MealPresetStored+CoreDataClass.swift in Sources */,
				DDE179532C910127003CDDB7 /* MealPresetStored+CoreDataProperties.swift in Sources */,
				DDE179542C910127003CDDB7 /* LoopStatRecord+CoreDataClass.swift in Sources */,
				BDC530FF2D0F6BE300088832 /* ContactImageManager.swift in Sources */,
				BDC531122D1060FA00088832 /* ContactImageDetailView.swift in Sources */,
				DDE179552C910127003CDDB7 /* LoopStatRecord+CoreDataProperties.swift in Sources */,
				DDE179562C910127003CDDB7 /* BolusStored+CoreDataClass.swift in Sources */,
				DDE179572C910127003CDDB7 /* BolusStored+CoreDataProperties.swift in Sources */,
				BD4D738D2D15A4080052227B /* TDDStored+CoreDataClass.swift in Sources */,
				BD4D738E2D15A4080052227B /* TDDStored+CoreDataProperties.swift in Sources */,
				DDE179582C910127003CDDB7 /* ForecastValue+CoreDataClass.swift in Sources */,
				DDE179592C910127003CDDB7 /* ForecastValue+CoreDataProperties.swift in Sources */,
				DDE1795A2C910127003CDDB7 /* CarbEntryStored+CoreDataClass.swift in Sources */,
				DDE1795B2C910127003CDDB7 /* CarbEntryStored+CoreDataProperties.swift in Sources */,
				DDE1795E2C910127003CDDB7 /* PumpEventStored+CoreDataClass.swift in Sources */,
				BDDAF9EF2D00554500B34E7A /* SelectionPopoverView.swift in Sources */,
				DDE1795F2C910127003CDDB7 /* PumpEventStored+CoreDataProperties.swift in Sources */,
				DDE179602C910127003CDDB7 /* StatsData+CoreDataClass.swift in Sources */,
				DDE179612C910127003CDDB7 /* StatsData+CoreDataProperties.swift in Sources */,
				DDE179622C910127003CDDB7 /* Forecast+CoreDataClass.swift in Sources */,
				DDE179632C910127003CDDB7 /* Forecast+CoreDataProperties.swift in Sources */,
				DDE179642C910127003CDDB7 /* GlucoseStored+CoreDataClass.swift in Sources */,
				DDE179652C910127003CDDB7 /* GlucoseStored+CoreDataProperties.swift in Sources */,
				BDC531142D10611D00088832 /* AddContactImageSheet.swift in Sources */,
				DDE179662C910127003CDDB7 /* OpenAPS_Battery+CoreDataClass.swift in Sources */,
				DDE179672C910127003CDDB7 /* OpenAPS_Battery+CoreDataProperties.swift in Sources */,
				DDE179682C910127003CDDB7 /* TempBasalStored+CoreDataClass.swift in Sources */,
				DDE179692C910127003CDDB7 /* TempBasalStored+CoreDataProperties.swift in Sources */,
				BD4D73A22D15A42A0052227B /* TDDStorage.swift in Sources */,
				DDE1796C2C910127003CDDB7 /* OverrideRunStored+CoreDataClass.swift in Sources */,
				DDE1796D2C910127003CDDB7 /* OverrideRunStored+CoreDataProperties.swift in Sources */,
				DDE1796E2C910127003CDDB7 /* OrefDetermination+CoreDataClass.swift in Sources */,
				DDE1796F2C910127003CDDB7 /* OrefDetermination+CoreDataProperties.swift in Sources */,
				DDE179702C910127003CDDB7 /* OverrideStored+CoreDataClass.swift in Sources */,
				DD9ECB742CA9A0C300AA7C45 /* RemoteControlConfig.swift in Sources */,
				DDE179712C910127003CDDB7 /* OverrideStored+CoreDataProperties.swift in Sources */,
				CD78BB94E43B249D60CC1A1B /* GlucoseNotificationSettingsRootView.swift in Sources */,
				CE7CA3502A064973004BE681 /* CancelTempPresetIntent.swift in Sources */,
				6B1F539F9FF75646D1606066 /* SnoozeDataFlow.swift in Sources */,
				6FFAE524D1D9C262F2407CAE /* SnoozeProvider.swift in Sources */,
				BD4ED4FD2CF9D5E8000EDC9C /* AppState.swift in Sources */,
				DDF847DD2C5C28720049BB3B /* LiveActivitySettingsDataFlow.swift in Sources */,
				8194B80890CDD6A3C13B0FEE /* SnoozeStateModel.swift in Sources */,
				BDA25EE42D260CD500035F34 /* AppleWatchManager.swift in Sources */,
				0437CE46C12535A56504EC19 /* SnoozeRootView.swift in Sources */,
			);
			runOnlyForDeploymentPostprocessing = 0;
		};
		38FCF3E925E9028E0078B0D1 /* Sources */ = {
			isa = PBXSourcesBuildPhase;
			buildActionMask = 2147483647;
			files = (
				BD8FC0572D66188700B95AED /* PumpHistoryStorageTests.swift in Sources */,
				BD8FC0642D6619EF00B95AED /* TempTargetStorageTests.swift in Sources */,
				BD8FC0542D66186000B95AED /* TestError.swift in Sources */,
				CEE9A65E2BBC9F6500EB5194 /* CalibrationsTests.swift in Sources */,
				BD8FC0622D6619E600B95AED /* OverrideStorageTests.swift in Sources */,
				BD8FC0592D66189700B95AED /* TestAssembly.swift in Sources */,
				BD8FC0662D661A0000B95AED /* GlucoseStorageTests.swift in Sources */,
				BD8FC05B2D6618AF00B95AED /* DeterminationStorageTests.swift in Sources */,
				CE1F6DD92BADF4620064EB8D /* PluginManagerTests.swift in Sources */,
				38FCF3F925E902C20078B0D1 /* FileStorageTests.swift in Sources */,
				BD8FC0602D6619DB00B95AED /* CarbsStorageTests.swift in Sources */,
				BD8FC05E2D6618CE00B95AED /* BolusCalculatorTests.swift in Sources */,
			);
			runOnlyForDeploymentPostprocessing = 0;
		};
		6B1A8D132B14D91500E76752 /* Sources */ = {
			isa = PBXSourcesBuildPhase;
			buildActionMask = 2147483647;
			files = (
				6BCF84DE2B16843A003AD46E /* LiveActitiyAttributes.swift in Sources */,
				DDCEBF5B2CC1B76400DF4C36 /* LiveActivity+Helper.swift in Sources */,
				6B1A8D1E2B14D91600E76752 /* LiveActivityBundle.swift in Sources */,
				6B1A8D202B14D91600E76752 /* LiveActivity.swift in Sources */,
			);
			runOnlyForDeploymentPostprocessing = 0;
		};
		BD8207BF2D2B42E50023339D /* Sources */ = {
			isa = PBXSourcesBuildPhase;
			buildActionMask = 2147483647;
			files = (
				DD09D6462D2B553A000D82C9 /* TrioWatchComplication.swift in Sources */,
			);
			runOnlyForDeploymentPostprocessing = 0;
		};
		BDFF79782D25AA870016C40C /* Sources */ = {
			isa = PBXSourcesBuildPhase;
			buildActionMask = 2147483647;
			files = (
				BDA25F222D26D62800035F34 /* BolusInputView.swift in Sources */,
				BDFF7A882D25F97D0016C40C /* TrioMainWatchView.swift in Sources */,
				BDA25F202D26D5FE00035F34 /* CarbsInputView.swift in Sources */,
				BDA25F1C2D26BD0700035F34 /* TrendShape.swift in Sources */,
				BDFF7A892D25F97D0016C40C /* TrioWatchApp.swift in Sources */,
				DD09D5C72D29EB2F000D82C9 /* Helper+Enums.swift in Sources */,
				BD54A9742D281AEF00F9C1EE /* TempTargetPresetWatch.swift in Sources */,
				BD54A95C2D2808A300F9C1EE /* OverridePresetWatch.swift in Sources */,
				BD54A9592D27FB7800F9C1EE /* OverridePresetsView.swift in Sources */,
				BDA25F1E2D26D5DD00035F34 /* GlucoseChartView.swift in Sources */,
				DD6F63CC2D27F615007D94CF /* TreatmentMenuView.swift in Sources */,
				DD3A3CE72D29C93F00AE478E /* Helper+Extensions.swift in Sources */,
				DD246F062D2836AA0027DDE0 /* GlucoseTrendView.swift in Sources */,
				BD432CA22D2F4E4000D1EB79 /* WatchMessageKeys.swift in Sources */,
				DD8262CB2D289297009F6F62 /* BolusConfirmationView.swift in Sources */,
				BD54A9712D281A8100F9C1EE /* TempTargetPresetsView.swift in Sources */,
				DD3A3CE92D29C97800AE478E /* Helper+ButtonStyles.swift in Sources */,
				BDAE40002D372BAD009C12B1 /* WatchState+Requests.swift in Sources */,
				BDA25EE62D260D5E00035F34 /* WatchState.swift in Sources */,
				BD04ECCE2D29952A008C5FEB /* BolusProgressOverlay.swift in Sources */,
				DD09D5C92D29F3D0000D82C9 /* AcknowledgementPendingView.swift in Sources */,
			);
			runOnlyForDeploymentPostprocessing = 0;
		};
		BDFF79872D25AA890016C40C /* Sources */ = {
			isa = PBXSourcesBuildPhase;
			buildActionMask = 2147483647;
			files = (
				BDFF7A8B2D25F97D0016C40C /* Unit Tests.swift in Sources */,
			);
			runOnlyForDeploymentPostprocessing = 0;
		};
/* End PBXSourcesBuildPhase section */

/* Begin PBXTargetDependency section */
		38FCF3F325E9028E0078B0D1 /* PBXTargetDependency */ = {
			isa = PBXTargetDependency;
			target = 388E595725AD948C0019842D /* Trio */;
			targetProxy = 38FCF3F225E9028E0078B0D1 /* PBXContainerItemProxy */;
		};
		6B1A8D272B14D91700E76752 /* PBXTargetDependency */ = {
			isa = PBXTargetDependency;
			target = 6B1A8D162B14D91500E76752 /* LiveActivityExtension */;
			targetProxy = 6B1A8D262B14D91700E76752 /* PBXContainerItemProxy */;
		};
		BD8207CD2D2B42E70023339D /* PBXTargetDependency */ = {
			isa = PBXTargetDependency;
			target = BD8207C22D2B42E50023339D /* Trio Watch Complication Extension */;
			targetProxy = BD8207CC2D2B42E70023339D /* PBXContainerItemProxy */;
		};
		BDFF798D2D25AA890016C40C /* PBXTargetDependency */ = {
			isa = PBXTargetDependency;
			target = BDFF797B2D25AA870016C40C /* Trio Watch App */;
			targetProxy = BDFF798C2D25AA890016C40C /* PBXContainerItemProxy */;
		};
		BDFF799E2D25AA890016C40C /* PBXTargetDependency */ = {
			isa = PBXTargetDependency;
			target = BDFF797B2D25AA870016C40C /* Trio Watch App */;
			targetProxy = BDFF799D2D25AA890016C40C /* PBXContainerItemProxy */;
		};
/* End PBXTargetDependency section */

/* Begin XCBuildConfiguration section */
		388E596525AD948E0019842D /* Debug */ = {
			isa = XCBuildConfiguration;
			baseConfigurationReference = 38F3783A2613555C009DB701 /* Config.xcconfig */;
			buildSettings = {
				ALWAYS_SEARCH_USER_PATHS = NO;
				APP_GROUP_ID = "group.$(BUNDLE_IDENTIFIER).trio-app-group";
				CLANG_ANALYZER_LOCALIZABILITY_NONLOCALIZED = YES;
				CLANG_ANALYZER_NONNULL = YES;
				CLANG_ANALYZER_NUMBER_OBJECT_CONVERSION = YES_AGGRESSIVE;
				CLANG_CXX_LANGUAGE_STANDARD = "gnu++14";
				CLANG_CXX_LIBRARY = "libc++";
				CLANG_ENABLE_MODULES = YES;
				CLANG_ENABLE_OBJC_ARC = YES;
				CLANG_ENABLE_OBJC_WEAK = YES;
				CLANG_WARN_BLOCK_CAPTURE_AUTORELEASING = YES;
				CLANG_WARN_BOOL_CONVERSION = YES;
				CLANG_WARN_COMMA = YES;
				CLANG_WARN_CONSTANT_CONVERSION = YES;
				CLANG_WARN_DEPRECATED_OBJC_IMPLEMENTATIONS = YES;
				CLANG_WARN_DIRECT_OBJC_ISA_USAGE = YES_ERROR;
				CLANG_WARN_DOCUMENTATION_COMMENTS = YES;
				CLANG_WARN_EMPTY_BODY = YES;
				CLANG_WARN_ENUM_CONVERSION = YES;
				CLANG_WARN_INFINITE_RECURSION = YES;
				CLANG_WARN_INT_CONVERSION = YES;
				CLANG_WARN_NON_LITERAL_NULL_CONVERSION = YES;
				CLANG_WARN_OBJC_IMPLICIT_RETAIN_SELF = YES;
				CLANG_WARN_OBJC_LITERAL_CONVERSION = YES;
				CLANG_WARN_OBJC_ROOT_CLASS = YES_ERROR;
				CLANG_WARN_QUOTED_INCLUDE_IN_FRAMEWORK_HEADER = YES;
				CLANG_WARN_RANGE_LOOP_ANALYSIS = YES;
				CLANG_WARN_STRICT_PROTOTYPES = YES;
				CLANG_WARN_SUSPICIOUS_MOVE = YES;
				CLANG_WARN_UNGUARDED_AVAILABILITY = YES_AGGRESSIVE;
				CLANG_WARN_UNREACHABLE_CODE = YES;
				CLANG_WARN__DUPLICATE_METHOD_MATCH = YES;
				COPY_PHASE_STRIP = NO;
				CURRENT_PROJECT_VERSION = "$(APP_BUILD_NUMBER)";
				DEBUG_INFORMATION_FORMAT = dwarf;
				ENABLE_STRICT_OBJC_MSGSEND = YES;
				ENABLE_TESTABILITY = YES;
				GCC_C_LANGUAGE_STANDARD = gnu11;
				GCC_DYNAMIC_NO_PIC = NO;
				GCC_NO_COMMON_BLOCKS = YES;
				GCC_OPTIMIZATION_LEVEL = 0;
				GCC_PREPROCESSOR_DEFINITIONS = (
					"DEBUG=1",
					"$(inherited)",
				);
				GCC_WARN_64_TO_32_BIT_CONVERSION = YES;
				GCC_WARN_ABOUT_RETURN_TYPE = YES_ERROR;
				GCC_WARN_UNDECLARED_SELECTOR = YES;
				GCC_WARN_UNINITIALIZED_AUTOS = YES_AGGRESSIVE;
				GCC_WARN_UNUSED_FUNCTION = YES;
				GCC_WARN_UNUSED_VARIABLE = YES;
				IPHONEOS_DEPLOYMENT_TARGET = 17.0;
				LOCALIZATION_PREFERS_STRING_CATALOGS = YES;
				MARKETING_VERSION = "$(APP_VERSION)";
				MTL_ENABLE_DEBUG_INFO = INCLUDE_SOURCE;
				MTL_FAST_MATH = YES;
				ONLY_ACTIVE_ARCH = YES;
				SDKROOT = iphoneos;
				SWIFT_ACTIVE_COMPILATION_CONDITIONS = DEBUG;
				SWIFT_EMIT_LOC_STRINGS = YES;
				SWIFT_OPTIMIZATION_LEVEL = "-Onone";
			};
			name = Debug;
		};
		388E596625AD948E0019842D /* Release */ = {
			isa = XCBuildConfiguration;
			baseConfigurationReference = 38F3783A2613555C009DB701 /* Config.xcconfig */;
			buildSettings = {
				ALWAYS_SEARCH_USER_PATHS = NO;
				APP_GROUP_ID = "group.$(BUNDLE_IDENTIFIER).trio-app-group";
				CLANG_ANALYZER_LOCALIZABILITY_NONLOCALIZED = YES;
				CLANG_ANALYZER_NONNULL = YES;
				CLANG_ANALYZER_NUMBER_OBJECT_CONVERSION = YES_AGGRESSIVE;
				CLANG_CXX_LANGUAGE_STANDARD = "gnu++14";
				CLANG_CXX_LIBRARY = "libc++";
				CLANG_ENABLE_MODULES = YES;
				CLANG_ENABLE_OBJC_ARC = YES;
				CLANG_ENABLE_OBJC_WEAK = YES;
				CLANG_WARN_BLOCK_CAPTURE_AUTORELEASING = YES;
				CLANG_WARN_BOOL_CONVERSION = YES;
				CLANG_WARN_COMMA = YES;
				CLANG_WARN_CONSTANT_CONVERSION = YES;
				CLANG_WARN_DEPRECATED_OBJC_IMPLEMENTATIONS = YES;
				CLANG_WARN_DIRECT_OBJC_ISA_USAGE = YES_ERROR;
				CLANG_WARN_DOCUMENTATION_COMMENTS = YES;
				CLANG_WARN_EMPTY_BODY = YES;
				CLANG_WARN_ENUM_CONVERSION = YES;
				CLANG_WARN_INFINITE_RECURSION = YES;
				CLANG_WARN_INT_CONVERSION = YES;
				CLANG_WARN_NON_LITERAL_NULL_CONVERSION = YES;
				CLANG_WARN_OBJC_IMPLICIT_RETAIN_SELF = YES;
				CLANG_WARN_OBJC_LITERAL_CONVERSION = YES;
				CLANG_WARN_OBJC_ROOT_CLASS = YES_ERROR;
				CLANG_WARN_QUOTED_INCLUDE_IN_FRAMEWORK_HEADER = YES;
				CLANG_WARN_RANGE_LOOP_ANALYSIS = YES;
				CLANG_WARN_STRICT_PROTOTYPES = YES;
				CLANG_WARN_SUSPICIOUS_MOVE = YES;
				CLANG_WARN_UNGUARDED_AVAILABILITY = YES_AGGRESSIVE;
				CLANG_WARN_UNREACHABLE_CODE = YES;
				CLANG_WARN__DUPLICATE_METHOD_MATCH = YES;
				COPY_PHASE_STRIP = NO;
				CURRENT_PROJECT_VERSION = "$(APP_BUILD_NUMBER)";
				DEBUG_INFORMATION_FORMAT = "dwarf-with-dsym";
				ENABLE_NS_ASSERTIONS = NO;
				ENABLE_STRICT_OBJC_MSGSEND = YES;
				GCC_C_LANGUAGE_STANDARD = gnu11;
				GCC_NO_COMMON_BLOCKS = YES;
				GCC_WARN_64_TO_32_BIT_CONVERSION = YES;
				GCC_WARN_ABOUT_RETURN_TYPE = YES_ERROR;
				GCC_WARN_UNDECLARED_SELECTOR = YES;
				GCC_WARN_UNINITIALIZED_AUTOS = YES_AGGRESSIVE;
				GCC_WARN_UNUSED_FUNCTION = YES;
				GCC_WARN_UNUSED_VARIABLE = YES;
				IPHONEOS_DEPLOYMENT_TARGET = 17.0;
				LOCALIZATION_PREFERS_STRING_CATALOGS = YES;
				MARKETING_VERSION = "$(APP_VERSION)";
				MTL_ENABLE_DEBUG_INFO = NO;
				MTL_FAST_MATH = YES;
				SDKROOT = iphoneos;
				SWIFT_COMPILATION_MODE = wholemodule;
				SWIFT_EMIT_LOC_STRINGS = YES;
				SWIFT_OPTIMIZATION_LEVEL = "-O";
				VALIDATE_PRODUCT = YES;
			};
			name = Release;
		};
		388E596825AD948E0019842D /* Debug */ = {
			isa = XCBuildConfiguration;
			buildSettings = {
				APP_DISPLAY_NAME = "$(APP_DISPLAY_NAME)";
				APP_GROUP_ID = "$(APP_GROUP_ID)";
				ASSETCATALOG_COMPILER_APPICON_NAME = "$(APP_ICON)";
				ASSETCATALOG_COMPILER_GLOBAL_ACCENT_COLOR_NAME = AccentColor;
				ASSETCATALOG_COMPILER_INCLUDE_ALL_APPICON_ASSETS = YES;
				BUNDLE_IDENTIFIER = "$(BUNDLE_IDENTIFIER)";
				CODE_SIGN_ENTITLEMENTS = Trio/Resources/Trio.entitlements;
				CODE_SIGN_IDENTITY = "Apple Development";
				CODE_SIGN_STYLE = Automatic;
				CURRENT_PROJECT_VERSION = $APP_BUILD_NUMBER;
				DEVELOPER_TEAM = "$(DEVELOPER_TEAM)";
				DEVELOPMENT_ASSET_PATHS = "";
				DEVELOPMENT_TEAM = "$(DEVELOPER_TEAM)";
				ENABLE_PREVIEWS = YES;
				INFOPLIST_FILE = Trio/Resources/Info.plist;
				IPHONEOS_DEPLOYMENT_TARGET = 17.0;
				LD_RUNPATH_SEARCH_PATHS = (
					"$(inherited)",
					"@executable_path/Frameworks",
				);
				LIBRARY_SEARCH_PATHS = (
					"$(inherited)",
					"$(SDKROOT)/usr/lib/swift",
				);
				MARKETING_VERSION = "$(APP_VERSION)";
				OTHER_LDFLAGS = (
					"-weak_framework",
					CoreNFC,
					"-ObjC",
				);
				PRODUCT_BUNDLE_IDENTIFIER = "$(BUNDLE_IDENTIFIER)";
				PRODUCT_NAME = "$(TARGET_NAME)";
				PROVISIONING_PROFILE_SPECIFIER = "";
				SWIFT_VERSION = 5.0;
				TARGETED_DEVICE_FAMILY = "1,2";
			};
			name = Debug;
		};
		388E596925AD948E0019842D /* Release */ = {
			isa = XCBuildConfiguration;
			buildSettings = {
				APP_DISPLAY_NAME = "$(APP_DISPLAY_NAME)";
				APP_GROUP_ID = "$(APP_GROUP_ID)";
				ASSETCATALOG_COMPILER_APPICON_NAME = "$(APP_ICON)";
				ASSETCATALOG_COMPILER_GLOBAL_ACCENT_COLOR_NAME = AccentColor;
				ASSETCATALOG_COMPILER_INCLUDE_ALL_APPICON_ASSETS = YES;
				BUNDLE_IDENTIFIER = "$(BUNDLE_IDENTIFIER)";
				CODE_SIGN_ENTITLEMENTS = Trio/Resources/Trio.entitlements;
				CODE_SIGN_IDENTITY = "Apple Development";
				CODE_SIGN_STYLE = Automatic;
				CURRENT_PROJECT_VERSION = $APP_BUILD_NUMBER;
				DEVELOPER_TEAM = "$(DEVELOPER_TEAM)";
				DEVELOPMENT_ASSET_PATHS = "";
				DEVELOPMENT_TEAM = "$(DEVELOPER_TEAM)";
				ENABLE_PREVIEWS = YES;
				INFOPLIST_FILE = Trio/Resources/Info.plist;
				IPHONEOS_DEPLOYMENT_TARGET = 17.0;
				LD_RUNPATH_SEARCH_PATHS = (
					"$(inherited)",
					"@executable_path/Frameworks",
				);
				LIBRARY_SEARCH_PATHS = (
					"$(inherited)",
					"$(SDKROOT)/usr/lib/swift",
				);
				MARKETING_VERSION = "$(APP_VERSION)";
				OTHER_LDFLAGS = (
					"-weak_framework",
					CoreNFC,
					"-ObjC",
				);
				PRODUCT_BUNDLE_IDENTIFIER = "$(BUNDLE_IDENTIFIER)";
				PRODUCT_NAME = "$(TARGET_NAME)";
				PROVISIONING_PROFILE_SPECIFIER = "";
				SWIFT_VERSION = 5.0;
				TARGETED_DEVICE_FAMILY = "1,2";
			};
			name = Release;
		};
		38FCF3F525E9028E0078B0D1 /* Debug */ = {
			isa = XCBuildConfiguration;
			buildSettings = {
				BUNDLE_LOADER = "$(TEST_HOST)";
				CODE_SIGN_STYLE = Automatic;
				DEVELOPMENT_TEAM = "$(DEVELOPER_TEAM)";
				INFOPLIST_FILE = TrioTests/Info.plist;
				IPHONEOS_DEPLOYMENT_TARGET = 17.0;
				LD_RUNPATH_SEARCH_PATHS = (
					"$(inherited)",
					"@executable_path/Frameworks",
					"@loader_path/Frameworks",
				);
				PRODUCT_BUNDLE_IDENTIFIER = "$(BUNDLE_IDENTIFIER).TrioTests";
				PRODUCT_NAME = "$(TARGET_NAME)";
				SWIFT_VERSION = 5.0;
				TARGETED_DEVICE_FAMILY = "1,2";
				TEST_HOST = "$(BUILT_PRODUCTS_DIR)/Trio.app/Trio";
			};
			name = Debug;
		};
		38FCF3F625E9028E0078B0D1 /* Release */ = {
			isa = XCBuildConfiguration;
			buildSettings = {
				BUNDLE_LOADER = "$(TEST_HOST)";
				CODE_SIGN_STYLE = Automatic;
				DEVELOPMENT_TEAM = "$(DEVELOPER_TEAM)";
				INFOPLIST_FILE = TrioTests/Info.plist;
				IPHONEOS_DEPLOYMENT_TARGET = 17.0;
				LD_RUNPATH_SEARCH_PATHS = (
					"$(inherited)",
					"@executable_path/Frameworks",
					"@loader_path/Frameworks",
				);
				PRODUCT_BUNDLE_IDENTIFIER = "$(BUNDLE_IDENTIFIER).TrioTests";
				PRODUCT_NAME = "$(TARGET_NAME)";
				SWIFT_VERSION = 5.0;
				TARGETED_DEVICE_FAMILY = "1,2";
				TEST_HOST = "$(BUILT_PRODUCTS_DIR)/Trio.app/Trio";
			};
			name = Release;
		};
		6B1A8D2A2B14D91800E76752 /* Debug */ = {
			isa = XCBuildConfiguration;
			buildSettings = {
				ASSETCATALOG_COMPILER_GENERATE_SWIFT_ASSET_SYMBOL_EXTENSIONS = YES;
				ASSETCATALOG_COMPILER_GLOBAL_ACCENT_COLOR_NAME = AccentColor;
				ASSETCATALOG_COMPILER_WIDGET_BACKGROUND_COLOR_NAME = WidgetBackground;
				CLANG_CXX_LANGUAGE_STANDARD = "gnu++20";
				CODE_SIGN_STYLE = Automatic;
				CURRENT_PROJECT_VERSION = 1;
				DEVELOPMENT_TEAM = "$(DEVELOPER_TEAM)";
				ENABLE_USER_SCRIPT_SANDBOXING = YES;
				GCC_C_LANGUAGE_STANDARD = gnu17;
				GENERATE_INFOPLIST_FILE = YES;
				INFOPLIST_FILE = LiveActivity/Info.plist;
				INFOPLIST_KEY_CFBundleDisplayName = LiveActivity;
				INFOPLIST_KEY_NSHumanReadableCopyright = "";
				IPHONEOS_DEPLOYMENT_TARGET = 17.0;
				LD_RUNPATH_SEARCH_PATHS = (
					"$(inherited)",
					"@executable_path/Frameworks",
					"@executable_path/../../Frameworks",
				);
				LOCALIZATION_PREFERS_STRING_CATALOGS = YES;
				MARKETING_VERSION = 1.0;
				PRODUCT_BUNDLE_IDENTIFIER = "$(BUNDLE_IDENTIFIER).LiveActivity";
				PRODUCT_NAME = "$(TARGET_NAME)";
				SKIP_INSTALL = YES;
				SWIFT_ACTIVE_COMPILATION_CONDITIONS = "DEBUG $(inherited)";
				SWIFT_EMIT_LOC_STRINGS = YES;
				SWIFT_VERSION = 5.0;
				TARGETED_DEVICE_FAMILY = "1,2";
			};
			name = Debug;
		};
		6B1A8D2B2B14D91800E76752 /* Release */ = {
			isa = XCBuildConfiguration;
			buildSettings = {
				ASSETCATALOG_COMPILER_GENERATE_SWIFT_ASSET_SYMBOL_EXTENSIONS = YES;
				ASSETCATALOG_COMPILER_GLOBAL_ACCENT_COLOR_NAME = AccentColor;
				ASSETCATALOG_COMPILER_WIDGET_BACKGROUND_COLOR_NAME = WidgetBackground;
				CLANG_CXX_LANGUAGE_STANDARD = "gnu++20";
				CODE_SIGN_STYLE = Automatic;
				CURRENT_PROJECT_VERSION = 1;
				DEVELOPMENT_TEAM = "$(DEVELOPER_TEAM)";
				ENABLE_USER_SCRIPT_SANDBOXING = YES;
				GCC_C_LANGUAGE_STANDARD = gnu17;
				GENERATE_INFOPLIST_FILE = YES;
				INFOPLIST_FILE = LiveActivity/Info.plist;
				INFOPLIST_KEY_CFBundleDisplayName = LiveActivity;
				INFOPLIST_KEY_NSHumanReadableCopyright = "";
				IPHONEOS_DEPLOYMENT_TARGET = 17.0;
				LD_RUNPATH_SEARCH_PATHS = (
					"$(inherited)",
					"@executable_path/Frameworks",
					"@executable_path/../../Frameworks",
				);
				LOCALIZATION_PREFERS_STRING_CATALOGS = YES;
				MARKETING_VERSION = 1.0;
				PRODUCT_BUNDLE_IDENTIFIER = "$(BUNDLE_IDENTIFIER).LiveActivity";
				PRODUCT_NAME = "$(TARGET_NAME)";
				SKIP_INSTALL = YES;
				SWIFT_EMIT_LOC_STRINGS = YES;
				SWIFT_VERSION = 5.0;
				TARGETED_DEVICE_FAMILY = "1,2";
			};
			name = Release;
		};
		BD8207D02D2B42E80023339D /* Debug */ = {
			isa = XCBuildConfiguration;
			buildSettings = {
				ASSETCATALOG_COMPILER_GENERATE_SWIFT_ASSET_SYMBOL_EXTENSIONS = YES;
				ASSETCATALOG_COMPILER_GLOBAL_ACCENT_COLOR_NAME = AccentColor;
				ASSETCATALOG_COMPILER_WIDGET_BACKGROUND_COLOR_NAME = WidgetBackground;
				CLANG_CXX_LANGUAGE_STANDARD = "gnu++20";
				CODE_SIGN_IDENTITY = "Apple Development";
				CODE_SIGN_STYLE = Automatic;
				CURRENT_PROJECT_VERSION = 1;
				DEVELOPMENT_TEAM = "$(DEVELOPER_TEAM)";
				ENABLE_USER_SCRIPT_SANDBOXING = YES;
				GCC_C_LANGUAGE_STANDARD = gnu17;
				GENERATE_INFOPLIST_FILE = YES;
				INFOPLIST_FILE = "Trio Watch Complication/Info.plist";
				INFOPLIST_KEY_CFBundleDisplayName = Trio;
				INFOPLIST_KEY_NSHumanReadableCopyright = "";
				LD_RUNPATH_SEARCH_PATHS = (
					"$(inherited)",
					"@executable_path/Frameworks",
					"@executable_path/../../Frameworks",
					"@executable_path/../../../../Frameworks",
				);
				LOCALIZATION_PREFERS_STRING_CATALOGS = YES;
				MARKETING_VERSION = 1.0;
				PRODUCT_BUNDLE_IDENTIFIER = "$(BUNDLE_IDENTIFIER).watchkitapp.TrioWatchComplication";
				PRODUCT_NAME = "$(TARGET_NAME)";
				SDKROOT = watchos;
				SKIP_INSTALL = YES;
				SWIFT_ACTIVE_COMPILATION_CONDITIONS = "DEBUG $(inherited)";
				SWIFT_EMIT_LOC_STRINGS = YES;
				SWIFT_VERSION = 5.0;
				TARGETED_DEVICE_FAMILY = 4;
				WATCHOS_DEPLOYMENT_TARGET = 10;
			};
			name = Debug;
		};
		BD8207D12D2B42E80023339D /* Release */ = {
			isa = XCBuildConfiguration;
			buildSettings = {
				ASSETCATALOG_COMPILER_GENERATE_SWIFT_ASSET_SYMBOL_EXTENSIONS = YES;
				ASSETCATALOG_COMPILER_GLOBAL_ACCENT_COLOR_NAME = AccentColor;
				ASSETCATALOG_COMPILER_WIDGET_BACKGROUND_COLOR_NAME = WidgetBackground;
				CLANG_CXX_LANGUAGE_STANDARD = "gnu++20";
				CODE_SIGN_IDENTITY = "Apple Development";
				CODE_SIGN_STYLE = Automatic;
				CURRENT_PROJECT_VERSION = 1;
				DEVELOPMENT_TEAM = "$(DEVELOPER_TEAM)";
				ENABLE_USER_SCRIPT_SANDBOXING = YES;
				GCC_C_LANGUAGE_STANDARD = gnu17;
				GENERATE_INFOPLIST_FILE = YES;
				INFOPLIST_FILE = "Trio Watch Complication/Info.plist";
				INFOPLIST_KEY_CFBundleDisplayName = Trio;
				INFOPLIST_KEY_NSHumanReadableCopyright = "";
				LD_RUNPATH_SEARCH_PATHS = (
					"$(inherited)",
					"@executable_path/Frameworks",
					"@executable_path/../../Frameworks",
					"@executable_path/../../../../Frameworks",
				);
				LOCALIZATION_PREFERS_STRING_CATALOGS = YES;
				MARKETING_VERSION = 1.0;
				PRODUCT_BUNDLE_IDENTIFIER = "$(BUNDLE_IDENTIFIER).watchkitapp.TrioWatchComplication";
				PRODUCT_NAME = "$(TARGET_NAME)";
				SDKROOT = watchos;
				SKIP_INSTALL = YES;
				SWIFT_EMIT_LOC_STRINGS = YES;
				SWIFT_VERSION = 5.0;
				TARGETED_DEVICE_FAMILY = 4;
				WATCHOS_DEPLOYMENT_TARGET = 10;
			};
			name = Release;
		};
		BDFF79A12D25AA890016C40C /* Debug */ = {
			isa = XCBuildConfiguration;
			buildSettings = {
				ASSETCATALOG_COMPILER_APPICON_NAME = AppIcon;
				ASSETCATALOG_COMPILER_GENERATE_SWIFT_ASSET_SYMBOL_EXTENSIONS = YES;
				ASSETCATALOG_COMPILER_GLOBAL_ACCENT_COLOR_NAME = AccentColor;
				CLANG_CXX_LANGUAGE_STANDARD = "gnu++20";
				CODE_SIGN_IDENTITY = "Apple Development";
				CODE_SIGN_STYLE = Automatic;
				CURRENT_PROJECT_VERSION = 1;
				DEVELOPMENT_ASSET_PATHS = "\"Trio Watch App Extension/Preview Content\"";
				DEVELOPMENT_TEAM = "$(DEVELOPER_TEAM)";
				ENABLE_PREVIEWS = YES;
				ENABLE_USER_SCRIPT_SANDBOXING = YES;
				GCC_C_LANGUAGE_STANDARD = gnu17;
				GENERATE_INFOPLIST_FILE = YES;
				INFOPLIST_KEY_CFBundleDisplayName = Trio;
				INFOPLIST_KEY_UISupportedInterfaceOrientations = "UIInterfaceOrientationPortrait UIInterfaceOrientationPortraitUpsideDown";
				INFOPLIST_KEY_WKCompanionAppBundleIdentifier = "$(BUNDLE_IDENTIFIER)";
				LD_RUNPATH_SEARCH_PATHS = (
					"$(inherited)",
					"@executable_path/Frameworks",
				);
				LOCALIZATION_PREFERS_STRING_CATALOGS = YES;
				MARKETING_VERSION = 1.0;
				PRODUCT_BUNDLE_IDENTIFIER = "$(BUNDLE_IDENTIFIER).watchkitapp";
				PRODUCT_NAME = "$(TARGET_NAME)";
				SDKROOT = watchos;
				SKIP_INSTALL = YES;
				SWIFT_ACTIVE_COMPILATION_CONDITIONS = "DEBUG $(inherited)";
				SWIFT_EMIT_LOC_STRINGS = YES;
				SWIFT_VERSION = 5.0;
				TARGETED_DEVICE_FAMILY = 4;
				WATCHOS_DEPLOYMENT_TARGET = 10;
			};
			name = Debug;
		};
		BDFF79A22D25AA890016C40C /* Release */ = {
			isa = XCBuildConfiguration;
			buildSettings = {
				ASSETCATALOG_COMPILER_APPICON_NAME = AppIcon;
				ASSETCATALOG_COMPILER_GENERATE_SWIFT_ASSET_SYMBOL_EXTENSIONS = YES;
				ASSETCATALOG_COMPILER_GLOBAL_ACCENT_COLOR_NAME = AccentColor;
				CLANG_CXX_LANGUAGE_STANDARD = "gnu++20";
				CODE_SIGN_IDENTITY = "Apple Development";
				CODE_SIGN_STYLE = Automatic;
				CURRENT_PROJECT_VERSION = 1;
				DEVELOPMENT_ASSET_PATHS = "\"Trio Watch App Extension/Preview Content\"";
				DEVELOPMENT_TEAM = "$(DEVELOPER_TEAM)";
				ENABLE_PREVIEWS = YES;
				ENABLE_USER_SCRIPT_SANDBOXING = YES;
				GCC_C_LANGUAGE_STANDARD = gnu17;
				GENERATE_INFOPLIST_FILE = YES;
				INFOPLIST_KEY_CFBundleDisplayName = Trio;
				INFOPLIST_KEY_UISupportedInterfaceOrientations = "UIInterfaceOrientationPortrait UIInterfaceOrientationPortraitUpsideDown";
				INFOPLIST_KEY_WKCompanionAppBundleIdentifier = "$(BUNDLE_IDENTIFIER)";
				LD_RUNPATH_SEARCH_PATHS = (
					"$(inherited)",
					"@executable_path/Frameworks",
				);
				LOCALIZATION_PREFERS_STRING_CATALOGS = YES;
				MARKETING_VERSION = 1.0;
				PRODUCT_BUNDLE_IDENTIFIER = "$(BUNDLE_IDENTIFIER).watchkitapp";
				PRODUCT_NAME = "$(TARGET_NAME)";
				SDKROOT = watchos;
				SKIP_INSTALL = YES;
				SWIFT_EMIT_LOC_STRINGS = YES;
				SWIFT_VERSION = 5.0;
				TARGETED_DEVICE_FAMILY = 4;
				WATCHOS_DEPLOYMENT_TARGET = 10;
			};
			name = Release;
		};
		BDFF79A42D25AA890016C40C /* Debug */ = {
			isa = XCBuildConfiguration;
			buildSettings = {
				ASSETCATALOG_COMPILER_GENERATE_SWIFT_ASSET_SYMBOL_EXTENSIONS = YES;
				BUNDLE_LOADER = "$(TEST_HOST)";
				CLANG_CXX_LANGUAGE_STANDARD = "gnu++20";
				CODE_SIGN_STYLE = Automatic;
				CURRENT_PROJECT_VERSION = 1;
				DEVELOPMENT_TEAM = "$(DEVELOPER_TEAM)";
				ENABLE_USER_SCRIPT_SANDBOXING = YES;
				GCC_C_LANGUAGE_STANDARD = gnu17;
				GENERATE_INFOPLIST_FILE = YES;
				LOCALIZATION_PREFERS_STRING_CATALOGS = YES;
				MARKETING_VERSION = 1.0;
				PRODUCT_BUNDLE_IDENTIFIER = "$(BUNDLE_IDENTIFIER).TrioWatchAppTests";
				PRODUCT_NAME = "$(TARGET_NAME)";
				SDKROOT = watchos;
				SWIFT_ACTIVE_COMPILATION_CONDITIONS = "DEBUG $(inherited)";
				SWIFT_EMIT_LOC_STRINGS = NO;
				SWIFT_VERSION = 5.0;
				TARGETED_DEVICE_FAMILY = 4;
				TEST_HOST = "$(BUILT_PRODUCTS_DIR)/Trio Watch App.app/$(BUNDLE_EXECUTABLE_FOLDER_PATH)/Trio Watch App";
				WATCHOS_DEPLOYMENT_TARGET = 10;
			};
			name = Debug;
		};
		BDFF79A52D25AA890016C40C /* Release */ = {
			isa = XCBuildConfiguration;
			buildSettings = {
				ASSETCATALOG_COMPILER_GENERATE_SWIFT_ASSET_SYMBOL_EXTENSIONS = YES;
				BUNDLE_LOADER = "$(TEST_HOST)";
				CLANG_CXX_LANGUAGE_STANDARD = "gnu++20";
				CODE_SIGN_STYLE = Automatic;
				CURRENT_PROJECT_VERSION = 1;
				DEVELOPMENT_TEAM = "$(DEVELOPER_TEAM)";
				ENABLE_USER_SCRIPT_SANDBOXING = YES;
				GCC_C_LANGUAGE_STANDARD = gnu17;
				GENERATE_INFOPLIST_FILE = YES;
				LOCALIZATION_PREFERS_STRING_CATALOGS = YES;
				MARKETING_VERSION = 1.0;
				PRODUCT_BUNDLE_IDENTIFIER = "$(BUNDLE_IDENTIFIER).TrioWatchAppTests";
				PRODUCT_NAME = "$(TARGET_NAME)";
				SDKROOT = watchos;
				SWIFT_EMIT_LOC_STRINGS = NO;
				SWIFT_VERSION = 5.0;
				TARGETED_DEVICE_FAMILY = 4;
				TEST_HOST = "$(BUILT_PRODUCTS_DIR)/Trio Watch App.app/$(BUNDLE_EXECUTABLE_FOLDER_PATH)/Trio Watch App";
				WATCHOS_DEPLOYMENT_TARGET = 10;
			};
			name = Release;
		};
/* End XCBuildConfiguration section */

/* Begin XCConfigurationList section */
		388E595325AD948C0019842D /* Build configuration list for PBXProject "Trio" */ = {
			isa = XCConfigurationList;
			buildConfigurations = (
				388E596525AD948E0019842D /* Debug */,
				388E596625AD948E0019842D /* Release */,
			);
			defaultConfigurationIsVisible = 0;
			defaultConfigurationName = Debug;
		};
		388E596725AD948E0019842D /* Build configuration list for PBXNativeTarget "Trio" */ = {
			isa = XCConfigurationList;
			buildConfigurations = (
				388E596825AD948E0019842D /* Debug */,
				388E596925AD948E0019842D /* Release */,
			);
			defaultConfigurationIsVisible = 0;
			defaultConfigurationName = Debug;
		};
		38FCF3F425E9028E0078B0D1 /* Build configuration list for PBXNativeTarget "TrioTests" */ = {
			isa = XCConfigurationList;
			buildConfigurations = (
				38FCF3F525E9028E0078B0D1 /* Debug */,
				38FCF3F625E9028E0078B0D1 /* Release */,
			);
			defaultConfigurationIsVisible = 0;
			defaultConfigurationName = Debug;
		};
		6B1A8D292B14D91800E76752 /* Build configuration list for PBXNativeTarget "LiveActivityExtension" */ = {
			isa = XCConfigurationList;
			buildConfigurations = (
				6B1A8D2A2B14D91800E76752 /* Debug */,
				6B1A8D2B2B14D91800E76752 /* Release */,
			);
			defaultConfigurationIsVisible = 0;
			defaultConfigurationName = Debug;
		};
		BD8207D32D2B42E80023339D /* Build configuration list for PBXNativeTarget "Trio Watch Complication Extension" */ = {
			isa = XCConfigurationList;
			buildConfigurations = (
				BD8207D02D2B42E80023339D /* Debug */,
				BD8207D12D2B42E80023339D /* Release */,
			);
			defaultConfigurationIsVisible = 0;
			defaultConfigurationName = Debug;
		};
		BDFF79A02D25AA890016C40C /* Build configuration list for PBXNativeTarget "Trio Watch App" */ = {
			isa = XCConfigurationList;
			buildConfigurations = (
				BDFF79A12D25AA890016C40C /* Debug */,
				BDFF79A22D25AA890016C40C /* Release */,
			);
			defaultConfigurationIsVisible = 0;
			defaultConfigurationName = Debug;
		};
		BDFF79A32D25AA890016C40C /* Build configuration list for PBXNativeTarget "Trio Watch AppTests" */ = {
			isa = XCConfigurationList;
			buildConfigurations = (
				BDFF79A42D25AA890016C40C /* Debug */,
				BDFF79A52D25AA890016C40C /* Release */,
			);
			defaultConfigurationIsVisible = 0;
			defaultConfigurationName = Debug;
		};
/* End XCConfigurationList section */

/* Begin XCRemoteSwiftPackageReference section */
		3811DE0E25C9D37700A708ED /* XCRemoteSwiftPackageReference "Swinject" */ = {
			isa = XCRemoteSwiftPackageReference;
			repositoryURL = "https://github.com/Swinject/Swinject";
			requirement = {
				kind = upToNextMajorVersion;
				minimumVersion = 2.7.1;
			};
		};
		3833B46B26012030003021B3 /* XCRemoteSwiftPackageReference "swift-algorithms" */ = {
			isa = XCRemoteSwiftPackageReference;
			repositoryURL = "https://github.com/apple/swift-algorithms";
			requirement = {
				kind = upToNextMajorVersion;
				minimumVersion = 0.0.3;
			};
		};
		38B17B6425DD90E0005CAE3D /* XCRemoteSwiftPackageReference "SwiftDate" */ = {
			isa = XCRemoteSwiftPackageReference;
			repositoryURL = "https://github.com/malcommac/SwiftDate";
			requirement = {
				kind = upToNextMajorVersion;
				minimumVersion = 6.3.1;
			};
		};
		38DF1787276FC8C300B3528F /* XCRemoteSwiftPackageReference "SwiftMessages" */ = {
			isa = XCRemoteSwiftPackageReference;
			repositoryURL = "https://github.com/SwiftKickMobile/SwiftMessages";
			requirement = {
				kind = upToNextMajorVersion;
				minimumVersion = 9.0.0;
			};
		};
		3BD9687A2D8DDD4600899469 /* XCRemoteSwiftPackageReference "SlideButton" */ = {
			isa = XCRemoteSwiftPackageReference;
			repositoryURL = "https://github.com/no-comment/SlideButton";
			requirement = {
				branch = main;
				kind = branch;
			};
		};
		3BD9687D2D8DDD8800899469 /* XCRemoteSwiftPackageReference "CryptoSwift" */ = {
			isa = XCRemoteSwiftPackageReference;
			repositoryURL = "https://github.com/krzyzanowskim/CryptoSwift";
			requirement = {
				kind = upToNextMajorVersion;
				minimumVersion = 1.8.2;
			};
		};
		B958F1B52BA0711600484851 /* XCRemoteSwiftPackageReference "MKRingProgressView" */ = {
			isa = XCRemoteSwiftPackageReference;
			repositoryURL = "https://github.com/maxkonovalov/MKRingProgressView.git";
			requirement = {
				branch = master;
				kind = branch;
			};
		};
		CEB434FB28B90B7C00B70274 /* XCRemoteSwiftPackageReference "SwiftCharts" */ = {
			isa = XCRemoteSwiftPackageReference;
			repositoryURL = "https://github.com/ivanschuetz/SwiftCharts.git";
			requirement = {
				branch = master;
				kind = branch;
			};
		};
/* End XCRemoteSwiftPackageReference section */

/* Begin XCSwiftPackageProductDependency section */
		3811DE0F25C9D37700A708ED /* Swinject */ = {
			isa = XCSwiftPackageProductDependency;
			package = 3811DE0E25C9D37700A708ED /* XCRemoteSwiftPackageReference "Swinject" */;
			productName = Swinject;
		};
		3833B46C26012030003021B3 /* Algorithms */ = {
			isa = XCSwiftPackageProductDependency;
			package = 3833B46B26012030003021B3 /* XCRemoteSwiftPackageReference "swift-algorithms" */;
			productName = Algorithms;
		};
		38B17B6525DD90E0005CAE3D /* SwiftDate */ = {
			isa = XCSwiftPackageProductDependency;
			package = 38B17B6425DD90E0005CAE3D /* XCRemoteSwiftPackageReference "SwiftDate" */;
			productName = SwiftDate;
		};
		38DF1788276FC8C400B3528F /* SwiftMessages */ = {
			isa = XCSwiftPackageProductDependency;
			package = 38DF1787276FC8C300B3528F /* XCRemoteSwiftPackageReference "SwiftMessages" */;
			productName = SwiftMessages;
		};
		3BD9687B2D8DDD4600899469 /* SlideButton */ = {
			isa = XCSwiftPackageProductDependency;
			package = 3BD9687A2D8DDD4600899469 /* XCRemoteSwiftPackageReference "SlideButton" */;
			productName = SlideButton;
		};
		3BD9687E2D8DDD8800899469 /* CryptoSwift */ = {
			isa = XCSwiftPackageProductDependency;
			package = 3BD9687D2D8DDD8800899469 /* XCRemoteSwiftPackageReference "CryptoSwift" */;
			productName = CryptoSwift;
		};
		B958F1B62BA0711600484851 /* MKRingProgressView */ = {
			isa = XCSwiftPackageProductDependency;
			package = B958F1B52BA0711600484851 /* XCRemoteSwiftPackageReference "MKRingProgressView" */;
			productName = MKRingProgressView;
		};
		CEB434FC28B90B7C00B70274 /* SwiftCharts */ = {
			isa = XCSwiftPackageProductDependency;
			package = CEB434FB28B90B7C00B70274 /* XCRemoteSwiftPackageReference "SwiftCharts" */;
			productName = SwiftCharts;
		};
/* End XCSwiftPackageProductDependency section */

/* Begin XCVersionGroup section */
		DDD1631D2C4C6F6900CD525A /* TrioCoreDataPersistentContainer.xcdatamodeld */ = {
			isa = XCVersionGroup;
			children = (
				DDD1631E2C4C6F6900CD525A /* TrioCoreDataPersistentContainer.xcdatamodel */,
			);
			currentVersion = DDD1631E2C4C6F6900CD525A /* TrioCoreDataPersistentContainer.xcdatamodel */;
			path = TrioCoreDataPersistentContainer.xcdatamodeld;
			sourceTree = "<group>";
			versionGroupType = wrapper.xcdatamodel;
		};
/* End XCVersionGroup section */
	};
	rootObject = 388E595025AD948C0019842D /* Project object */;
}<|MERGE_RESOLUTION|>--- conflicted
+++ resolved
@@ -4232,11 +4232,8 @@
 				CE7CA3542A064973004BE681 /* TempPresetsIntentRequest.swift in Sources */,
 				58A3D5442C96DE11003F90FC /* TempTargetStored+Helper.swift in Sources */,
 				DD6B7CB42C7B71F700B75029 /* ForecastDisplayType.swift in Sources */,
-<<<<<<< HEAD
 				BD47FD172D88AAF50043966B /* OnboardingStepViews.swift in Sources */,
-=======
 				DDEBB05C2D89E9050032305D /* TimeInRangeType.swift in Sources */,
->>>>>>> 49563ba3
 				DD5DC9F32CF3D9DD00AB8703 /* AdjustmentsStateModel+TempTargets.swift in Sources */,
 				BD47FDDB2D8B659B0043966B /* BasalProfileStepView.swift in Sources */,
 				F5F7E6C1B7F098F59EB67EC5 /* TargetsEditorDataFlow.swift in Sources */,
