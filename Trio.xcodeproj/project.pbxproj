// !$*UTF8*$!
{
	archiveVersion = 1;
	classes = {
	};
	objectVersion = 70;
	objects = {

/* Begin PBXBuildFile section */
		041D1E995A6AE92E9289DC49 /* TreatmentsDataFlow.swift in Sources */ = {isa = PBXBuildFile; fileRef = C8D1A7CA8C10C4403D4BBFA7 /* TreatmentsDataFlow.swift */; };
		0437CE46C12535A56504EC19 /* SnoozeRootView.swift in Sources */ = {isa = PBXBuildFile; fileRef = B5822B15939E719628E9FF7C /* SnoozeRootView.swift */; };
		0D9A5E34A899219C5C4CDFAF /* DataTableStateModel.swift in Sources */ = {isa = PBXBuildFile; fileRef = 9455FA2D92E77A6C4AFED8A3 /* DataTableStateModel.swift */; };
		0F7A65FBD2CD8D6477ED4539 /* GlucoseNotificationSettingsProvider.swift in Sources */ = {isa = PBXBuildFile; fileRef = E625985B47742D498CB1681A /* GlucoseNotificationSettingsProvider.swift */; };
		110AEDE32C5193D200615CC9 /* BolusIntent.swift in Sources */ = {isa = PBXBuildFile; fileRef = 110AEDE02C5193D100615CC9 /* BolusIntent.swift */; };
		110AEDE42C5193D200615CC9 /* BolusIntentRequest.swift in Sources */ = {isa = PBXBuildFile; fileRef = 110AEDE12C5193D100615CC9 /* BolusIntentRequest.swift */; };
		110AEDEB2C51A0AE00615CC9 /* ShortcutsConfigView.swift in Sources */ = {isa = PBXBuildFile; fileRef = 110AEDE52C51A0AE00615CC9 /* ShortcutsConfigView.swift */; };
		110AEDEC2C51A0AE00615CC9 /* ShortcutsConfigDataFlow.swift in Sources */ = {isa = PBXBuildFile; fileRef = 110AEDE72C51A0AE00615CC9 /* ShortcutsConfigDataFlow.swift */; };
		110AEDED2C51A0AE00615CC9 /* ShortcutsConfigProvider.swift in Sources */ = {isa = PBXBuildFile; fileRef = 110AEDE82C51A0AE00615CC9 /* ShortcutsConfigProvider.swift */; };
		110AEDEE2C51A0AE00615CC9 /* ShortcutsConfigStateModel.swift in Sources */ = {isa = PBXBuildFile; fileRef = 110AEDE92C51A0AE00615CC9 /* ShortcutsConfigStateModel.swift */; };
		118DF76A2C5ECBC60067FEB7 /* ApplyOverridePresetIntent.swift in Sources */ = {isa = PBXBuildFile; fileRef = 118DF7642C5ECBC60067FEB7 /* ApplyOverridePresetIntent.swift */; };
		118DF76B2C5ECBC60067FEB7 /* CancelOverrideIntent.swift in Sources */ = {isa = PBXBuildFile; fileRef = 118DF7652C5ECBC60067FEB7 /* CancelOverrideIntent.swift */; };
		118DF76D2C5ECBC60067FEB7 /* OverridePresetEntity.swift in Sources */ = {isa = PBXBuildFile; fileRef = 118DF7672C5ECBC60067FEB7 /* OverridePresetEntity.swift */; };
		118DF76E2C5ECBC60067FEB7 /* OverridePresetsIntentRequest.swift in Sources */ = {isa = PBXBuildFile; fileRef = 118DF7682C5ECBC60067FEB7 /* OverridePresetsIntentRequest.swift */; };
		17A9D0899046B45E87834820 /* CarbRatioEditorProvider.swift in Sources */ = {isa = PBXBuildFile; fileRef = 9C8D5F457B5AFF763F8CF3DF /* CarbRatioEditorProvider.swift */; };
		19012CDC291D2CB900FB8210 /* LoopStats.swift in Sources */ = {isa = PBXBuildFile; fileRef = 19012CDB291D2CB900FB8210 /* LoopStats.swift */; };
		190EBCC429FF136900BA767D /* UserInterfaceSettingsDataFlow.swift in Sources */ = {isa = PBXBuildFile; fileRef = 190EBCC329FF136900BA767D /* UserInterfaceSettingsDataFlow.swift */; };
		190EBCC629FF138000BA767D /* UserInterfaceSettingsProvider.swift in Sources */ = {isa = PBXBuildFile; fileRef = 190EBCC529FF138000BA767D /* UserInterfaceSettingsProvider.swift */; };
		190EBCC829FF13AA00BA767D /* UserInterfaceSettingsStateModel.swift in Sources */ = {isa = PBXBuildFile; fileRef = 190EBCC729FF13AA00BA767D /* UserInterfaceSettingsStateModel.swift */; };
		190EBCCB29FF13CB00BA767D /* UserInterfaceSettingsRootView.swift in Sources */ = {isa = PBXBuildFile; fileRef = 190EBCCA29FF13CB00BA767D /* UserInterfaceSettingsRootView.swift */; };
		191F62682AD6B05A004D7911 /* NightscoutSettings.swift in Sources */ = {isa = PBXBuildFile; fileRef = 191F62672AD6B05A004D7911 /* NightscoutSettings.swift */; };
		1935364028496F7D001E0B16 /* Oref2_variables.swift in Sources */ = {isa = PBXBuildFile; fileRef = 1935363F28496F7D001E0B16 /* Oref2_variables.swift */; };
		193F6CDD2A512C8F001240FD /* Loops.swift in Sources */ = {isa = PBXBuildFile; fileRef = 193F6CDC2A512C8F001240FD /* Loops.swift */; };
		195D80B42AF6973A00D25097 /* DynamicSettingsRootView.swift in Sources */ = {isa = PBXBuildFile; fileRef = 195D80B32AF6973A00D25097 /* DynamicSettingsRootView.swift */; };
		195D80B72AF697B800D25097 /* DynamicSettingsDataFlow.swift in Sources */ = {isa = PBXBuildFile; fileRef = 195D80B62AF697B800D25097 /* DynamicSettingsDataFlow.swift */; };
		195D80B92AF697F700D25097 /* DynamicSettingsProvider.swift in Sources */ = {isa = PBXBuildFile; fileRef = 195D80B82AF697F700D25097 /* DynamicSettingsProvider.swift */; };
		195D80BB2AF6980B00D25097 /* DynamicSettingsStateModel.swift in Sources */ = {isa = PBXBuildFile; fileRef = 195D80BA2AF6980B00D25097 /* DynamicSettingsStateModel.swift */; };
		1967DFBE29D052C200759F30 /* Icons.swift in Sources */ = {isa = PBXBuildFile; fileRef = 1967DFBD29D052C200759F30 /* Icons.swift */; };
		1967DFC029D053AC00759F30 /* IconSelection.swift in Sources */ = {isa = PBXBuildFile; fileRef = 1967DFBF29D053AC00759F30 /* IconSelection.swift */; };
		1967DFC229D053D300759F30 /* IconImage.swift in Sources */ = {isa = PBXBuildFile; fileRef = 1967DFC129D053D300759F30 /* IconImage.swift */; };
		19A910362A24D6D700C8951B /* DateFilter.swift in Sources */ = {isa = PBXBuildFile; fileRef = 19A910352A24D6D700C8951B /* DateFilter.swift */; };
		19B0EF2128F6D66200069496 /* Statistics.swift in Sources */ = {isa = PBXBuildFile; fileRef = 19B0EF2028F6D66200069496 /* Statistics.swift */; };
		19D466A329AA2B80004D5F33 /* MealSettingsDataFlow.swift in Sources */ = {isa = PBXBuildFile; fileRef = 19D466A229AA2B80004D5F33 /* MealSettingsDataFlow.swift */; };
		19D466A529AA2BD4004D5F33 /* MealSettingsProvider.swift in Sources */ = {isa = PBXBuildFile; fileRef = 19D466A429AA2BD4004D5F33 /* MealSettingsProvider.swift */; };
		19D466A729AA2C22004D5F33 /* MealSettingsStateModel.swift in Sources */ = {isa = PBXBuildFile; fileRef = 19D466A629AA2C22004D5F33 /* MealSettingsStateModel.swift */; };
		19D466AA29AA3099004D5F33 /* MealSettingsRootView.swift in Sources */ = {isa = PBXBuildFile; fileRef = 19D466A929AA3099004D5F33 /* MealSettingsRootView.swift */; };
		19D4E4EB29FC6A9F00351451 /* Charts.swift in Sources */ = {isa = PBXBuildFile; fileRef = 19D4E4EA29FC6A9F00351451 /* Charts.swift */; };
		19DA48E829CD339B00EEA1E7 /* Assets.xcassets in Resources */ = {isa = PBXBuildFile; fileRef = 19DA487F29CD2B8400EEA1E7 /* Assets.xcassets */; };
		19E1F7E829D082D0005C8D20 /* IconConfigDataFlow.swift in Sources */ = {isa = PBXBuildFile; fileRef = 19E1F7E729D082D0005C8D20 /* IconConfigDataFlow.swift */; };
		19E1F7EA29D082ED005C8D20 /* IconConfigProvider.swift in Sources */ = {isa = PBXBuildFile; fileRef = 19E1F7E929D082ED005C8D20 /* IconConfigProvider.swift */; };
		19E1F7EC29D082FE005C8D20 /* IconConfigStateModel.swift in Sources */ = {isa = PBXBuildFile; fileRef = 19E1F7EB29D082FE005C8D20 /* IconConfigStateModel.swift */; };
		19E1F7EF29D08EBA005C8D20 /* IconConfigRootWiew.swift in Sources */ = {isa = PBXBuildFile; fileRef = 19E1F7EE29D08EBA005C8D20 /* IconConfigRootWiew.swift */; };
		19F95FF329F10FBC00314DDC /* StatDataFlow.swift in Sources */ = {isa = PBXBuildFile; fileRef = 19F95FF229F10FBC00314DDC /* StatDataFlow.swift */; };
		19F95FF529F10FCF00314DDC /* StatProvider.swift in Sources */ = {isa = PBXBuildFile; fileRef = 19F95FF429F10FCF00314DDC /* StatProvider.swift */; };
		19F95FF729F10FEE00314DDC /* StatStateModel.swift in Sources */ = {isa = PBXBuildFile; fileRef = 19F95FF629F10FEE00314DDC /* StatStateModel.swift */; };
		19F95FFA29F1102A00314DDC /* StatRootView.swift in Sources */ = {isa = PBXBuildFile; fileRef = 19F95FF929F1102A00314DDC /* StatRootView.swift */; };
		1BBB001DAD60F3B8CEA4B1C7 /* ISFEditorStateModel.swift in Sources */ = {isa = PBXBuildFile; fileRef = 505E09DC17A0C3D0AF4B66FE /* ISFEditorStateModel.swift */; };
		1D845DF2E3324130E1D95E67 /* DataTableProvider.swift in Sources */ = {isa = PBXBuildFile; fileRef = 60744C3E9BB3652895C908CC /* DataTableProvider.swift */; };
		23888883D4EA091C88480FF2 /* TreatmentsProvider.swift in Sources */ = {isa = PBXBuildFile; fileRef = C19984D62EFC0035A9E9644D /* TreatmentsProvider.swift */; };
		3171D2818C7C72CD1584BB5E /* GlucoseNotificationSettingsStateModel.swift in Sources */ = {isa = PBXBuildFile; fileRef = DC2C6489D29ECCCAD78E0721 /* GlucoseNotificationSettingsStateModel.swift */; };
		320D030F724170A637F06D50 /* (null) in Sources */ = {isa = PBXBuildFile; };
		3811DE0B25C9D32F00A708ED /* BaseView.swift in Sources */ = {isa = PBXBuildFile; fileRef = 3811DE0725C9D32E00A708ED /* BaseView.swift */; };
		3811DE0C25C9D32F00A708ED /* BaseProvider.swift in Sources */ = {isa = PBXBuildFile; fileRef = 3811DE0825C9D32F00A708ED /* BaseProvider.swift */; };
		3811DE1025C9D37700A708ED /* Swinject in Frameworks */ = {isa = PBXBuildFile; productRef = 3811DE0F25C9D37700A708ED /* Swinject */; };
		3811DE1725C9D40400A708ED /* Screen.swift in Sources */ = {isa = PBXBuildFile; fileRef = 3811DE1525C9D40400A708ED /* Screen.swift */; };
		3811DE1825C9D40400A708ED /* Router.swift in Sources */ = {isa = PBXBuildFile; fileRef = 3811DE1625C9D40400A708ED /* Router.swift */; };
		3811DE2225C9D48300A708ED /* MainProvider.swift in Sources */ = {isa = PBXBuildFile; fileRef = 3811DE1C25C9D48300A708ED /* MainProvider.swift */; };
		3811DE2325C9D48300A708ED /* MainDataFlow.swift in Sources */ = {isa = PBXBuildFile; fileRef = 3811DE1D25C9D48300A708ED /* MainDataFlow.swift */; };
		3811DE2525C9D48300A708ED /* MainRootView.swift in Sources */ = {isa = PBXBuildFile; fileRef = 3811DE2025C9D48300A708ED /* MainRootView.swift */; };
		3811DE3025C9D49500A708ED /* HomeStateModel.swift in Sources */ = {isa = PBXBuildFile; fileRef = 3811DE2825C9D49500A708ED /* HomeStateModel.swift */; };
		3811DE3125C9D49500A708ED /* HomeProvider.swift in Sources */ = {isa = PBXBuildFile; fileRef = 3811DE2925C9D49500A708ED /* HomeProvider.swift */; };
		3811DE3225C9D49500A708ED /* HomeDataFlow.swift in Sources */ = {isa = PBXBuildFile; fileRef = 3811DE2A25C9D49500A708ED /* HomeDataFlow.swift */; };
		3811DE3525C9D49500A708ED /* HomeRootView.swift in Sources */ = {isa = PBXBuildFile; fileRef = 3811DE2E25C9D49500A708ED /* HomeRootView.swift */; };
		3811DE3F25C9D4A100A708ED /* SettingsStateModel.swift in Sources */ = {isa = PBXBuildFile; fileRef = 3811DE3925C9D4A100A708ED /* SettingsStateModel.swift */; };
		3811DE4125C9D4A100A708ED /* SettingsRootView.swift in Sources */ = {isa = PBXBuildFile; fileRef = 3811DE3C25C9D4A100A708ED /* SettingsRootView.swift */; };
		3811DE4225C9D4A100A708ED /* SettingsDataFlow.swift in Sources */ = {isa = PBXBuildFile; fileRef = 3811DE3D25C9D4A100A708ED /* SettingsDataFlow.swift */; };
		3811DE4325C9D4A100A708ED /* SettingsProvider.swift in Sources */ = {isa = PBXBuildFile; fileRef = 3811DE3E25C9D4A100A708ED /* SettingsProvider.swift */; };
		3811DE5C25C9D4D500A708ED /* Formatters.swift in Sources */ = {isa = PBXBuildFile; fileRef = 3811DE5425C9D4D500A708ED /* Formatters.swift */; };
		3811DE5D25C9D4D500A708ED /* Publisher.swift in Sources */ = {isa = PBXBuildFile; fileRef = 3811DE5525C9D4D500A708ED /* Publisher.swift */; };
		3811DE5F25C9D4D500A708ED /* ProgressBar.swift in Sources */ = {isa = PBXBuildFile; fileRef = 3811DE5725C9D4D500A708ED /* ProgressBar.swift */; };
		3811DE6125C9D4D500A708ED /* ViewModifiers.swift in Sources */ = {isa = PBXBuildFile; fileRef = 3811DE5925C9D4D500A708ED /* ViewModifiers.swift */; };
		3811DE8F25C9D80400A708ED /* User.swift in Sources */ = {isa = PBXBuildFile; fileRef = 3811DE8E25C9D80400A708ED /* User.swift */; };
		3811DEA925C9D88300A708ED /* AppearanceManager.swift in Sources */ = {isa = PBXBuildFile; fileRef = 3811DE9325C9D88200A708ED /* AppearanceManager.swift */; };
		3811DEAB25C9D88300A708ED /* HTTPResponseStatus.swift in Sources */ = {isa = PBXBuildFile; fileRef = 3811DE9625C9D88300A708ED /* HTTPResponseStatus.swift */; };
		3811DEAC25C9D88300A708ED /* NightscoutManager.swift in Sources */ = {isa = PBXBuildFile; fileRef = 3811DE9725C9D88300A708ED /* NightscoutManager.swift */; };
		3811DEAD25C9D88300A708ED /* UserDefaults+Cache.swift in Sources */ = {isa = PBXBuildFile; fileRef = 3811DE9A25C9D88300A708ED /* UserDefaults+Cache.swift */; };
		3811DEAE25C9D88300A708ED /* Cache.swift in Sources */ = {isa = PBXBuildFile; fileRef = 3811DE9B25C9D88300A708ED /* Cache.swift */; };
		3811DEAF25C9D88300A708ED /* KeyValueStorage.swift in Sources */ = {isa = PBXBuildFile; fileRef = 3811DE9C25C9D88300A708ED /* KeyValueStorage.swift */; };
		3811DEB025C9D88300A708ED /* BaseKeychain.swift in Sources */ = {isa = PBXBuildFile; fileRef = 3811DE9E25C9D88300A708ED /* BaseKeychain.swift */; };
		3811DEB125C9D88300A708ED /* Keychain.swift in Sources */ = {isa = PBXBuildFile; fileRef = 3811DE9F25C9D88300A708ED /* Keychain.swift */; };
		3811DEB225C9D88300A708ED /* KeychainItemAccessibility.swift in Sources */ = {isa = PBXBuildFile; fileRef = 3811DEA025C9D88300A708ED /* KeychainItemAccessibility.swift */; };
		3811DEB625C9D88300A708ED /* UnlockManager.swift in Sources */ = {isa = PBXBuildFile; fileRef = 3811DEA625C9D88300A708ED /* UnlockManager.swift */; };
		3811DEE825CA063400A708ED /* Injected.swift in Sources */ = {isa = PBXBuildFile; fileRef = 3811DEE425CA063400A708ED /* Injected.swift */; };
		3811DEEA25CA063400A708ED /* SyncAccess.swift in Sources */ = {isa = PBXBuildFile; fileRef = 3811DEE625CA063400A708ED /* SyncAccess.swift */; };
		3811DEEB25CA063400A708ED /* PersistedProperty.swift in Sources */ = {isa = PBXBuildFile; fileRef = 3811DEE725CA063400A708ED /* PersistedProperty.swift */; };
		3811DF0225CA9FEA00A708ED /* Credentials.swift in Sources */ = {isa = PBXBuildFile; fileRef = 3811DF0125CA9FEA00A708ED /* Credentials.swift */; };
		3811DF1025CAAAE200A708ED /* APSManager.swift in Sources */ = {isa = PBXBuildFile; fileRef = 3811DF0F25CAAAE200A708ED /* APSManager.swift */; };
		38192E04261B82FA0094D973 /* ReachabilityManager.swift in Sources */ = {isa = PBXBuildFile; fileRef = 38192E03261B82FA0094D973 /* ReachabilityManager.swift */; };
		38192E07261BA9960094D973 /* FetchTreatmentsManager.swift in Sources */ = {isa = PBXBuildFile; fileRef = 38192E06261BA9960094D973 /* FetchTreatmentsManager.swift */; };
		38192E0D261BAF980094D973 /* ConvenienceExtensions.swift in Sources */ = {isa = PBXBuildFile; fileRef = 38192E0C261BAF980094D973 /* ConvenienceExtensions.swift */; };
		3821ED4C25DD18BA00BC42AD /* Constants.swift in Sources */ = {isa = PBXBuildFile; fileRef = 3821ED4B25DD18BA00BC42AD /* Constants.swift */; };
		382C133725F13A1E00715CE1 /* InsulinSensitivities.swift in Sources */ = {isa = PBXBuildFile; fileRef = 382C133625F13A1E00715CE1 /* InsulinSensitivities.swift */; };
		382C134B25F14E3700715CE1 /* BGTargets.swift in Sources */ = {isa = PBXBuildFile; fileRef = 382C134A25F14E3700715CE1 /* BGTargets.swift */; };
		3833B46D26012030003021B3 /* Algorithms in Frameworks */ = {isa = PBXBuildFile; productRef = 3833B46C26012030003021B3 /* Algorithms */; };
		383420D625FFE38C002D46C1 /* LoopView.swift in Sources */ = {isa = PBXBuildFile; fileRef = 383420D525FFE38C002D46C1 /* LoopView.swift */; };
		383420D925FFEB3F002D46C1 /* Popup.swift in Sources */ = {isa = PBXBuildFile; fileRef = 383420D825FFEB3F002D46C1 /* Popup.swift */; };
		383948D625CD4D8900E91849 /* FileStorage.swift in Sources */ = {isa = PBXBuildFile; fileRef = 383948D525CD4D8900E91849 /* FileStorage.swift */; };
		384E803425C385E60086DB71 /* JavaScriptWorker.swift in Sources */ = {isa = PBXBuildFile; fileRef = 384E803325C385E60086DB71 /* JavaScriptWorker.swift */; };
		384E803825C388640086DB71 /* Script.swift in Sources */ = {isa = PBXBuildFile; fileRef = 384E803725C388640086DB71 /* Script.swift */; };
		38569347270B5DFB0002C50D /* CGMType.swift in Sources */ = {isa = PBXBuildFile; fileRef = 38569344270B5DFA0002C50D /* CGMType.swift */; };
		38569348270B5DFB0002C50D /* GlucoseSource.swift in Sources */ = {isa = PBXBuildFile; fileRef = 38569345270B5DFA0002C50D /* GlucoseSource.swift */; };
		38569349270B5DFB0002C50D /* AppGroupSource.swift in Sources */ = {isa = PBXBuildFile; fileRef = 38569346270B5DFB0002C50D /* AppGroupSource.swift */; };
		38569353270B5E350002C50D /* CGMRootView.swift in Sources */ = {isa = PBXBuildFile; fileRef = 38569352270B5E350002C50D /* CGMRootView.swift */; };
		385CEA8225F23DFD002D6D5B /* NightscoutStatus.swift in Sources */ = {isa = PBXBuildFile; fileRef = 385CEA8125F23DFD002D6D5B /* NightscoutStatus.swift */; };
		3862CC2E2743F9F700BF832C /* CalendarManager.swift in Sources */ = {isa = PBXBuildFile; fileRef = 3862CC2D2743F9F700BF832C /* CalendarManager.swift */; };
		3870FF4725EC187A0088248F /* BloodGlucose.swift in Sources */ = {isa = PBXBuildFile; fileRef = 3870FF4225EC13F40088248F /* BloodGlucose.swift */; };
		3871F39C25ED892B0013ECB5 /* TempTarget.swift in Sources */ = {isa = PBXBuildFile; fileRef = 3871F39B25ED892B0013ECB5 /* TempTarget.swift */; };
		3871F39F25ED895A0013ECB5 /* Decimal+Extensions.swift in Sources */ = {isa = PBXBuildFile; fileRef = 3871F39E25ED895A0013ECB5 /* Decimal+Extensions.swift */; };
		3883581C25EE79BB00E024B2 /* TextFieldWithToolBar.swift in Sources */ = {isa = PBXBuildFile; fileRef = 3883581B25EE79BB00E024B2 /* TextFieldWithToolBar.swift */; };
		3883583425EEB38000E024B2 /* PumpSettings.swift in Sources */ = {isa = PBXBuildFile; fileRef = 3883583325EEB38000E024B2 /* PumpSettings.swift */; };
		388358C825EEF6D200E024B2 /* BasalProfileEntry.swift in Sources */ = {isa = PBXBuildFile; fileRef = 388358C725EEF6D200E024B2 /* BasalProfileEntry.swift */; };
		38887CCE25F5725200944304 /* IOBEntry.swift in Sources */ = {isa = PBXBuildFile; fileRef = 38887CCD25F5725200944304 /* IOBEntry.swift */; };
		388E595C25AD948C0019842D /* TrioApp.swift in Sources */ = {isa = PBXBuildFile; fileRef = 388E595B25AD948C0019842D /* TrioApp.swift */; };
		388E596C25AD95110019842D /* OpenAPS.swift in Sources */ = {isa = PBXBuildFile; fileRef = 388E596B25AD95110019842D /* OpenAPS.swift */; };
		388E596F25AD96040019842D /* javascript in Resources */ = {isa = PBXBuildFile; fileRef = 388E596E25AD96040019842D /* javascript */; };
		388E597225AD9CF10019842D /* json in Resources */ = {isa = PBXBuildFile; fileRef = 388E597125AD9CF10019842D /* json */; };
		388E5A5C25B6F0770019842D /* JSON.swift in Sources */ = {isa = PBXBuildFile; fileRef = 388E5A5B25B6F0770019842D /* JSON.swift */; };
		388E5A6025B6F2310019842D /* Autosens.swift in Sources */ = {isa = PBXBuildFile; fileRef = 388E5A5F25B6F2310019842D /* Autosens.swift */; };
		389442CB25F65F7100FA1F27 /* NightscoutTreatment.swift in Sources */ = {isa = PBXBuildFile; fileRef = 389442CA25F65F7100FA1F27 /* NightscoutTreatment.swift */; };
		3894873A2614928B004DF424 /* DispatchTimer.swift in Sources */ = {isa = PBXBuildFile; fileRef = 389487392614928B004DF424 /* DispatchTimer.swift */; };
		3895E4C625B9E00D00214B37 /* Preferences.swift in Sources */ = {isa = PBXBuildFile; fileRef = 3895E4C525B9E00D00214B37 /* Preferences.swift */; };
		389A572026079BAA00BC102F /* Interpolation.swift in Sources */ = {isa = PBXBuildFile; fileRef = 389A571F26079BAA00BC102F /* Interpolation.swift */; };
		389ECDFE2601061500D86C4F /* View+Snapshot.swift in Sources */ = {isa = PBXBuildFile; fileRef = 389ECDFD2601061500D86C4F /* View+Snapshot.swift */; };
		389ECE052601144100D86C4F /* ConcurrentMap.swift in Sources */ = {isa = PBXBuildFile; fileRef = 389ECE042601144100D86C4F /* ConcurrentMap.swift */; };
		38A00B2325FC2B55006BC0B0 /* LRUCache.swift in Sources */ = {isa = PBXBuildFile; fileRef = 38A00B2225FC2B55006BC0B0 /* LRUCache.swift */; };
		38A0363B25ECF07E00FCBB52 /* GlucoseStorage.swift in Sources */ = {isa = PBXBuildFile; fileRef = 38A0363A25ECF07E00FCBB52 /* GlucoseStorage.swift */; };
		38A0364225ED069400FCBB52 /* TempBasal.swift in Sources */ = {isa = PBXBuildFile; fileRef = 38A0364125ED069400FCBB52 /* TempBasal.swift */; };
		38A13D3225E28B4B00EAA382 /* PumpHistoryEvent.swift in Sources */ = {isa = PBXBuildFile; fileRef = 38A13D3125E28B4B00EAA382 /* PumpHistoryEvent.swift */; };
		38A504A425DD9C4000C5B9E8 /* UserDefaultsExtensions.swift in Sources */ = {isa = PBXBuildFile; fileRef = 38A5049125DD9C4000C5B9E8 /* UserDefaultsExtensions.swift */; };
		38A9260525F012D8009E3739 /* CarbRatios.swift in Sources */ = {isa = PBXBuildFile; fileRef = 38A9260425F012D8009E3739 /* CarbRatios.swift */; };
		38AAF85525FFF846004AF583 /* CurrentGlucoseView.swift in Sources */ = {isa = PBXBuildFile; fileRef = 38AAF85425FFF846004AF583 /* CurrentGlucoseView.swift */; };
		38AEE73D25F0200C0013F05B /* TrioSettings.swift in Sources */ = {isa = PBXBuildFile; fileRef = 38AEE73C25F0200C0013F05B /* TrioSettings.swift */; };
		38AEE75225F022080013F05B /* SettingsManager.swift in Sources */ = {isa = PBXBuildFile; fileRef = 38AEE75125F022080013F05B /* SettingsManager.swift */; };
		38AEE75725F0F18E0013F05B /* CarbsStorage.swift in Sources */ = {isa = PBXBuildFile; fileRef = 38AEE75625F0F18E0013F05B /* CarbsStorage.swift */; };
		38B17B6625DD90E0005CAE3D /* SwiftDate in Frameworks */ = {isa = PBXBuildFile; productRef = 38B17B6525DD90E0005CAE3D /* SwiftDate */; };
		38B4F3AF25E2979F00E76A18 /* IndexedCollection.swift in Sources */ = {isa = PBXBuildFile; fileRef = 38B4F3AE25E2979F00E76A18 /* IndexedCollection.swift */; };
		38B4F3C325E2A20B00E76A18 /* PumpSetupView.swift in Sources */ = {isa = PBXBuildFile; fileRef = 38B4F3C225E2A20B00E76A18 /* PumpSetupView.swift */; };
		38B4F3C625E5017E00E76A18 /* NotificationCenter.swift in Sources */ = {isa = PBXBuildFile; fileRef = 38B4F3C525E5017E00E76A18 /* NotificationCenter.swift */; };
		38B4F3CA25E502E200E76A18 /* SwiftNotificationCenter.swift in Sources */ = {isa = PBXBuildFile; fileRef = 38B4F3C825E502E100E76A18 /* SwiftNotificationCenter.swift */; };
		38B4F3CB25E502E200E76A18 /* WeakObjectSet.swift in Sources */ = {isa = PBXBuildFile; fileRef = 38B4F3C925E502E100E76A18 /* WeakObjectSet.swift */; };
		38B4F3CD25E5031100E76A18 /* Broadcaster.swift in Sources */ = {isa = PBXBuildFile; fileRef = 38B4F3CC25E5031100E76A18 /* Broadcaster.swift */; };
		38BF021725E7CBBC00579895 /* PumpManagerExtensions.swift in Sources */ = {isa = PBXBuildFile; fileRef = 38BF021625E7CBBC00579895 /* PumpManagerExtensions.swift */; };
		38BF021B25E7D06400579895 /* PumpSettingsView.swift in Sources */ = {isa = PBXBuildFile; fileRef = 38BF021A25E7D06400579895 /* PumpSettingsView.swift */; };
		38BF021D25E7E3AF00579895 /* Reservoir.swift in Sources */ = {isa = PBXBuildFile; fileRef = 38BF021C25E7E3AF00579895 /* Reservoir.swift */; };
		38BF021F25E7F0DE00579895 /* DeviceDataManager.swift in Sources */ = {isa = PBXBuildFile; fileRef = 38BF021E25E7F0DE00579895 /* DeviceDataManager.swift */; };
		38C4D33725E9A1A300D30B77 /* DispatchQueue+Extensions.swift in Sources */ = {isa = PBXBuildFile; fileRef = 38C4D33625E9A1A200D30B77 /* DispatchQueue+Extensions.swift */; };
		38C4D33A25E9A1ED00D30B77 /* NSObject+AssociatedValues.swift in Sources */ = {isa = PBXBuildFile; fileRef = 38C4D33925E9A1ED00D30B77 /* NSObject+AssociatedValues.swift */; };
		38D0B3B625EBE24900CB6E88 /* Battery.swift in Sources */ = {isa = PBXBuildFile; fileRef = 38D0B3B525EBE24900CB6E88 /* Battery.swift */; };
		38D0B3D925EC07C400CB6E88 /* CarbsEntry.swift in Sources */ = {isa = PBXBuildFile; fileRef = 38D0B3D825EC07C400CB6E88 /* CarbsEntry.swift */; };
		38DAB280260CBB7F00F74C1A /* PumpView.swift in Sources */ = {isa = PBXBuildFile; fileRef = 38DAB27F260CBB7F00F74C1A /* PumpView.swift */; };
		38DAB28A260D349500F74C1A /* FetchGlucoseManager.swift in Sources */ = {isa = PBXBuildFile; fileRef = 38DAB289260D349500F74C1A /* FetchGlucoseManager.swift */; };
		38DF1786276A73D400B3528F /* TagCloudView.swift in Sources */ = {isa = PBXBuildFile; fileRef = 38DF1785276A73D400B3528F /* TagCloudView.swift */; };
		38DF1789276FC8C400B3528F /* SwiftMessages in Frameworks */ = {isa = PBXBuildFile; productRef = 38DF1788276FC8C400B3528F /* SwiftMessages */; };
		38DF178D27733E6800B3528F /* snow.sks in Resources */ = {isa = PBXBuildFile; fileRef = 38DF178B27733E6800B3528F /* snow.sks */; };
		38DF178E27733E6800B3528F /* Assets.xcassets in Resources */ = {isa = PBXBuildFile; fileRef = 38DF178C27733E6800B3528F /* Assets.xcassets */; };
		38DF179027733EAD00B3528F /* SnowScene.swift in Sources */ = {isa = PBXBuildFile; fileRef = 38DF178F27733EAD00B3528F /* SnowScene.swift */; };
		38E4451E274DB04600EC9A94 /* AppDelegate.swift in Sources */ = {isa = PBXBuildFile; fileRef = 38E4451D274DB04600EC9A94 /* AppDelegate.swift */; };
		38E44522274E3DDC00EC9A94 /* NetworkReachabilityManager.swift in Sources */ = {isa = PBXBuildFile; fileRef = 38E44521274E3DDC00EC9A94 /* NetworkReachabilityManager.swift */; };
		38E44528274E401C00EC9A94 /* Protected.swift in Sources */ = {isa = PBXBuildFile; fileRef = 38E44527274E401C00EC9A94 /* Protected.swift */; };
		38E44534274E411700EC9A94 /* Disk+InternalHelpers.swift in Sources */ = {isa = PBXBuildFile; fileRef = 38E4452A274E411600EC9A94 /* Disk+InternalHelpers.swift */; };
		38E44535274E411700EC9A94 /* Disk+Data.swift in Sources */ = {isa = PBXBuildFile; fileRef = 38E4452B274E411600EC9A94 /* Disk+Data.swift */; };
		38E44536274E411700EC9A94 /* Disk.swift in Sources */ = {isa = PBXBuildFile; fileRef = 38E4452C274E411600EC9A94 /* Disk.swift */; };
		38E44537274E411700EC9A94 /* Disk+Helpers.swift in Sources */ = {isa = PBXBuildFile; fileRef = 38E4452D274E411600EC9A94 /* Disk+Helpers.swift */; };
		38E44538274E411700EC9A94 /* Disk+[Data].swift in Sources */ = {isa = PBXBuildFile; fileRef = 38E4452E274E411600EC9A94 /* Disk+[Data].swift */; };
		38E44539274E411700EC9A94 /* Disk+UIImage.swift in Sources */ = {isa = PBXBuildFile; fileRef = 38E4452F274E411600EC9A94 /* Disk+UIImage.swift */; };
		38E4453A274E411700EC9A94 /* Disk+[UIImage].swift in Sources */ = {isa = PBXBuildFile; fileRef = 38E44530274E411700EC9A94 /* Disk+[UIImage].swift */; };
		38E4453B274E411700EC9A94 /* Disk+VolumeInformation.swift in Sources */ = {isa = PBXBuildFile; fileRef = 38E44531274E411700EC9A94 /* Disk+VolumeInformation.swift */; };
		38E4453C274E411700EC9A94 /* Disk+Codable.swift in Sources */ = {isa = PBXBuildFile; fileRef = 38E44532274E411700EC9A94 /* Disk+Codable.swift */; };
		38E4453D274E411700EC9A94 /* Disk+Errors.swift in Sources */ = {isa = PBXBuildFile; fileRef = 38E44533274E411700EC9A94 /* Disk+Errors.swift */; };
		38E87401274F77E400975559 /* CoreNFC.framework in Frameworks */ = {isa = PBXBuildFile; fileRef = 38E873FD274F761800975559 /* CoreNFC.framework */; settings = {ATTRIBUTES = (Weak, ); }; };
		38E87403274F78C000975559 /* libswiftCoreNFC.tbd in Frameworks */ = {isa = PBXBuildFile; fileRef = 38E87402274F78C000975559 /* libswiftCoreNFC.tbd */; settings = {ATTRIBUTES = (Weak, ); }; };
		38E87408274F9AD000975559 /* UserNotificationsManager.swift in Sources */ = {isa = PBXBuildFile; fileRef = 38E87407274F9AD000975559 /* UserNotificationsManager.swift */; };
		38E989DD25F5021400C0CED0 /* PumpStatus.swift in Sources */ = {isa = PBXBuildFile; fileRef = 38E989DC25F5021400C0CED0 /* PumpStatus.swift */; };
		38E98A2325F52C9300C0CED0 /* Signpost.swift in Sources */ = {isa = PBXBuildFile; fileRef = 38E98A1B25F52C9300C0CED0 /* Signpost.swift */; };
		38E98A2425F52C9300C0CED0 /* Logger.swift in Sources */ = {isa = PBXBuildFile; fileRef = 38E98A1C25F52C9300C0CED0 /* Logger.swift */; };
		38E98A2525F52C9300C0CED0 /* IssueReporter.swift in Sources */ = {isa = PBXBuildFile; fileRef = 38E98A1E25F52C9300C0CED0 /* IssueReporter.swift */; };
		38E98A2725F52C9300C0CED0 /* CollectionIssueReporter.swift in Sources */ = {isa = PBXBuildFile; fileRef = 38E98A2025F52C9300C0CED0 /* CollectionIssueReporter.swift */; };
		38E98A2925F52C9300C0CED0 /* Error+Extensions.swift in Sources */ = {isa = PBXBuildFile; fileRef = 38E98A2225F52C9300C0CED0 /* Error+Extensions.swift */; };
		38E98A2D25F52DC400C0CED0 /* NSLocking+Extensions.swift in Sources */ = {isa = PBXBuildFile; fileRef = 38E98A2C25F52DC400C0CED0 /* NSLocking+Extensions.swift */; };
		38E98A3025F52FF700C0CED0 /* Config.swift in Sources */ = {isa = PBXBuildFile; fileRef = 38E98A2F25F52FF700C0CED0 /* Config.swift */; };
		38E98A3725F5509500C0CED0 /* String+Extensions.swift in Sources */ = {isa = PBXBuildFile; fileRef = 38E98A3625F5509500C0CED0 /* String+Extensions.swift */; };
		38EA05DA261F6E7C0064E39B /* SimpleLogReporter.swift in Sources */ = {isa = PBXBuildFile; fileRef = 38EA05D9261F6E7C0064E39B /* SimpleLogReporter.swift */; };
		38EA0600262091870064E39B /* BolusProgressViewStyle.swift in Sources */ = {isa = PBXBuildFile; fileRef = 38EA05FF262091870064E39B /* BolusProgressViewStyle.swift */; };
		38F37828261260DC009DB701 /* Color+Extensions.swift in Sources */ = {isa = PBXBuildFile; fileRef = 38F37827261260DC009DB701 /* Color+Extensions.swift */; };
		38F3B2EF25ED8E2A005C48AA /* TempTargetsStorage.swift in Sources */ = {isa = PBXBuildFile; fileRef = 38F3B2EE25ED8E2A005C48AA /* TempTargetsStorage.swift */; };
		38FCF3D625E8FDF40078B0D1 /* MD5.swift in Sources */ = {isa = PBXBuildFile; fileRef = 38FCF3D525E8FDF40078B0D1 /* MD5.swift */; };
		38FCF3F925E902C20078B0D1 /* FileStorageTests.swift in Sources */ = {isa = PBXBuildFile; fileRef = 38FCF3F825E902C20078B0D1 /* FileStorageTests.swift */; };
		38FCF3FD25E997A80078B0D1 /* PumpHistoryStorage.swift in Sources */ = {isa = PBXBuildFile; fileRef = 38FCF3FC25E997A80078B0D1 /* PumpHistoryStorage.swift */; };
		38FE826A25CC82DB001FF17A /* NetworkService.swift in Sources */ = {isa = PBXBuildFile; fileRef = 38FE826925CC82DB001FF17A /* NetworkService.swift */; };
		38FE826D25CC8461001FF17A /* NightscoutAPI.swift in Sources */ = {isa = PBXBuildFile; fileRef = 38FE826C25CC8461001FF17A /* NightscoutAPI.swift */; };
		38FEF3FA2737E42000574A46 /* BaseStateModel.swift in Sources */ = {isa = PBXBuildFile; fileRef = 38FEF3F92737E42000574A46 /* BaseStateModel.swift */; };
		38FEF3FC2737E53800574A46 /* MainStateModel.swift in Sources */ = {isa = PBXBuildFile; fileRef = 38FEF3FB2737E53800574A46 /* MainStateModel.swift */; };
		38FEF3FE2738083E00574A46 /* CGMSettingsProvider.swift in Sources */ = {isa = PBXBuildFile; fileRef = 38FEF3FD2738083E00574A46 /* CGMSettingsProvider.swift */; };
		38FEF413273B317A00574A46 /* HKUnit.swift in Sources */ = {isa = PBXBuildFile; fileRef = 38FEF412273B317A00574A46 /* HKUnit.swift */; };
		3B2F77862D7E52ED005ED9FA /* TDD.swift in Sources */ = {isa = PBXBuildFile; fileRef = 3B2F77852D7E52ED005ED9FA /* TDD.swift */; };
		3B2F77882D7E5387005ED9FA /* CurrentTDDSetup.swift in Sources */ = {isa = PBXBuildFile; fileRef = 3B2F77872D7E5387005ED9FA /* CurrentTDDSetup.swift */; };
		3B3B57C92DA07B3400849D16 /* GoogleService-Info.plist in Resources */ = {isa = PBXBuildFile; fileRef = 3B3B57C82DA07B3400849D16 /* GoogleService-Info.plist */; };
		3B4196E02D8C4BC00091DFF7 /* HomeStateModel+CGM.swift in Sources */ = {isa = PBXBuildFile; fileRef = 3B4196DF2D8C4BBB0091DFF7 /* HomeStateModel+CGM.swift */; };
		3B47C6102DA0A28F00B0E5EF /* FirebaseCrashlytics in Frameworks */ = {isa = PBXBuildFile; productRef = 3B47C60F2DA0A28F00B0E5EF /* FirebaseCrashlytics */; };
		3B4BA76A2D8DBD690069D5B8 /* CGMBLEKit.framework in Frameworks */ = {isa = PBXBuildFile; fileRef = 3B4BA75B2D8DBD690069D5B8 /* CGMBLEKit.framework */; };
		3B4BA76B2D8DBD690069D5B8 /* CGMBLEKit.framework in Embed Frameworks */ = {isa = PBXBuildFile; fileRef = 3B4BA75B2D8DBD690069D5B8 /* CGMBLEKit.framework */; settings = {ATTRIBUTES = (CodeSignOnCopy, RemoveHeadersOnCopy, ); }; };
		3B4BA76C2D8DBD690069D5B8 /* CGMBLEKitUI.framework in Frameworks */ = {isa = PBXBuildFile; fileRef = 3B4BA75C2D8DBD690069D5B8 /* CGMBLEKitUI.framework */; };
		3B4BA76D2D8DBD690069D5B8 /* CGMBLEKitUI.framework in Embed Frameworks */ = {isa = PBXBuildFile; fileRef = 3B4BA75C2D8DBD690069D5B8 /* CGMBLEKitUI.framework */; settings = {ATTRIBUTES = (CodeSignOnCopy, RemoveHeadersOnCopy, ); }; };
		3B4BA76E2D8DBD690069D5B8 /* DanaKit.framework in Frameworks */ = {isa = PBXBuildFile; fileRef = 3B4BA75D2D8DBD690069D5B8 /* DanaKit.framework */; };
		3B4BA76F2D8DBD690069D5B8 /* DanaKit.framework in Embed Frameworks */ = {isa = PBXBuildFile; fileRef = 3B4BA75D2D8DBD690069D5B8 /* DanaKit.framework */; settings = {ATTRIBUTES = (CodeSignOnCopy, RemoveHeadersOnCopy, ); }; };
		3B4BA7702D8DBD690069D5B8 /* G7SensorKit.framework in Frameworks */ = {isa = PBXBuildFile; fileRef = 3B4BA75E2D8DBD690069D5B8 /* G7SensorKit.framework */; };
		3B4BA7712D8DBD690069D5B8 /* G7SensorKit.framework in Embed Frameworks */ = {isa = PBXBuildFile; fileRef = 3B4BA75E2D8DBD690069D5B8 /* G7SensorKit.framework */; settings = {ATTRIBUTES = (CodeSignOnCopy, RemoveHeadersOnCopy, ); }; };
		3B4BA7722D8DBD690069D5B8 /* G7SensorKitUI.framework in Frameworks */ = {isa = PBXBuildFile; fileRef = 3B4BA75F2D8DBD690069D5B8 /* G7SensorKitUI.framework */; };
		3B4BA7732D8DBD690069D5B8 /* G7SensorKitUI.framework in Embed Frameworks */ = {isa = PBXBuildFile; fileRef = 3B4BA75F2D8DBD690069D5B8 /* G7SensorKitUI.framework */; settings = {ATTRIBUTES = (CodeSignOnCopy, RemoveHeadersOnCopy, ); }; };
		3B4BA7742D8DBD690069D5B8 /* LibreTransmitter.framework in Frameworks */ = {isa = PBXBuildFile; fileRef = 3B4BA7602D8DBD690069D5B8 /* LibreTransmitter.framework */; };
		3B4BA7752D8DBD690069D5B8 /* LibreTransmitter.framework in Embed Frameworks */ = {isa = PBXBuildFile; fileRef = 3B4BA7602D8DBD690069D5B8 /* LibreTransmitter.framework */; settings = {ATTRIBUTES = (CodeSignOnCopy, RemoveHeadersOnCopy, ); }; };
		3B4BA7762D8DBD690069D5B8 /* LibreTransmitterUI.framework in Frameworks */ = {isa = PBXBuildFile; fileRef = 3B4BA7612D8DBD690069D5B8 /* LibreTransmitterUI.framework */; };
		3B4BA7772D8DBD690069D5B8 /* LibreTransmitterUI.framework in Embed Frameworks */ = {isa = PBXBuildFile; fileRef = 3B4BA7612D8DBD690069D5B8 /* LibreTransmitterUI.framework */; settings = {ATTRIBUTES = (CodeSignOnCopy, RemoveHeadersOnCopy, ); }; };
		3B4BA7782D8DBD690069D5B8 /* MinimedKit.framework in Frameworks */ = {isa = PBXBuildFile; fileRef = 3B4BA7622D8DBD690069D5B8 /* MinimedKit.framework */; };
		3B4BA7792D8DBD690069D5B8 /* MinimedKit.framework in Embed Frameworks */ = {isa = PBXBuildFile; fileRef = 3B4BA7622D8DBD690069D5B8 /* MinimedKit.framework */; settings = {ATTRIBUTES = (CodeSignOnCopy, RemoveHeadersOnCopy, ); }; };
		3B4BA77A2D8DBD690069D5B8 /* MinimedKitUI.framework in Frameworks */ = {isa = PBXBuildFile; fileRef = 3B4BA7632D8DBD690069D5B8 /* MinimedKitUI.framework */; };
		3B4BA77B2D8DBD690069D5B8 /* MinimedKitUI.framework in Embed Frameworks */ = {isa = PBXBuildFile; fileRef = 3B4BA7632D8DBD690069D5B8 /* MinimedKitUI.framework */; settings = {ATTRIBUTES = (CodeSignOnCopy, RemoveHeadersOnCopy, ); }; };
		3B4BA77C2D8DBD690069D5B8 /* OmniBLE.framework in Frameworks */ = {isa = PBXBuildFile; fileRef = 3B4BA7642D8DBD690069D5B8 /* OmniBLE.framework */; };
		3B4BA77D2D8DBD690069D5B8 /* OmniBLE.framework in Embed Frameworks */ = {isa = PBXBuildFile; fileRef = 3B4BA7642D8DBD690069D5B8 /* OmniBLE.framework */; settings = {ATTRIBUTES = (CodeSignOnCopy, RemoveHeadersOnCopy, ); }; };
		3B4BA77E2D8DBD690069D5B8 /* OmniKit.framework in Frameworks */ = {isa = PBXBuildFile; fileRef = 3B4BA7652D8DBD690069D5B8 /* OmniKit.framework */; };
		3B4BA77F2D8DBD690069D5B8 /* OmniKit.framework in Embed Frameworks */ = {isa = PBXBuildFile; fileRef = 3B4BA7652D8DBD690069D5B8 /* OmniKit.framework */; settings = {ATTRIBUTES = (CodeSignOnCopy, RemoveHeadersOnCopy, ); }; };
		3B4BA7802D8DBD690069D5B8 /* OmniKitUI.framework in Frameworks */ = {isa = PBXBuildFile; fileRef = 3B4BA7662D8DBD690069D5B8 /* OmniKitUI.framework */; };
		3B4BA7812D8DBD690069D5B8 /* OmniKitUI.framework in Embed Frameworks */ = {isa = PBXBuildFile; fileRef = 3B4BA7662D8DBD690069D5B8 /* OmniKitUI.framework */; settings = {ATTRIBUTES = (CodeSignOnCopy, RemoveHeadersOnCopy, ); }; };
		3B4BA7822D8DBD690069D5B8 /* RileyLinkBLEKit.framework in Frameworks */ = {isa = PBXBuildFile; fileRef = 3B4BA7672D8DBD690069D5B8 /* RileyLinkBLEKit.framework */; };
		3B4BA7832D8DBD690069D5B8 /* RileyLinkBLEKit.framework in Embed Frameworks */ = {isa = PBXBuildFile; fileRef = 3B4BA7672D8DBD690069D5B8 /* RileyLinkBLEKit.framework */; settings = {ATTRIBUTES = (CodeSignOnCopy, RemoveHeadersOnCopy, ); }; };
		3B4BA7842D8DBD690069D5B8 /* RileyLinkKit.framework in Frameworks */ = {isa = PBXBuildFile; fileRef = 3B4BA7682D8DBD690069D5B8 /* RileyLinkKit.framework */; };
		3B4BA7852D8DBD690069D5B8 /* RileyLinkKit.framework in Embed Frameworks */ = {isa = PBXBuildFile; fileRef = 3B4BA7682D8DBD690069D5B8 /* RileyLinkKit.framework */; settings = {ATTRIBUTES = (CodeSignOnCopy, RemoveHeadersOnCopy, ); }; };
		3B4BA7862D8DBD690069D5B8 /* RileyLinkKitUI.framework in Frameworks */ = {isa = PBXBuildFile; fileRef = 3B4BA7692D8DBD690069D5B8 /* RileyLinkKitUI.framework */; };
		3B4BA7872D8DBD690069D5B8 /* RileyLinkKitUI.framework in Embed Frameworks */ = {isa = PBXBuildFile; fileRef = 3B4BA7692D8DBD690069D5B8 /* RileyLinkKitUI.framework */; settings = {ATTRIBUTES = (CodeSignOnCopy, RemoveHeadersOnCopy, ); }; };
		3B4BA78A2D8DC0EC0069D5B8 /* ShareClient.framework in Frameworks */ = {isa = PBXBuildFile; fileRef = CE398D1A297D69A900DF218F /* ShareClient.framework */; };
		3B4BA78B2D8DC0EC0069D5B8 /* ShareClient.framework in Embed Frameworks */ = {isa = PBXBuildFile; fileRef = CE398D1A297D69A900DF218F /* ShareClient.framework */; settings = {ATTRIBUTES = (CodeSignOnCopy, RemoveHeadersOnCopy, ); }; };
		3B4BA78C2D8DC0EC0069D5B8 /* ShareClientUI.framework in Frameworks */ = {isa = PBXBuildFile; fileRef = CE79502D29980E4D00FA576E /* ShareClientUI.framework */; };
		3B4BA78D2D8DC0EC0069D5B8 /* ShareClientUI.framework in Embed Frameworks */ = {isa = PBXBuildFile; fileRef = CE79502D29980E4D00FA576E /* ShareClientUI.framework */; settings = {ATTRIBUTES = (CodeSignOnCopy, RemoveHeadersOnCopy, ); }; };
		3B4BA78E2D8DC0EC0069D5B8 /* TidepoolServiceKit.framework in Frameworks */ = {isa = PBXBuildFile; fileRef = 3B4BA7882D8DC0EC0069D5B8 /* TidepoolServiceKit.framework */; };
		3B4BA78F2D8DC0EC0069D5B8 /* TidepoolServiceKit.framework in Embed Frameworks */ = {isa = PBXBuildFile; fileRef = 3B4BA7882D8DC0EC0069D5B8 /* TidepoolServiceKit.framework */; settings = {ATTRIBUTES = (CodeSignOnCopy, RemoveHeadersOnCopy, ); }; };
		3B4BA7902D8DC0EC0069D5B8 /* TidepoolServiceKitUI.framework in Frameworks */ = {isa = PBXBuildFile; fileRef = 3B4BA7892D8DC0EC0069D5B8 /* TidepoolServiceKitUI.framework */; };
		3B4BA7912D8DC0EC0069D5B8 /* TidepoolServiceKitUI.framework in Embed Frameworks */ = {isa = PBXBuildFile; fileRef = 3B4BA7892D8DC0EC0069D5B8 /* TidepoolServiceKitUI.framework */; settings = {ATTRIBUTES = (CodeSignOnCopy, RemoveHeadersOnCopy, ); }; };
		3B997DCB2DC00849006B6BB2 /* JSONImporter.swift in Sources */ = {isa = PBXBuildFile; fileRef = 3B997DCA2DC00849006B6BB2 /* JSONImporter.swift */; };
		3B997DCF2DC00A3A006B6BB2 /* JSONImporterTests.swift in Sources */ = {isa = PBXBuildFile; fileRef = 3B997DCE2DC00A3A006B6BB2 /* JSONImporterTests.swift */; };
		3B997DD32DC02AEF006B6BB2 /* glucose.json in Resources */ = {isa = PBXBuildFile; fileRef = 3B997DD12DC02AEF006B6BB2 /* glucose.json */; };
		3BAD36B22D7CDC1A00CC298D /* MainLoadingView.swift in Sources */ = {isa = PBXBuildFile; fileRef = 3BAD36B12D7CDC1400CC298D /* MainLoadingView.swift */; };
		3BAD36CC2D7D420E00CC298D /* CoreDataInitializationCoordinator.swift in Sources */ = {isa = PBXBuildFile; fileRef = 3BAD36CB2D7D420500CC298D /* CoreDataInitializationCoordinator.swift */; };
		3BD6CE262DC24CFD00FA0472 /* pumphistory-24h-zoned.json in Resources */ = {isa = PBXBuildFile; fileRef = 3BD6CE252DC24CFD00FA0472 /* pumphistory-24h-zoned.json */; };
		3BD9687C2D8DDD4600899469 /* SlideButton in Frameworks */ = {isa = PBXBuildFile; productRef = 3BD9687B2D8DDD4600899469 /* SlideButton */; };
		3BD9687F2D8DDD8800899469 /* CryptoSwift in Frameworks */ = {isa = PBXBuildFile; productRef = 3BD9687E2D8DDD8800899469 /* CryptoSwift */; };
		45252C95D220E796FDB3B022 /* ConfigEditorDataFlow.swift in Sources */ = {isa = PBXBuildFile; fileRef = 3F8A87AA037BD079BA3528BA /* ConfigEditorDataFlow.swift */; };
		45717281F743594AA9D87191 /* ConfigEditorRootView.swift in Sources */ = {isa = PBXBuildFile; fileRef = 920DDB21E5D0EB813197500D /* ConfigEditorRootView.swift */; };
		491D6FBD2D56741C00C49F67 /* TempTargetStored+CoreDataProperties.swift in Sources */ = {isa = PBXBuildFile; fileRef = 491D6FBC2D56741C00C49F67 /* TempTargetStored+CoreDataProperties.swift */; };
		491D6FBE2D56741C00C49F67 /* TempTargetRunStored+CoreDataClass.swift in Sources */ = {isa = PBXBuildFile; fileRef = 491D6FB92D56741C00C49F67 /* TempTargetRunStored+CoreDataClass.swift */; };
		491D6FBF2D56741C00C49F67 /* TempTargetRunStored+CoreDataProperties.swift in Sources */ = {isa = PBXBuildFile; fileRef = 491D6FBA2D56741C00C49F67 /* TempTargetRunStored+CoreDataProperties.swift */; };
		491D6FC02D56741C00C49F67 /* TempTargetStored+CoreDataClass.swift in Sources */ = {isa = PBXBuildFile; fileRef = 491D6FBB2D56741C00C49F67 /* TempTargetStored+CoreDataClass.swift */; };
		49B9B57F2D5768D2009C6B59 /* AdjustmentStored+Helper.swift in Sources */ = {isa = PBXBuildFile; fileRef = 49B9B57E2D5768D2009C6B59 /* AdjustmentStored+Helper.swift */; };
		5075C1608E6249A51495C422 /* TargetsEditorProvider.swift in Sources */ = {isa = PBXBuildFile; fileRef = 3BDEA2DC60EDE0A3CA54DC73 /* TargetsEditorProvider.swift */; };
		53F2382465BF74DB1A967C8B /* PumpConfigProvider.swift in Sources */ = {isa = PBXBuildFile; fileRef = A8630D58BDAD6D9C650B9B39 /* PumpConfigProvider.swift */; };
		581516A42BCED84A00BF67D7 /* DebuggingIdentifiers.swift in Sources */ = {isa = PBXBuildFile; fileRef = 581516A32BCED84A00BF67D7 /* DebuggingIdentifiers.swift */; };
		581516A92BCEEDF800BF67D7 /* NSPredicates.swift in Sources */ = {isa = PBXBuildFile; fileRef = 581516A82BCEEDF800BF67D7 /* NSPredicates.swift */; };
		581AC4392BE22ED10038760C /* JSONConverter.swift in Sources */ = {isa = PBXBuildFile; fileRef = 581AC4382BE22ED10038760C /* JSONConverter.swift */; };
		58237D9E2BCF0A6B00A47A79 /* PopupView.swift in Sources */ = {isa = PBXBuildFile; fileRef = 58237D9D2BCF0A6B00A47A79 /* PopupView.swift */; };
		5825A1BE2C97335C0046467E /* EditTempTargetForm.swift in Sources */ = {isa = PBXBuildFile; fileRef = 5825A1BD2C97335C0046467E /* EditTempTargetForm.swift */; };
		582DF9752C8CDB92001F516D /* GlucoseChartView.swift in Sources */ = {isa = PBXBuildFile; fileRef = 582DF9742C8CDB92001F516D /* GlucoseChartView.swift */; };
		582DF9772C8CDBE7001F516D /* InsulinView.swift in Sources */ = {isa = PBXBuildFile; fileRef = 582DF9762C8CDBE7001F516D /* InsulinView.swift */; };
		582DF9792C8CE1E5001F516D /* MainChartHelper.swift in Sources */ = {isa = PBXBuildFile; fileRef = 582DF9782C8CE1E5001F516D /* MainChartHelper.swift */; };
		582DF97B2C8CE209001F516D /* CarbView.swift in Sources */ = {isa = PBXBuildFile; fileRef = 582DF97A2C8CE209001F516D /* CarbView.swift */; };
		582FAE432C05102C00D1C13F /* CoreDataError.swift in Sources */ = {isa = PBXBuildFile; fileRef = 582FAE422C05102C00D1C13F /* CoreDataError.swift */; };
		583684062BD178DB00070A60 /* GlucoseStored+helper.swift in Sources */ = {isa = PBXBuildFile; fileRef = 583684052BD178DB00070A60 /* GlucoseStored+helper.swift */; };
		583684082BD195A700070A60 /* Determination.swift in Sources */ = {isa = PBXBuildFile; fileRef = 583684072BD195A700070A60 /* Determination.swift */; };
		5837A5302BD2E3C700A5DC04 /* CarbEntryStored+helper.swift in Sources */ = {isa = PBXBuildFile; fileRef = 5837A52F2BD2E3C700A5DC04 /* CarbEntryStored+helper.swift */; };
		585E2CAE2BE7BF46006ECF1A /* PumpEvent+helper.swift in Sources */ = {isa = PBXBuildFile; fileRef = 585E2CAD2BE7BF46006ECF1A /* PumpEvent+helper.swift */; };
		58645B992CA2D1A4008AFCE7 /* GlucoseSetup.swift in Sources */ = {isa = PBXBuildFile; fileRef = 58645B982CA2D1A4008AFCE7 /* GlucoseSetup.swift */; };
		58645B9B2CA2D24F008AFCE7 /* CarbSetup.swift in Sources */ = {isa = PBXBuildFile; fileRef = 58645B9A2CA2D24F008AFCE7 /* CarbSetup.swift */; };
		58645B9D2CA2D275008AFCE7 /* DeterminationSetup.swift in Sources */ = {isa = PBXBuildFile; fileRef = 58645B9C2CA2D275008AFCE7 /* DeterminationSetup.swift */; };
		58645B9F2CA2D2BE008AFCE7 /* PumpHistorySetup.swift in Sources */ = {isa = PBXBuildFile; fileRef = 58645B9E2CA2D2BE008AFCE7 /* PumpHistorySetup.swift */; };
		58645BA12CA2D2F8008AFCE7 /* OverrideSetup.swift in Sources */ = {isa = PBXBuildFile; fileRef = 58645BA02CA2D2F8008AFCE7 /* OverrideSetup.swift */; };
		58645BA32CA2D325008AFCE7 /* BatterySetup.swift in Sources */ = {isa = PBXBuildFile; fileRef = 58645BA22CA2D325008AFCE7 /* BatterySetup.swift */; };
		58645BA52CA2D347008AFCE7 /* ForecastSetup.swift in Sources */ = {isa = PBXBuildFile; fileRef = 58645BA42CA2D347008AFCE7 /* ForecastSetup.swift */; };
		58645BA72CA2D390008AFCE7 /* ChartAxisSetup.swift in Sources */ = {isa = PBXBuildFile; fileRef = 58645BA62CA2D390008AFCE7 /* ChartAxisSetup.swift */; };
		5864E8592C42CFAE00294306 /* DeterminationStorage.swift in Sources */ = {isa = PBXBuildFile; fileRef = 5864E8582C42CFAE00294306 /* DeterminationStorage.swift */; };
		5887527C2BD986E1008B081D /* OpenAPSBattery.swift in Sources */ = {isa = PBXBuildFile; fileRef = 5887527B2BD986E1008B081D /* OpenAPSBattery.swift */; };
		58A3D53A2C96D4DE003F90FC /* AddTempTargetForm.swift in Sources */ = {isa = PBXBuildFile; fileRef = 58A3D5392C96D4DE003F90FC /* AddTempTargetForm.swift */; };
		58A3D5442C96DE11003F90FC /* TempTargetStored+Helper.swift in Sources */ = {isa = PBXBuildFile; fileRef = 58A3D5432C96DE11003F90FC /* TempTargetStored+Helper.swift */; };
		58D08B222C8DAA8E00AA37D3 /* OverrideView.swift in Sources */ = {isa = PBXBuildFile; fileRef = 58D08B212C8DAA8E00AA37D3 /* OverrideView.swift */; };
		58D08B302C8DEA7500AA37D3 /* ForecastView.swift in Sources */ = {isa = PBXBuildFile; fileRef = 58D08B2F2C8DEA7500AA37D3 /* ForecastView.swift */; };
		58D08B322C8DF88900AA37D3 /* DummyCharts.swift in Sources */ = {isa = PBXBuildFile; fileRef = 58D08B312C8DF88900AA37D3 /* DummyCharts.swift */; };
		58D08B342C8DF9A700AA37D3 /* CobIobChart.swift in Sources */ = {isa = PBXBuildFile; fileRef = 58D08B332C8DF9A700AA37D3 /* CobIobChart.swift */; };
		58D08B382C8DFB6000AA37D3 /* BasalChart.swift in Sources */ = {isa = PBXBuildFile; fileRef = 58D08B372C8DFB6000AA37D3 /* BasalChart.swift */; };
		58D08B3A2C8DFECD00AA37D3 /* TempTargets.swift in Sources */ = {isa = PBXBuildFile; fileRef = 58D08B392C8DFECD00AA37D3 /* TempTargets.swift */; };
		58F107742BD1A4D000B1A680 /* Determination+helper.swift in Sources */ = {isa = PBXBuildFile; fileRef = 58F107732BD1A4D000B1A680 /* Determination+helper.swift */; };
		5A2325522BFCBF55003518CA /* NightscoutUploadView.swift in Sources */ = {isa = PBXBuildFile; fileRef = 5A2325512BFCBF55003518CA /* NightscoutUploadView.swift */; };
		5A2325542BFCBF66003518CA /* NightscoutFetchView.swift in Sources */ = {isa = PBXBuildFile; fileRef = 5A2325532BFCBF65003518CA /* NightscoutFetchView.swift */; };
		5A2325582BFCC168003518CA /* NightscoutConnectView.swift in Sources */ = {isa = PBXBuildFile; fileRef = 5A2325572BFCC168003518CA /* NightscoutConnectView.swift */; };
		5D16287A969E64D18CE40E44 /* PumpConfigStateModel.swift in Sources */ = {isa = PBXBuildFile; fileRef = 3F60E97100041040446F44E7 /* PumpConfigStateModel.swift */; };
		63E890B4D951EAA91C071D5C /* BasalProfileEditorStateModel.swift in Sources */ = {isa = PBXBuildFile; fileRef = AAFF91130F2FCCC7EBBA11AD /* BasalProfileEditorStateModel.swift */; };
		642F76A05A4FF530463A9FD0 /* NightscoutConfigRootView.swift in Sources */ = {isa = PBXBuildFile; fileRef = 8782B44544F38F2B2D82C38E /* NightscoutConfigRootView.swift */; };
		65070A332BFDCB83006F213F /* TidepoolStartView.swift in Sources */ = {isa = PBXBuildFile; fileRef = 65070A322BFDCB83006F213F /* TidepoolStartView.swift */; };
		6632A0DC746872439A858B44 /* ISFEditorDataFlow.swift in Sources */ = {isa = PBXBuildFile; fileRef = 79BDA519C9B890FD9A5DFCF3 /* ISFEditorDataFlow.swift */; };
		69A31254F2451C20361D172F /* TreatmentsStateModel.swift in Sources */ = {isa = PBXBuildFile; fileRef = 223EC0494F55A91E3EA69EF4 /* TreatmentsStateModel.swift */; };
		69B9A368029F7EB39F525422 /* CarbRatioEditorStateModel.swift in Sources */ = {isa = PBXBuildFile; fileRef = 64AA5E04A2761F6EEA6568E1 /* CarbRatioEditorStateModel.swift */; };
		6B1A8D192B14D91600E76752 /* WidgetKit.framework in Frameworks */ = {isa = PBXBuildFile; fileRef = 6B1A8D182B14D91600E76752 /* WidgetKit.framework */; };
		6B1A8D1B2B14D91600E76752 /* SwiftUI.framework in Frameworks */ = {isa = PBXBuildFile; fileRef = 6B1A8D1A2B14D91600E76752 /* SwiftUI.framework */; };
		6B1A8D1E2B14D91600E76752 /* LiveActivityBundle.swift in Sources */ = {isa = PBXBuildFile; fileRef = 6B1A8D1D2B14D91600E76752 /* LiveActivityBundle.swift */; };
		6B1A8D202B14D91600E76752 /* LiveActivity.swift in Sources */ = {isa = PBXBuildFile; fileRef = 6B1A8D1F2B14D91600E76752 /* LiveActivity.swift */; };
		6B1A8D242B14D91700E76752 /* Assets.xcassets in Resources */ = {isa = PBXBuildFile; fileRef = 6B1A8D232B14D91700E76752 /* Assets.xcassets */; };
		6B1A8D282B14D91700E76752 /* LiveActivityExtension.appex in Embed Foundation Extensions */ = {isa = PBXBuildFile; fileRef = 6B1A8D172B14D91600E76752 /* LiveActivityExtension.appex */; settings = {ATTRIBUTES = (RemoveHeadersOnCopy, ); }; };
		6B1A8D2E2B156EEF00E76752 /* LiveActivityManager.swift in Sources */ = {isa = PBXBuildFile; fileRef = 6B1A8D2D2B156EEF00E76752 /* LiveActivityManager.swift */; };
		6B1F539F9FF75646D1606066 /* SnoozeDataFlow.swift in Sources */ = {isa = PBXBuildFile; fileRef = 36A708CDB546692C2230B385 /* SnoozeDataFlow.swift */; };
		6BCF84DD2B16843A003AD46E /* LiveActitiyAttributes.swift in Sources */ = {isa = PBXBuildFile; fileRef = 6BCF84DC2B16843A003AD46E /* LiveActitiyAttributes.swift */; };
		6BCF84DE2B16843A003AD46E /* LiveActitiyAttributes.swift in Sources */ = {isa = PBXBuildFile; fileRef = 6BCF84DC2B16843A003AD46E /* LiveActitiyAttributes.swift */; };
		6EADD581738D64431902AC0A /* (null) in Sources */ = {isa = PBXBuildFile; };
		6FFAE524D1D9C262F2407CAE /* SnoozeProvider.swift in Sources */ = {isa = PBXBuildFile; fileRef = 1CAE81192B118804DCD23034 /* SnoozeProvider.swift */; };
		711C0CB42CAABE788916BC9D /* ManualTempBasalDataFlow.swift in Sources */ = {isa = PBXBuildFile; fileRef = 96653287EDB276A111288305 /* ManualTempBasalDataFlow.swift */; };
		715120D22D3C2BB4005D9FB6 /* GlucoseNotificationsOption.swift in Sources */ = {isa = PBXBuildFile; fileRef = 715120D12D3C2B84005D9FB6 /* GlucoseNotificationsOption.swift */; };
		71D44AAB2CA5F5EA0036EE9E /* AlertPermissionsChecker.swift in Sources */ = {isa = PBXBuildFile; fileRef = 71D44AAA2CA5F5EA0036EE9E /* AlertPermissionsChecker.swift */; };
		72F1BD388F42FCA6C52E4500 /* ConfigEditorProvider.swift in Sources */ = {isa = PBXBuildFile; fileRef = 44080E4709E3AE4B73054563 /* ConfigEditorProvider.swift */; };
		7BCFACB97C821041BA43A114 /* ManualTempBasalRootView.swift in Sources */ = {isa = PBXBuildFile; fileRef = C377490C77661D75E8C50649 /* ManualTempBasalRootView.swift */; };
		7F7B756BE8543965D9FDF1A2 /* DataTableDataFlow.swift in Sources */ = {isa = PBXBuildFile; fileRef = A401509D21F7F35D4E109EDA /* DataTableDataFlow.swift */; };
		8194B80890CDD6A3C13B0FEE /* SnoozeStateModel.swift in Sources */ = {isa = PBXBuildFile; fileRef = E26904AACA8D9C15D229D675 /* SnoozeStateModel.swift */; };
		88AB39B23C9552BD6E0C9461 /* ISFEditorRootView.swift in Sources */ = {isa = PBXBuildFile; fileRef = FBB3BAE7494CB771ABAC7B8B /* ISFEditorRootView.swift */; };
		8A91342A2D63D9A1007F8874 /* Localizable.xcstrings in Resources */ = {isa = PBXBuildFile; fileRef = 8A9134292D63D9A1007F8874 /* Localizable.xcstrings */; };
		8A91342C2D63D9A2007F8874 /* InfoPlist.xcstrings in Resources */ = {isa = PBXBuildFile; fileRef = 8A91342B2D63D9A2007F8874 /* InfoPlist.xcstrings */; };
		8B759CFCF47B392BB365C251 /* BasalProfileEditorDataFlow.swift in Sources */ = {isa = PBXBuildFile; fileRef = 67F94DD2853CF42BA4E30616 /* BasalProfileEditorDataFlow.swift */; };
		9702FF92A09C53942F20D7EA /* TargetsEditorRootView.swift in Sources */ = {isa = PBXBuildFile; fileRef = 4DD795BA46B193644D48138C /* TargetsEditorRootView.swift */; };
		9825E5E923F0B8FA80C8C7C7 /* NightscoutConfigStateModel.swift in Sources */ = {isa = PBXBuildFile; fileRef = A0A48AE3AC813A49A517846A /* NightscoutConfigStateModel.swift */; };
		98641AF4F92123DA668AB931 /* CarbRatioEditorRootView.swift in Sources */ = {isa = PBXBuildFile; fileRef = D0BDC6993C1087310EDFC428 /* CarbRatioEditorRootView.swift */; };
		A33352ED40476125EBAC6EE0 /* CarbRatioEditorDataFlow.swift in Sources */ = {isa = PBXBuildFile; fileRef = 7E22146D3DF4853786C78132 /* CarbRatioEditorDataFlow.swift */; };
		AD3D2CD42CD01B9EB8F26522 /* PumpConfigDataFlow.swift in Sources */ = {isa = PBXBuildFile; fileRef = AF65DA88F972B56090AD6AC3 /* PumpConfigDataFlow.swift */; };
		B7C465E9472624D8A2BE2A6A /* (null) in Sources */ = {isa = PBXBuildFile; };
		B958F1B72BA0711600484851 /* MKRingProgressView in Frameworks */ = {isa = PBXBuildFile; productRef = B958F1B62BA0711600484851 /* MKRingProgressView */; };
		BA00D96F7B2FF169A06FB530 /* CGMSettingsStateModel.swift in Sources */ = {isa = PBXBuildFile; fileRef = 5C018D1680307A31C9ED7120 /* CGMSettingsStateModel.swift */; };
		BD04ECCE2D29952A008C5FEB /* BolusProgressOverlay.swift in Sources */ = {isa = PBXBuildFile; fileRef = BD04ECCD2D299522008C5FEB /* BolusProgressOverlay.swift */; };
		BD0B2EF32C5998E600B3298F /* MealPresetView.swift in Sources */ = {isa = PBXBuildFile; fileRef = BD0B2EF22C5998E600B3298F /* MealPresetView.swift */; };
		BD10516D2DA986E1007C6D89 /* PulsingLogoAnimation.swift in Sources */ = {isa = PBXBuildFile; fileRef = BD10516C2DA986DC007C6D89 /* PulsingLogoAnimation.swift */; };
		BD1661312B82ADAB00256551 /* CustomProgressView.swift in Sources */ = {isa = PBXBuildFile; fileRef = BD1661302B82ADAB00256551 /* CustomProgressView.swift */; };
		BD249D862D42FBEC00412DEB /* GlucoseMetricsView.swift in Sources */ = {isa = PBXBuildFile; fileRef = BD249D852D42FBE600412DEB /* GlucoseMetricsView.swift */; };
		BD249D882D42FC0000412DEB /* BolusStatsView.swift in Sources */ = {isa = PBXBuildFile; fileRef = BD249D872D42FBFB00412DEB /* BolusStatsView.swift */; };
		BD249D8A2D42FC1200412DEB /* GlucosePercentileChart.swift in Sources */ = {isa = PBXBuildFile; fileRef = BD249D892D42FC0E00412DEB /* GlucosePercentileChart.swift */; };
		BD249D8C2D42FC2C00412DEB /* GlucoseDistributionChart.swift in Sources */ = {isa = PBXBuildFile; fileRef = BD249D8B2D42FC2500412DEB /* GlucoseDistributionChart.swift */; };
		BD249D8E2D42FC3900412DEB /* LoopBarChartView.swift in Sources */ = {isa = PBXBuildFile; fileRef = BD249D8D2D42FC3600412DEB /* LoopBarChartView.swift */; };
		BD249D902D42FC4500412DEB /* MealStatsView.swift in Sources */ = {isa = PBXBuildFile; fileRef = BD249D8F2D42FC4300412DEB /* MealStatsView.swift */; };
		BD249D922D42FC5300412DEB /* GlucoseSectorChart.swift in Sources */ = {isa = PBXBuildFile; fileRef = BD249D912D42FC5000412DEB /* GlucoseSectorChart.swift */; };
		BD249D942D42FC5E00412DEB /* TotalDailyDoseChart.swift in Sources */ = {isa = PBXBuildFile; fileRef = BD249D932D42FC5C00412DEB /* TotalDailyDoseChart.swift */; };
		BD249D972D42FCBF00412DEB /* AreaChartSetup.swift in Sources */ = {isa = PBXBuildFile; fileRef = BD249D962D42FCBD00412DEB /* AreaChartSetup.swift */; };
		BD249D992D42FCCD00412DEB /* BolusStatsSetup.swift in Sources */ = {isa = PBXBuildFile; fileRef = BD249D982D42FCCA00412DEB /* BolusStatsSetup.swift */; };
		BD249D9B2D42FCDB00412DEB /* LoopChartSetup.swift in Sources */ = {isa = PBXBuildFile; fileRef = BD249D9A2D42FCD800412DEB /* LoopChartSetup.swift */; };
		BD249D9D2D42FCF500412DEB /* MealStatsSetup.swift in Sources */ = {isa = PBXBuildFile; fileRef = BD249D9C2D42FCF300412DEB /* MealStatsSetup.swift */; };
		BD249D9F2D42FD0600412DEB /* StackedChartSetup.swift in Sources */ = {isa = PBXBuildFile; fileRef = BD249D9E2D42FD0200412DEB /* StackedChartSetup.swift */; };
		BD249DA12D42FD1200412DEB /* TDDSetup.swift in Sources */ = {isa = PBXBuildFile; fileRef = BD249DA02D42FD1000412DEB /* TDDSetup.swift */; };
		BD249DA72D42FE4600412DEB /* Calendar+GlucoseStatsChart.swift in Sources */ = {isa = PBXBuildFile; fileRef = BD249DA62D42FE3800412DEB /* Calendar+GlucoseStatsChart.swift */; };
		BD2B464E0745FBE7B79913F4 /* NightscoutConfigProvider.swift in Sources */ = {isa = PBXBuildFile; fileRef = 3BF768BD6264FF7D71D66767 /* NightscoutConfigProvider.swift */; };
		BD2FF1A02AE29D43005D1C5D /* ToggleStyles.swift in Sources */ = {isa = PBXBuildFile; fileRef = BD2FF19F2AE29D43005D1C5D /* ToggleStyles.swift */; };
		BD3CC0722B0B89D50013189E /* MainChartView.swift in Sources */ = {isa = PBXBuildFile; fileRef = BD3CC0712B0B89D50013189E /* MainChartView.swift */; };
		BD4064D12C4ED26900582F43 /* CoreDataObserver.swift in Sources */ = {isa = PBXBuildFile; fileRef = BD4064D02C4ED26900582F43 /* CoreDataObserver.swift */; };
		BD432CA12D2F4E3600D1EB79 /* WatchMessageKeys.swift in Sources */ = {isa = PBXBuildFile; fileRef = BD432CA02D2F4E3300D1EB79 /* WatchMessageKeys.swift */; };
		BD432CA22D2F4E4000D1EB79 /* WatchMessageKeys.swift in Sources */ = {isa = PBXBuildFile; fileRef = BD432CA02D2F4E3300D1EB79 /* WatchMessageKeys.swift */; };
		BD47FD132D88AA700043966B /* OnboardingManager.swift in Sources */ = {isa = PBXBuildFile; fileRef = BD47FD122D88AA6B0043966B /* OnboardingManager.swift */; };
		BD47FD172D88AAF50043966B /* CompletedStepView.swift in Sources */ = {isa = PBXBuildFile; fileRef = BD47FD162D88AAEF0043966B /* CompletedStepView.swift */; };
		BD47FD192D88AAFE0043966B /* OnboardingRootView.swift in Sources */ = {isa = PBXBuildFile; fileRef = BD47FD182D88AAF90043966B /* OnboardingRootView.swift */; };
		BD47FD1B2D88AB4F0043966B /* OnboardingStateModel.swift in Sources */ = {isa = PBXBuildFile; fileRef = BD47FD1A2D88AB4A0043966B /* OnboardingStateModel.swift */; };
		BD47FDD72D8B64D20043966B /* CarbRatioStepView.swift in Sources */ = {isa = PBXBuildFile; fileRef = BD47FDD62D8B64CC0043966B /* CarbRatioStepView.swift */; };
		BD47FDD92D8B657D0043966B /* InsulinSensitivityStepView.swift in Sources */ = {isa = PBXBuildFile; fileRef = BD47FDD82D8B65730043966B /* InsulinSensitivityStepView.swift */; };
		BD47FDDB2D8B659B0043966B /* BasalProfileStepView.swift in Sources */ = {isa = PBXBuildFile; fileRef = BD47FDDA2D8B65960043966B /* BasalProfileStepView.swift */; };
		BD47FDDD2D8B65B10043966B /* GlucoseTargetStepView.swift in Sources */ = {isa = PBXBuildFile; fileRef = BD47FDDC2D8B65AD0043966B /* GlucoseTargetStepView.swift */; };
		BD4D738D2D15A4080052227B /* TDDStored+CoreDataClass.swift in Sources */ = {isa = PBXBuildFile; fileRef = BD4D738B2D15A4080052227B /* TDDStored+CoreDataClass.swift */; };
		BD4D738E2D15A4080052227B /* TDDStored+CoreDataProperties.swift in Sources */ = {isa = PBXBuildFile; fileRef = BD4D738C2D15A4080052227B /* TDDStored+CoreDataProperties.swift */; };
		BD4D73A22D15A42A0052227B /* TDDStorage.swift in Sources */ = {isa = PBXBuildFile; fileRef = BD4D73A12D15A4220052227B /* TDDStorage.swift */; };
		BD4E1A7A2D3681B700D21626 /* GlucoseTargetSetup.swift in Sources */ = {isa = PBXBuildFile; fileRef = BD4E1A792D3681AD00D21626 /* GlucoseTargetSetup.swift */; };
		BD4E1A7C2D3686D900D21626 /* StartEndMarkerSetup.swift in Sources */ = {isa = PBXBuildFile; fileRef = BD4E1A7B2D3686D400D21626 /* StartEndMarkerSetup.swift */; };
		BD4ED4FD2CF9D5E8000EDC9C /* AppState.swift in Sources */ = {isa = PBXBuildFile; fileRef = BD4ED4FC2CF9D5E8000EDC9C /* AppState.swift */; };
		BD54A9592D27FB7800F9C1EE /* OverridePresetsView.swift in Sources */ = {isa = PBXBuildFile; fileRef = BD54A9582D27FB6A00F9C1EE /* OverridePresetsView.swift */; };
		BD54A95B2D28087C00F9C1EE /* OverridePresetWatch.swift in Sources */ = {isa = PBXBuildFile; fileRef = BD54A95A2D28087700F9C1EE /* OverridePresetWatch.swift */; };
		BD54A95C2D2808A300F9C1EE /* OverridePresetWatch.swift in Sources */ = {isa = PBXBuildFile; fileRef = BD54A95A2D28087700F9C1EE /* OverridePresetWatch.swift */; };
		BD54A9712D281A8100F9C1EE /* TempTargetPresetsView.swift in Sources */ = {isa = PBXBuildFile; fileRef = BD54A9702D281A7A00F9C1EE /* TempTargetPresetsView.swift */; };
		BD54A9732D281ABC00F9C1EE /* TempTargetPresetWatch.swift in Sources */ = {isa = PBXBuildFile; fileRef = BD54A9722D281A9C00F9C1EE /* TempTargetPresetWatch.swift */; };
		BD54A9742D281AEF00F9C1EE /* TempTargetPresetWatch.swift in Sources */ = {isa = PBXBuildFile; fileRef = BD54A9722D281A9C00F9C1EE /* TempTargetPresetWatch.swift */; };
		BD6EB2D62C7D049B0086BBB6 /* LiveActivityWidgetConfiguration.swift in Sources */ = {isa = PBXBuildFile; fileRef = BD6EB2D52C7D049B0086BBB6 /* LiveActivityWidgetConfiguration.swift */; };
		BD793CB02CE7C61500D669AC /* OverrideRunStored+helper.swift in Sources */ = {isa = PBXBuildFile; fileRef = BD793CAF2CE7C60E00D669AC /* OverrideRunStored+helper.swift */; };
		BD793CB22CE8033500D669AC /* TempTargetRunStored.swift in Sources */ = {isa = PBXBuildFile; fileRef = BD793CB12CE8032E00D669AC /* TempTargetRunStored.swift */; };
		BD7DA9A52AE06DFC00601B20 /* BolusCalculatorConfigDataFlow.swift in Sources */ = {isa = PBXBuildFile; fileRef = BD7DA9A42AE06DFC00601B20 /* BolusCalculatorConfigDataFlow.swift */; };
		BD7DA9A72AE06E2B00601B20 /* BolusCalculatorConfigProvider.swift in Sources */ = {isa = PBXBuildFile; fileRef = BD7DA9A62AE06E2B00601B20 /* BolusCalculatorConfigProvider.swift */; };
		BD7DA9A92AE06E9200601B20 /* BolusCalculatorStateModel.swift in Sources */ = {isa = PBXBuildFile; fileRef = BD7DA9A82AE06E9200601B20 /* BolusCalculatorStateModel.swift */; };
		BD7DA9AC2AE06EB900601B20 /* BolusCalculatorConfigRootView.swift in Sources */ = {isa = PBXBuildFile; fileRef = BD7DA9AB2AE06EB900601B20 /* BolusCalculatorConfigRootView.swift */; };
		BD7DB88E2D2C4A17003D3155 /* BolusCalculationManager.swift in Sources */ = {isa = PBXBuildFile; fileRef = BD7DB88D2D2C4A0A003D3155 /* BolusCalculationManager.swift */; };
		BD8207C42D2B42E60023339D /* WidgetKit.framework in Frameworks */ = {isa = PBXBuildFile; fileRef = 6B1A8D182B14D91600E76752 /* WidgetKit.framework */; };
		BD8207C52D2B42E60023339D /* SwiftUI.framework in Frameworks */ = {isa = PBXBuildFile; fileRef = 6B1A8D1A2B14D91600E76752 /* SwiftUI.framework */; };
		BD8207CE2D2B42E70023339D /* Trio Watch Complication Extension.appex in Embed Foundation Extensions */ = {isa = PBXBuildFile; fileRef = BD8207C32D2B42E50023339D /* Trio Watch Complication Extension.appex */; settings = {ATTRIBUTES = (RemoveHeadersOnCopy, ); }; };
		BD8E6B212D9036CA00ABF8FA /* OnboardingProvider.swift in Sources */ = {isa = PBXBuildFile; fileRef = BD8E6B202D9036CA00ABF8FA /* OnboardingProvider.swift */; };
		BD8E6B232D9036F700ABF8FA /* OnboardingDataFlow.swift in Sources */ = {isa = PBXBuildFile; fileRef = BD8E6B222D9036F700ABF8FA /* OnboardingDataFlow.swift */; };
		BD8FC0542D66186000B95AED /* TestError.swift in Sources */ = {isa = PBXBuildFile; fileRef = BD8FC0532D66186000B95AED /* TestError.swift */; };
		BD8FC0572D66188700B95AED /* PumpHistoryStorageTests.swift in Sources */ = {isa = PBXBuildFile; fileRef = BD8FC0562D66188700B95AED /* PumpHistoryStorageTests.swift */; };
		BD8FC0592D66189700B95AED /* TestAssembly.swift in Sources */ = {isa = PBXBuildFile; fileRef = BD8FC0582D66189700B95AED /* TestAssembly.swift */; };
		BD8FC05B2D6618AF00B95AED /* DeterminationStorageTests.swift in Sources */ = {isa = PBXBuildFile; fileRef = BD8FC05A2D6618AF00B95AED /* DeterminationStorageTests.swift */; };
		BD8FC05E2D6618CE00B95AED /* BolusCalculatorTests.swift in Sources */ = {isa = PBXBuildFile; fileRef = BD8FC05D2D6618CE00B95AED /* BolusCalculatorTests.swift */; };
		BD8FC0602D6619DB00B95AED /* CarbsStorageTests.swift in Sources */ = {isa = PBXBuildFile; fileRef = BD8FC05F2D6619DB00B95AED /* CarbsStorageTests.swift */; };
		BD8FC0622D6619E600B95AED /* OverrideStorageTests.swift in Sources */ = {isa = PBXBuildFile; fileRef = BD8FC0612D6619E600B95AED /* OverrideStorageTests.swift */; };
		BD8FC0642D6619EF00B95AED /* TempTargetStorageTests.swift in Sources */ = {isa = PBXBuildFile; fileRef = BD8FC0632D6619EF00B95AED /* TempTargetStorageTests.swift */; };
		BD8FC0662D661A0000B95AED /* GlucoseStorageTests.swift in Sources */ = {isa = PBXBuildFile; fileRef = BD8FC0652D661A0000B95AED /* GlucoseStorageTests.swift */; };
		BDA25EE42D260CD500035F34 /* AppleWatchManager.swift in Sources */ = {isa = PBXBuildFile; fileRef = BDA25EE32D260CCF00035F34 /* AppleWatchManager.swift */; };
		BDA25EE62D260D5E00035F34 /* WatchState.swift in Sources */ = {isa = PBXBuildFile; fileRef = BDA25EE52D260D5800035F34 /* WatchState.swift */; };
		BDA25EFD2D261C0000035F34 /* WatchState.swift in Sources */ = {isa = PBXBuildFile; fileRef = BDA25EFC2D261BF200035F34 /* WatchState.swift */; };
		BDA25F1C2D26BD0700035F34 /* TrendShape.swift in Sources */ = {isa = PBXBuildFile; fileRef = BDA25F1B2D26BD0300035F34 /* TrendShape.swift */; };
		BDA25F1E2D26D5DD00035F34 /* GlucoseChartView.swift in Sources */ = {isa = PBXBuildFile; fileRef = BDA25F1D2D26D5D800035F34 /* GlucoseChartView.swift */; };
		BDA25F202D26D5FE00035F34 /* CarbsInputView.swift in Sources */ = {isa = PBXBuildFile; fileRef = BDA25F1F2D26D5FB00035F34 /* CarbsInputView.swift */; };
		BDA25F222D26D62800035F34 /* BolusInputView.swift in Sources */ = {isa = PBXBuildFile; fileRef = BDA25F212D26D62200035F34 /* BolusInputView.swift */; };
		BDA6CC882CAF219B00F942F9 /* TempTargetSetup.swift in Sources */ = {isa = PBXBuildFile; fileRef = BDA6CC872CAF219800F942F9 /* TempTargetSetup.swift */; };
		BDA7593E2D37CFC400E649A4 /* CarbEntryEditorView.swift in Sources */ = {isa = PBXBuildFile; fileRef = BDA7593D2D37CFC000E649A4 /* CarbEntryEditorView.swift */; };
		BDAE40002D372BAD009C12B1 /* WatchState+Requests.swift in Sources */ = {isa = PBXBuildFile; fileRef = BDAE3FFF2D372BA8009C12B1 /* WatchState+Requests.swift */; };
		BDB3C1192C03DD1000CEEAA1 /* UserDefaultsExtension.swift in Sources */ = {isa = PBXBuildFile; fileRef = BDB3C1182C03DD1000CEEAA1 /* UserDefaultsExtension.swift */; };
		BDB899882C564509006F3298 /* ForecastChart.swift in Sources */ = {isa = PBXBuildFile; fileRef = BDB899872C564509006F3298 /* ForecastChart.swift */; };
		BDB8998A2C565D0C006F3298 /* CarbsGlucose+helper.swift in Sources */ = {isa = PBXBuildFile; fileRef = BDB899892C565D0B006F3298 /* CarbsGlucose+helper.swift */; };
		BDBAACFA2C2D439700370AAE /* OverrideData.swift in Sources */ = {isa = PBXBuildFile; fileRef = BDBAACF92C2D439700370AAE /* OverrideData.swift */; };
		BDC2EA452C3043B000E5BBD0 /* OverrideStorage.swift in Sources */ = {isa = PBXBuildFile; fileRef = BDC2EA442C3043B000E5BBD0 /* OverrideStorage.swift */; };
		BDC2EA472C3045AD00E5BBD0 /* Override.swift in Sources */ = {isa = PBXBuildFile; fileRef = BDC2EA462C3045AD00E5BBD0 /* Override.swift */; };
		BDC530FF2D0F6BE300088832 /* ContactImageManager.swift in Sources */ = {isa = PBXBuildFile; fileRef = BDC530FE2D0F6BE300088832 /* ContactImageManager.swift */; };
		BDC531122D1060FA00088832 /* ContactImageDetailView.swift in Sources */ = {isa = PBXBuildFile; fileRef = BDC531112D1060FA00088832 /* ContactImageDetailView.swift */; };
		BDC531142D10611D00088832 /* AddContactImageSheet.swift in Sources */ = {isa = PBXBuildFile; fileRef = BDC531132D10611D00088832 /* AddContactImageSheet.swift */; };
		BDC531162D10629000088832 /* ContactPicture.swift in Sources */ = {isa = PBXBuildFile; fileRef = BDC531152D10629000088832 /* ContactPicture.swift */; };
		BDC531182D1062F200088832 /* ContactImageState.swift in Sources */ = {isa = PBXBuildFile; fileRef = BDC531172D1062F200088832 /* ContactImageState.swift */; };
		BDCAF2382C639F35002DC907 /* SettingItems.swift in Sources */ = {isa = PBXBuildFile; fileRef = BDCAF2372C639F35002DC907 /* SettingItems.swift */; };
		BDCD47AF2C1F3F1700F8BCD5 /* OverrideStored+helper.swift in Sources */ = {isa = PBXBuildFile; fileRef = BDCD47AE2C1F3F1700F8BCD5 /* OverrideStored+helper.swift */; };
		BDDAF9EF2D00554500B34E7A /* SelectionPopoverView.swift in Sources */ = {isa = PBXBuildFile; fileRef = BDDAF9EE2D00553E00B34E7A /* SelectionPopoverView.swift */; };
		BDF34EBE2C0A31D100D51995 /* CustomNotification.swift in Sources */ = {isa = PBXBuildFile; fileRef = BDF34EBD2C0A31D000D51995 /* CustomNotification.swift */; };
		BDF34F832C10C5B600D51995 /* DataManager.swift in Sources */ = {isa = PBXBuildFile; fileRef = BDF34F822C10C5B600D51995 /* DataManager.swift */; };
		BDF34F852C10C62E00D51995 /* GlucoseData.swift in Sources */ = {isa = PBXBuildFile; fileRef = BDF34F842C10C62E00D51995 /* GlucoseData.swift */; };
		BDF34F902C10CF8C00D51995 /* CoreDataStack.swift in Sources */ = {isa = PBXBuildFile; fileRef = BDF34F8F2C10CF8C00D51995 /* CoreDataStack.swift */; };
		BDF34F932C10D0E100D51995 /* LiveActivityAttributes+Helper.swift in Sources */ = {isa = PBXBuildFile; fileRef = BDF34F922C10D0E100D51995 /* LiveActivityAttributes+Helper.swift */; };
		BDF34F952C10D27300D51995 /* DeterminationData.swift in Sources */ = {isa = PBXBuildFile; fileRef = BDF34F942C10D27300D51995 /* DeterminationData.swift */; };
		BDF530D82B40F8AC002CAF43 /* LockScreenView.swift in Sources */ = {isa = PBXBuildFile; fileRef = BDF530D72B40F8AC002CAF43 /* LockScreenView.swift */; };
		BDFD165A2AE40438007F0DDA /* TreatmentsRootView.swift in Sources */ = {isa = PBXBuildFile; fileRef = BDFD16592AE40438007F0DDA /* TreatmentsRootView.swift */; };
		BDFF799F2D25AA890016C40C /* Trio Watch App.app in Embed Watch Content */ = {isa = PBXBuildFile; fileRef = BDFF797C2D25AA870016C40C /* Trio Watch App.app */; settings = {ATTRIBUTES = (RemoveHeadersOnCopy, ); }; };
		BDFF7A872D25F97D0016C40C /* Assets.xcassets in Resources */ = {isa = PBXBuildFile; fileRef = BDFF7A832D25F97D0016C40C /* Assets.xcassets */; };
		BDFF7A882D25F97D0016C40C /* TrioMainWatchView.swift in Sources */ = {isa = PBXBuildFile; fileRef = BDFF7A842D25F97D0016C40C /* TrioMainWatchView.swift */; };
		BDFF7A892D25F97D0016C40C /* TrioWatchApp.swift in Sources */ = {isa = PBXBuildFile; fileRef = BDFF7A852D25F97D0016C40C /* TrioWatchApp.swift */; };
		BDFF7A8B2D25F97D0016C40C /* Unit Tests.swift in Sources */ = {isa = PBXBuildFile; fileRef = BDFF7A8A2D25F97D0016C40C /* Unit Tests.swift */; };
		BF1667ADE69E4B5B111CECAE /* ManualTempBasalProvider.swift in Sources */ = {isa = PBXBuildFile; fileRef = 680C4420C9A345D46D90D06C /* ManualTempBasalProvider.swift */; };
		C2A0A42F2CE03131003B98E8 /* ConstantValues.swift in Sources */ = {isa = PBXBuildFile; fileRef = C2A0A42E2CE0312C003B98E8 /* ConstantValues.swift */; };
		C967DACD3B1E638F8B43BE06 /* ManualTempBasalStateModel.swift in Sources */ = {isa = PBXBuildFile; fileRef = CFCFE0781F9074C2917890E8 /* ManualTempBasalStateModel.swift */; };
		CA370FC152BC98B3D1832968 /* BasalProfileEditorRootView.swift in Sources */ = {isa = PBXBuildFile; fileRef = BF8BCB0C37DEB5EC377B9612 /* BasalProfileEditorRootView.swift */; };
		CC6C406E2ACDD69E009B8058 /* RawFetchedProfile.swift in Sources */ = {isa = PBXBuildFile; fileRef = CC6C406D2ACDD69E009B8058 /* RawFetchedProfile.swift */; };
		CC76E9512BD4812E008BEB61 /* Forecast+helper.swift in Sources */ = {isa = PBXBuildFile; fileRef = CC76E9502BD4812E008BEB61 /* Forecast+helper.swift */; };
		CD78BB94E43B249D60CC1A1B /* GlucoseNotificationSettingsRootView.swift in Sources */ = {isa = PBXBuildFile; fileRef = 22963BD06A9C83959D4914E4 /* GlucoseNotificationSettingsRootView.swift */; };
		CE1856F52ADC4858007E39C7 /* AddCarbPresetIntent.swift in Sources */ = {isa = PBXBuildFile; fileRef = CE1856F42ADC4858007E39C7 /* AddCarbPresetIntent.swift */; };
		CE1856F72ADC4869007E39C7 /* CarbPresetIntentRequest.swift in Sources */ = {isa = PBXBuildFile; fileRef = CE1856F62ADC4869007E39C7 /* CarbPresetIntentRequest.swift */; };
		CE1F6DD92BADF4620064EB8D /* PluginManagerTests.swift in Sources */ = {isa = PBXBuildFile; fileRef = CE1F6DD82BADF4620064EB8D /* PluginManagerTests.swift */; };
		CE1F6DDB2BAE08B60064EB8D /* TidepoolManager.swift in Sources */ = {isa = PBXBuildFile; fileRef = CE1F6DDA2BAE08B60064EB8D /* TidepoolManager.swift */; };
		CE1F6DE72BAF1A180064EB8D /* BuildDetails.plist in Resources */ = {isa = PBXBuildFile; fileRef = CE1F6DE62BAF1A180064EB8D /* BuildDetails.plist */; };
		CE1F6DE92BAF37C90064EB8D /* TidepoolConfigView.swift in Sources */ = {isa = PBXBuildFile; fileRef = CE1F6DE82BAF37C90064EB8D /* TidepoolConfigView.swift */; };
		CE2FAD3A297D93F0001A872C /* BloodGlucoseExtensions.swift in Sources */ = {isa = PBXBuildFile; fileRef = CE2FAD39297D93F0001A872C /* BloodGlucoseExtensions.swift */; };
		CE3EEF9A2D463717001944DD /* CustomCGMOptionsView.swift in Sources */ = {isa = PBXBuildFile; fileRef = CE3EEF992D46370A001944DD /* CustomCGMOptionsView.swift */; };
		CE48C86428CA69D5007C0598 /* OmniBLEPumpManagerExtensions.swift in Sources */ = {isa = PBXBuildFile; fileRef = CE48C86328CA69D5007C0598 /* OmniBLEPumpManagerExtensions.swift */; };
		CE48C86628CA6B48007C0598 /* OmniPodManagerExtensions.swift in Sources */ = {isa = PBXBuildFile; fileRef = CE48C86528CA6B48007C0598 /* OmniPodManagerExtensions.swift */; };
		CE51DD1C2A01970900F163F7 /* ConnectIQ 2.xcframework in Frameworks */ = {isa = PBXBuildFile; fileRef = CE51DD1B2A01970800F163F7 /* ConnectIQ 2.xcframework */; };
		CE51DD1D2A01970900F163F7 /* ConnectIQ 2.xcframework in Embed Frameworks */ = {isa = PBXBuildFile; fileRef = CE51DD1B2A01970800F163F7 /* ConnectIQ 2.xcframework */; settings = {ATTRIBUTES = (CodeSignOnCopy, RemoveHeadersOnCopy, ); }; };
		CE7950242997D81700FA576E /* CGMSettingsView.swift in Sources */ = {isa = PBXBuildFile; fileRef = CE7950232997D81700FA576E /* CGMSettingsView.swift */; };
		CE7950262998056D00FA576E /* CGMSetupView.swift in Sources */ = {isa = PBXBuildFile; fileRef = CE7950252998056D00FA576E /* CGMSetupView.swift */; };
		CE7CA34E2A064973004BE681 /* AppShortcuts.swift in Sources */ = {isa = PBXBuildFile; fileRef = CE7CA3432A064973004BE681 /* AppShortcuts.swift */; };
		CE7CA34F2A064973004BE681 /* BaseIntentsRequest.swift in Sources */ = {isa = PBXBuildFile; fileRef = CE7CA3442A064973004BE681 /* BaseIntentsRequest.swift */; };
		CE7CA3502A064973004BE681 /* CancelTempPresetIntent.swift in Sources */ = {isa = PBXBuildFile; fileRef = CE7CA3462A064973004BE681 /* CancelTempPresetIntent.swift */; };
		CE7CA3512A064973004BE681 /* ApplyTempPresetIntent.swift in Sources */ = {isa = PBXBuildFile; fileRef = CE7CA3472A064973004BE681 /* ApplyTempPresetIntent.swift */; };
		CE7CA3532A064973004BE681 /* TempPresetIntent.swift in Sources */ = {isa = PBXBuildFile; fileRef = CE7CA3492A064973004BE681 /* TempPresetIntent.swift */; };
		CE7CA3542A064973004BE681 /* TempPresetsIntentRequest.swift in Sources */ = {isa = PBXBuildFile; fileRef = CE7CA34A2A064973004BE681 /* TempPresetsIntentRequest.swift */; };
		CE7CA3552A064973004BE681 /* ListStateIntent.swift in Sources */ = {isa = PBXBuildFile; fileRef = CE7CA34C2A064973004BE681 /* ListStateIntent.swift */; };
		CE7CA3562A064973004BE681 /* StateIntentRequest.swift in Sources */ = {isa = PBXBuildFile; fileRef = CE7CA34D2A064973004BE681 /* StateIntentRequest.swift */; };
		CE7CA3582A064E2F004BE681 /* ListStateView.swift in Sources */ = {isa = PBXBuildFile; fileRef = CE7CA3572A064E2F004BE681 /* ListStateView.swift */; };
		CE82E02528E867BA00473A9C /* AlertStorage.swift in Sources */ = {isa = PBXBuildFile; fileRef = CE82E02428E867BA00473A9C /* AlertStorage.swift */; };
		CE82E02728E869DF00473A9C /* AlertEntry.swift in Sources */ = {isa = PBXBuildFile; fileRef = CE82E02628E869DF00473A9C /* AlertEntry.swift */; };
		CE94597E29E9E1EE0047C9C6 /* GarminManager.swift in Sources */ = {isa = PBXBuildFile; fileRef = CE94597D29E9E1EE0047C9C6 /* GarminManager.swift */; };
		CE94598029E9E3BD0047C9C6 /* WatchConfigDataFlow.swift in Sources */ = {isa = PBXBuildFile; fileRef = CE94597F29E9E3BD0047C9C6 /* WatchConfigDataFlow.swift */; };
		CE94598229E9E3D30047C9C6 /* WatchConfigProvider.swift in Sources */ = {isa = PBXBuildFile; fileRef = CE94598129E9E3D30047C9C6 /* WatchConfigProvider.swift */; };
		CE94598429E9E3E60047C9C6 /* WatchConfigStateModel.swift in Sources */ = {isa = PBXBuildFile; fileRef = CE94598329E9E3E60047C9C6 /* WatchConfigStateModel.swift */; };
		CE94598729E9E4110047C9C6 /* WatchConfigRootView.swift in Sources */ = {isa = PBXBuildFile; fileRef = CE94598629E9E4110047C9C6 /* WatchConfigRootView.swift */; };
		CE95BF572BA5F5FE00DC3DE3 /* PluginManager.swift in Sources */ = {isa = PBXBuildFile; fileRef = CE95BF562BA5F5FE00DC3DE3 /* PluginManager.swift */; };
		CE95BF5A2BA62E4A00DC3DE3 /* PluginSource.swift in Sources */ = {isa = PBXBuildFile; fileRef = CE95BF592BA62E4A00DC3DE3 /* PluginSource.swift */; };
		CE95BF5B2BA770C300DC3DE3 /* LoopKit.framework in Frameworks */ = {isa = PBXBuildFile; fileRef = 3818AA4C274C26A300843DB3 /* LoopKit.framework */; };
		CE95BF5C2BA770C300DC3DE3 /* LoopKit.framework in Embed Frameworks */ = {isa = PBXBuildFile; fileRef = 3818AA4C274C26A300843DB3 /* LoopKit.framework */; settings = {ATTRIBUTES = (CodeSignOnCopy, RemoveHeadersOnCopy, ); }; };
		CE95BF5D2BA770C300DC3DE3 /* LoopKitUI.framework in Frameworks */ = {isa = PBXBuildFile; fileRef = 3818AA4D274C26A300843DB3 /* LoopKitUI.framework */; };
		CE95BF5E2BA770C300DC3DE3 /* LoopKitUI.framework in Embed Frameworks */ = {isa = PBXBuildFile; fileRef = 3818AA4D274C26A300843DB3 /* LoopKitUI.framework */; settings = {ATTRIBUTES = (CodeSignOnCopy, RemoveHeadersOnCopy, ); }; };
		CE95BF5F2BA7715800DC3DE3 /* MockKit.framework in Frameworks */ = {isa = PBXBuildFile; fileRef = 3818AA4E274C26A300843DB3 /* MockKit.framework */; };
		CE95BF602BA7715800DC3DE3 /* MockKit.framework in Embed Frameworks */ = {isa = PBXBuildFile; fileRef = 3818AA4E274C26A300843DB3 /* MockKit.framework */; settings = {ATTRIBUTES = (CodeSignOnCopy, RemoveHeadersOnCopy, ); }; };
		CE95BF612BA7715900DC3DE3 /* MockKitUI.framework in Frameworks */ = {isa = PBXBuildFile; fileRef = 3818AA4F274C26A300843DB3 /* MockKitUI.framework */; };
		CE95BF622BA7715900DC3DE3 /* MockKitUI.framework in Embed Frameworks */ = {isa = PBXBuildFile; fileRef = 3818AA4F274C26A300843DB3 /* MockKitUI.framework */; settings = {ATTRIBUTES = (CodeSignOnCopy, RemoveHeadersOnCopy, ); }; };
		CE95BF632BA771BE00DC3DE3 /* LoopTestingKit.framework in Frameworks */ = {isa = PBXBuildFile; fileRef = 3818AA70274C278200843DB3 /* LoopTestingKit.framework */; };
		CE95BF642BA771BE00DC3DE3 /* LoopTestingKit.framework in Embed Frameworks */ = {isa = PBXBuildFile; fileRef = 3818AA70274C278200843DB3 /* LoopTestingKit.framework */; settings = {ATTRIBUTES = (CodeSignOnCopy, RemoveHeadersOnCopy, ); }; };
		CEA4F62329BE10F70011ADF7 /* SavitzkyGolayFilter.swift in Sources */ = {isa = PBXBuildFile; fileRef = CEA4F62229BE10F70011ADF7 /* SavitzkyGolayFilter.swift */; };
		CEB434E328B8F9DB00B70274 /* BluetoothStateManager.swift in Sources */ = {isa = PBXBuildFile; fileRef = CEB434E228B8F9DB00B70274 /* BluetoothStateManager.swift */; };
		CEB434E528B8FF5D00B70274 /* UIColor.swift in Sources */ = {isa = PBXBuildFile; fileRef = CEB434E428B8FF5D00B70274 /* UIColor.swift */; };
		CEB434E728B9053300B70274 /* LoopUIColorPalette+Default.swift in Sources */ = {isa = PBXBuildFile; fileRef = CEB434E628B9053300B70274 /* LoopUIColorPalette+Default.swift */; };
		CEB434FD28B90B7C00B70274 /* SwiftCharts in Frameworks */ = {isa = PBXBuildFile; productRef = CEB434FC28B90B7C00B70274 /* SwiftCharts */; };
		CEB434FE28B90B8C00B70274 /* SwiftCharts in Embed Frameworks */ = {isa = PBXBuildFile; productRef = CEB434FC28B90B7C00B70274 /* SwiftCharts */; settings = {ATTRIBUTES = (CodeSignOnCopy, ); }; };
		CEE9A6552BBB418300EB5194 /* CalibrationsProvider.swift in Sources */ = {isa = PBXBuildFile; fileRef = CEE9A64F2BBB418300EB5194 /* CalibrationsProvider.swift */; };
		CEE9A6562BBB418300EB5194 /* CalibrationsRootView.swift in Sources */ = {isa = PBXBuildFile; fileRef = CEE9A6512BBB418300EB5194 /* CalibrationsRootView.swift */; };
		CEE9A6572BBB418300EB5194 /* CalibrationsChart.swift in Sources */ = {isa = PBXBuildFile; fileRef = CEE9A6522BBB418300EB5194 /* CalibrationsChart.swift */; };
		CEE9A6582BBB418300EB5194 /* CalibrationsStateModel.swift in Sources */ = {isa = PBXBuildFile; fileRef = CEE9A6532BBB418300EB5194 /* CalibrationsStateModel.swift */; };
		CEE9A6592BBB418300EB5194 /* CalibrationsDataFlow.swift in Sources */ = {isa = PBXBuildFile; fileRef = CEE9A6542BBB418300EB5194 /* CalibrationsDataFlow.swift */; };
		CEE9A65C2BBB41C800EB5194 /* CalibrationService.swift in Sources */ = {isa = PBXBuildFile; fileRef = CEE9A65B2BBB41C800EB5194 /* CalibrationService.swift */; };
		CEE9A65E2BBC9F6500EB5194 /* CalibrationsTests.swift in Sources */ = {isa = PBXBuildFile; fileRef = CEE9A65D2BBC9F6500EB5194 /* CalibrationsTests.swift */; };
		CEF1ED6B2D58FB5800FAF41E /* CGMOptions.swift in Sources */ = {isa = PBXBuildFile; fileRef = CEF1ED6A2D58FB4600FAF41E /* CGMOptions.swift */; };
		D6D02515BBFBE64FEBE89856 /* DataTableRootView.swift in Sources */ = {isa = PBXBuildFile; fileRef = 881E04BA5E0A003DE8E0A9C6 /* DataTableRootView.swift */; };
		D6DEC113821A7F1056C4AA1E /* NightscoutConfigDataFlow.swift in Sources */ = {isa = PBXBuildFile; fileRef = 2F2A13DF0EDEEEDC4106AA2A /* NightscoutConfigDataFlow.swift */; };
		DBA5254DBB2586C98F61220C /* ISFEditorProvider.swift in Sources */ = {isa = PBXBuildFile; fileRef = 9F9F137F126D9F8DEB799F26 /* ISFEditorProvider.swift */; };
		DD09D47B2C5986D1003FEA5D /* CalendarEventSettingsDataFlow.swift in Sources */ = {isa = PBXBuildFile; fileRef = DD09D47A2C5986D1003FEA5D /* CalendarEventSettingsDataFlow.swift */; };
		DD09D47D2C5986DA003FEA5D /* CalendarEventSettingsProvider.swift in Sources */ = {isa = PBXBuildFile; fileRef = DD09D47C2C5986DA003FEA5D /* CalendarEventSettingsProvider.swift */; };
		DD09D47F2C5986E5003FEA5D /* CalendarEventSettingsStateModel.swift in Sources */ = {isa = PBXBuildFile; fileRef = DD09D47E2C5986E5003FEA5D /* CalendarEventSettingsStateModel.swift */; };
		DD09D4822C5986F6003FEA5D /* CalendarEventSettingsRootView.swift in Sources */ = {isa = PBXBuildFile; fileRef = DD09D4812C5986F6003FEA5D /* CalendarEventSettingsRootView.swift */; };
		DD09D5C72D29EB2F000D82C9 /* Helper+Enums.swift in Sources */ = {isa = PBXBuildFile; fileRef = DD09D5C62D29EB26000D82C9 /* Helper+Enums.swift */; };
		DD09D5C92D29F3D0000D82C9 /* AcknowledgementPendingView.swift in Sources */ = {isa = PBXBuildFile; fileRef = DD09D5C82D29F3D0000D82C9 /* AcknowledgementPendingView.swift */; };
		DD09D6442D2B553A000D82C9 /* Assets.xcassets in Resources */ = {isa = PBXBuildFile; fileRef = DD09D6412D2B553A000D82C9 /* Assets.xcassets */; };
		DD09D6462D2B553A000D82C9 /* TrioWatchComplication.swift in Sources */ = {isa = PBXBuildFile; fileRef = DD09D6432D2B553A000D82C9 /* TrioWatchComplication.swift */; };
		DD1745132C54169400211FAC /* DevicesView.swift in Sources */ = {isa = PBXBuildFile; fileRef = DD1745122C54169400211FAC /* DevicesView.swift */; };
		DD1745152C54388A00211FAC /* TherapySettingsView.swift in Sources */ = {isa = PBXBuildFile; fileRef = DD1745142C54388A00211FAC /* TherapySettingsView.swift */; };
		DD1745172C54389F00211FAC /* FeatureSettingsView.swift in Sources */ = {isa = PBXBuildFile; fileRef = DD1745162C54389F00211FAC /* FeatureSettingsView.swift */; };
		DD1745192C543B5700211FAC /* NotificationsView.swift in Sources */ = {isa = PBXBuildFile; fileRef = DD1745182C543B5700211FAC /* NotificationsView.swift */; };
		DD17451D2C543C5F00211FAC /* ServicesView.swift in Sources */ = {isa = PBXBuildFile; fileRef = DD17451C2C543C5F00211FAC /* ServicesView.swift */; };
		DD1745202C55523E00211FAC /* SMBSettingsDataFlow.swift in Sources */ = {isa = PBXBuildFile; fileRef = DD17451F2C55523E00211FAC /* SMBSettingsDataFlow.swift */; };
		DD1745222C55524800211FAC /* SMBSettingsProvider.swift in Sources */ = {isa = PBXBuildFile; fileRef = DD1745212C55524800211FAC /* SMBSettingsProvider.swift */; };
		DD1745242C55526000211FAC /* SMBSettingsStateModel.swift in Sources */ = {isa = PBXBuildFile; fileRef = DD1745232C55526000211FAC /* SMBSettingsStateModel.swift */; };
		DD1745262C55526F00211FAC /* SMBSettingsRootView.swift in Sources */ = {isa = PBXBuildFile; fileRef = DD1745252C55526F00211FAC /* SMBSettingsRootView.swift */; };
		DD1745292C55642100211FAC /* SettingInputSection.swift in Sources */ = {isa = PBXBuildFile; fileRef = DD1745282C55642100211FAC /* SettingInputSection.swift */; };
		DD17452B2C556E8100211FAC /* SettingInputHintView.swift in Sources */ = {isa = PBXBuildFile; fileRef = DD17452A2C556E8100211FAC /* SettingInputHintView.swift */; };
		DD17452E2C55AE4800211FAC /* TargetBehavoirDataFlow.swift in Sources */ = {isa = PBXBuildFile; fileRef = DD17452D2C55AE4800211FAC /* TargetBehavoirDataFlow.swift */; };
		DD1745302C55AE5300211FAC /* TargetBehaviorProvider.swift in Sources */ = {isa = PBXBuildFile; fileRef = DD17452F2C55AE5300211FAC /* TargetBehaviorProvider.swift */; };
		DD1745322C55AE6000211FAC /* TargetBehavoirStateModel.swift in Sources */ = {isa = PBXBuildFile; fileRef = DD1745312C55AE6000211FAC /* TargetBehavoirStateModel.swift */; };
		DD1745352C55AE7E00211FAC /* TargetBehavoirRootView.swift in Sources */ = {isa = PBXBuildFile; fileRef = DD1745342C55AE7E00211FAC /* TargetBehavoirRootView.swift */; };
		DD1745372C55B74200211FAC /* AlgorithmSettings.swift in Sources */ = {isa = PBXBuildFile; fileRef = DD1745362C55B74200211FAC /* AlgorithmSettings.swift */; };
		DD17453A2C55BFA600211FAC /* AlgorithmAdvancedSettingsDataFlow.swift in Sources */ = {isa = PBXBuildFile; fileRef = DD1745392C55BFA600211FAC /* AlgorithmAdvancedSettingsDataFlow.swift */; };
		DD17453C2C55BFAD00211FAC /* AlgorithmAdvancedSettingsProvider.swift in Sources */ = {isa = PBXBuildFile; fileRef = DD17453B2C55BFAD00211FAC /* AlgorithmAdvancedSettingsProvider.swift */; };
		DD17453E2C55BFB600211FAC /* AlgorithmAdvancedSettingsStateModel.swift in Sources */ = {isa = PBXBuildFile; fileRef = DD17453D2C55BFB600211FAC /* AlgorithmAdvancedSettingsStateModel.swift */; };
		DD1745402C55BFC100211FAC /* AlgorithmAdvancedSettingsRootView.swift in Sources */ = {isa = PBXBuildFile; fileRef = DD17453F2C55BFC100211FAC /* AlgorithmAdvancedSettingsRootView.swift */; };
		DD1745442C55C60E00211FAC /* AutosensSettingsDataFlow.swift in Sources */ = {isa = PBXBuildFile; fileRef = DD1745432C55C60E00211FAC /* AutosensSettingsDataFlow.swift */; };
		DD1745462C55C61500211FAC /* AutosensSettingsProvider.swift in Sources */ = {isa = PBXBuildFile; fileRef = DD1745452C55C61500211FAC /* AutosensSettingsProvider.swift */; };
		DD1745482C55C61D00211FAC /* AutosensSettingsStateModel.swift in Sources */ = {isa = PBXBuildFile; fileRef = DD1745472C55C61D00211FAC /* AutosensSettingsStateModel.swift */; };
		DD17454B2C55C62800211FAC /* AutosensSettingsRootView.swift in Sources */ = {isa = PBXBuildFile; fileRef = DD17454A2C55C62800211FAC /* AutosensSettingsRootView.swift */; };
		DD17454E2C55CA4D00211FAC /* UnitsLimitsSettingsDataFlow.swift in Sources */ = {isa = PBXBuildFile; fileRef = DD17454D2C55CA4D00211FAC /* UnitsLimitsSettingsDataFlow.swift */; };
		DD1745502C55CA5500211FAC /* UnitsLimitsSettingsProvider.swift in Sources */ = {isa = PBXBuildFile; fileRef = DD17454F2C55CA5500211FAC /* UnitsLimitsSettingsProvider.swift */; };
		DD1745522C55CA5D00211FAC /* UnitsLimitsSettingsStateModel.swift in Sources */ = {isa = PBXBuildFile; fileRef = DD1745512C55CA5D00211FAC /* UnitsLimitsSettingsStateModel.swift */; };
		DD1745552C55CA6C00211FAC /* UnitsLimitsSettingsRootView.swift in Sources */ = {isa = PBXBuildFile; fileRef = DD1745542C55CA6C00211FAC /* UnitsLimitsSettingsRootView.swift */; };
		DD1DB7CC2BECCA1F0048B367 /* BuildDetails.swift in Sources */ = {isa = PBXBuildFile; fileRef = DD1DB7CB2BECCA1F0048B367 /* BuildDetails.swift */; };
		DD1E53592D273F26008F32A4 /* LoopStatusHelpView.swift in Sources */ = {isa = PBXBuildFile; fileRef = DD1E53582D273F20008F32A4 /* LoopStatusHelpView.swift */; };
		DD21FCB52C6952AD00AF2C25 /* DecimalPickerSettings.swift in Sources */ = {isa = PBXBuildFile; fileRef = DD21FCB42C6952AD00AF2C25 /* DecimalPickerSettings.swift */; };
		DD246F062D2836AA0027DDE0 /* GlucoseTrendView.swift in Sources */ = {isa = PBXBuildFile; fileRef = DD246F052D2836AA0027DDE0 /* GlucoseTrendView.swift */; };
		DD2CC85C2D25DA1000445446 /* GlucoseTargetsView.swift in Sources */ = {isa = PBXBuildFile; fileRef = DD2CC85B2D25D9CE00445446 /* GlucoseTargetsView.swift */; };
		DD3078682D42F5CE00DE0490 /* WatchGlucoseObject.swift in Sources */ = {isa = PBXBuildFile; fileRef = DD3078672D42F5CE00DE0490 /* WatchGlucoseObject.swift */; };
		DD30786A2D42F94000DE0490 /* GarminDevice.swift in Sources */ = {isa = PBXBuildFile; fileRef = DD3078692D42F94000DE0490 /* GarminDevice.swift */; };
		DD32CF982CC82463003686D6 /* TrioRemoteControl+Bolus.swift in Sources */ = {isa = PBXBuildFile; fileRef = DD32CF972CC82460003686D6 /* TrioRemoteControl+Bolus.swift */; };
		DD32CF9A2CC8247B003686D6 /* TrioRemoteControl+Meal.swift in Sources */ = {isa = PBXBuildFile; fileRef = DD32CF992CC8246F003686D6 /* TrioRemoteControl+Meal.swift */; };
		DD32CF9C2CC82499003686D6 /* TrioRemoteControl+TempTarget.swift in Sources */ = {isa = PBXBuildFile; fileRef = DD32CF9B2CC82495003686D6 /* TrioRemoteControl+TempTarget.swift */; };
		DD32CF9E2CC824C5003686D6 /* TrioRemoteControl+Override.swift in Sources */ = {isa = PBXBuildFile; fileRef = DD32CF9D2CC824C2003686D6 /* TrioRemoteControl+Override.swift */; };
		DD32CFA02CC824D6003686D6 /* TrioRemoteControl+APNS.swift in Sources */ = {isa = PBXBuildFile; fileRef = DD32CF9F2CC824D3003686D6 /* TrioRemoteControl+APNS.swift */; };
		DD32CFA22CC824E2003686D6 /* TrioRemoteControl+Helpers.swift in Sources */ = {isa = PBXBuildFile; fileRef = DD32CFA12CC824E1003686D6 /* TrioRemoteControl+Helpers.swift */; };
		DD3A3CE72D29C93F00AE478E /* Helper+Extensions.swift in Sources */ = {isa = PBXBuildFile; fileRef = DD3A3CE62D29C93F00AE478E /* Helper+Extensions.swift */; };
		DD3A3CE92D29C97800AE478E /* Helper+ButtonStyles.swift in Sources */ = {isa = PBXBuildFile; fileRef = DD3A3CE82D29C97800AE478E /* Helper+ButtonStyles.swift */; };
		DD3F1F832D9DC78800DCE7B3 /* UnitSelectionStepView.swift in Sources */ = {isa = PBXBuildFile; fileRef = DD3F1F822D9DC78300DCE7B3 /* UnitSelectionStepView.swift */; };
		DD3F1F852D9DD84000DCE7B3 /* DeliveryLimitsStepView.swift in Sources */ = {isa = PBXBuildFile; fileRef = DD3F1F842D9DD83B00DCE7B3 /* DeliveryLimitsStepView.swift */; };
		DD3F1F892D9E078D00DCE7B3 /* TherapySettingEditorView.swift in Sources */ = {isa = PBXBuildFile; fileRef = DD3F1F882D9E078300DCE7B3 /* TherapySettingEditorView.swift */; };
		DD3F1F8B2D9E08B600DCE7B3 /* NightscoutLoginStepView.swift in Sources */ = {isa = PBXBuildFile; fileRef = DD3F1F8A2D9E08B200DCE7B3 /* NightscoutLoginStepView.swift */; };
		DD3F1F8D2D9E0E0600DCE7B3 /* NightscoutSetupStepView.swift in Sources */ = {isa = PBXBuildFile; fileRef = DD3F1F8C2D9E0E0000DCE7B3 /* NightscoutSetupStepView.swift */; };
		DD3F1F902D9E153F00DCE7B3 /* NightscoutImportStepView.swift in Sources */ = {isa = PBXBuildFile; fileRef = DD3F1F8F2D9E153A00DCE7B3 /* NightscoutImportStepView.swift */; };
		DD498F2B2D692BEA00AAEA30 /* Localizable.xcstrings in Resources */ = {isa = PBXBuildFile; fileRef = 8A9134292D63D9A1007F8874 /* Localizable.xcstrings */; };
		DD498F2C2D692BEA00AAEA30 /* Localizable.xcstrings in Resources */ = {isa = PBXBuildFile; fileRef = 8A9134292D63D9A1007F8874 /* Localizable.xcstrings */; };
		DD498F2D2D692BEA00AAEA30 /* Localizable.xcstrings in Resources */ = {isa = PBXBuildFile; fileRef = 8A9134292D63D9A1007F8874 /* Localizable.xcstrings */; };
		DD4A00212DAEEED800AB7387 /* OnboardingView+AlgorithmUtil.swift in Sources */ = {isa = PBXBuildFile; fileRef = DD4A00202DAEEEC400AB7387 /* OnboardingView+AlgorithmUtil.swift */; };
		DD4A00242DAEF5E400AB7387 /* AlgorithmSettingsSubstepView.swift in Sources */ = {isa = PBXBuildFile; fileRef = DD4A00232DAEF5DC00AB7387 /* AlgorithmSettingsSubstepView.swift */; };
		DD4AFFF12DADB59100AB7387 /* AlgorithmSettingsContentsStepView.swift in Sources */ = {isa = PBXBuildFile; fileRef = DD4AFFF02DADB59100AB7387 /* AlgorithmSettingsContentsStepView.swift */; };
		DD4C57A82D73ADEA001BFF2C /* RestartLiveActivityIntent.swift in Sources */ = {isa = PBXBuildFile; fileRef = DD4C57A72D73ADEA001BFF2C /* RestartLiveActivityIntent.swift */; };
		DD4C57AA2D73B3E2001BFF2C /* RestartLiveActivityIntentRequest.swift in Sources */ = {isa = PBXBuildFile; fileRef = DD4C57A92D73B3D9001BFF2C /* RestartLiveActivityIntentRequest.swift */; };
		DD4C581F2D73C43D001BFF2C /* LoopStatsView.swift in Sources */ = {isa = PBXBuildFile; fileRef = DD4C581E2D73C43D001BFF2C /* LoopStatsView.swift */; };
		DD4FFF332D458EE600B6CFF9 /* GarminWatchState.swift in Sources */ = {isa = PBXBuildFile; fileRef = DD4FFF322D458EE600B6CFF9 /* GarminWatchState.swift */; };
		DD5DC9F12CF3D97C00AB8703 /* AdjustmentsStateModel+Overrides.swift in Sources */ = {isa = PBXBuildFile; fileRef = DD5DC9F02CF3D96E00AB8703 /* AdjustmentsStateModel+Overrides.swift */; };
		DD5DC9F32CF3D9DD00AB8703 /* AdjustmentsStateModel+TempTargets.swift in Sources */ = {isa = PBXBuildFile; fileRef = DD5DC9F22CF3D9D600AB8703 /* AdjustmentsStateModel+TempTargets.swift */; };
		DD5DC9F72CF3DA9300AB8703 /* TargetPicker.swift in Sources */ = {isa = PBXBuildFile; fileRef = DD5DC9F62CF3DA9300AB8703 /* TargetPicker.swift */; };
		DD5DC9F92CF3DAA900AB8703 /* RadioButton.swift in Sources */ = {isa = PBXBuildFile; fileRef = DD5DC9F82CF3DAA900AB8703 /* RadioButton.swift */; };
		DD5DC9FB2CF3E1B100AB8703 /* AdjustmentsStateModel+Helpers.swift in Sources */ = {isa = PBXBuildFile; fileRef = DD5DC9FA2CF3E1AA00AB8703 /* AdjustmentsStateModel+Helpers.swift */; };
		DD68889D2C386E17006E3C44 /* NightscoutExercise.swift in Sources */ = {isa = PBXBuildFile; fileRef = DD68889C2C386E17006E3C44 /* NightscoutExercise.swift */; };
		DD6A4E7E2DBEBF0F008C4B26 /* StartupReturningUserStepView.swift in Sources */ = {isa = PBXBuildFile; fileRef = DD6A4E7D2DBEBF0F008C4B26 /* StartupReturningUserStepView.swift */; };
		DD6A4E802DBEC3EE008C4B26 /* StartupForceCloseWarningStepView.swift in Sources */ = {isa = PBXBuildFile; fileRef = DD6A4E7F2DBEC3EE008C4B26 /* StartupForceCloseWarningStepView.swift */; };
		DD6A4E842DBEDD39008C4B26 /* AlgorithmSettingsImportantNotesStepView.swift in Sources */ = {isa = PBXBuildFile; fileRef = DD6A4E832DBEDD39008C4B26 /* AlgorithmSettingsImportantNotesStepView.swift */; };
		DD6B7CB22C7B6F0800B75029 /* Rounding.swift in Sources */ = {isa = PBXBuildFile; fileRef = DD6B7CB12C7B6F0800B75029 /* Rounding.swift */; };
		DD6B7CB42C7B71F700B75029 /* ForecastDisplayType.swift in Sources */ = {isa = PBXBuildFile; fileRef = DD6B7CB32C7B71F700B75029 /* ForecastDisplayType.swift */; };
		DD6D67E42C9C253500660C9B /* ColorSchemeOption.swift in Sources */ = {isa = PBXBuildFile; fileRef = DD6D67E32C9C253500660C9B /* ColorSchemeOption.swift */; };
		DD6F63CC2D27F615007D94CF /* TreatmentMenuView.swift in Sources */ = {isa = PBXBuildFile; fileRef = DD6F63CB2D27F606007D94CF /* TreatmentMenuView.swift */; };
		DD73FA0F2D74F58E00D19D1E /* BackgroundTask+Helper.swift in Sources */ = {isa = PBXBuildFile; fileRef = DD73FA0E2D74F57300D19D1E /* BackgroundTask+Helper.swift */; };
		DD8262CB2D289297009F6F62 /* BolusConfirmationView.swift in Sources */ = {isa = PBXBuildFile; fileRef = DD8262CA2D289297009F6F62 /* BolusConfirmationView.swift */; };
		DD88C8E22C50420800F2D558 /* DefinitionRow.swift in Sources */ = {isa = PBXBuildFile; fileRef = DD88C8E12C50420800F2D558 /* DefinitionRow.swift */; };
		DD940BAA2CA7585D000830A5 /* GlucoseColorScheme.swift in Sources */ = {isa = PBXBuildFile; fileRef = DD940BA92CA7585D000830A5 /* GlucoseColorScheme.swift */; };
		DD940BAC2CA75889000830A5 /* DynamicGlucoseColor.swift in Sources */ = {isa = PBXBuildFile; fileRef = DD940BAB2CA75889000830A5 /* DynamicGlucoseColor.swift */; };
		DD98ACC02D71013200C0778F /* StatChartUtils.swift in Sources */ = {isa = PBXBuildFile; fileRef = DD98ACBF2D71013200C0778F /* StatChartUtils.swift */; };
		DD9ECB682CA99F4500AA7C45 /* TrioRemoteControl.swift in Sources */ = {isa = PBXBuildFile; fileRef = DD9ECB672CA99F4500AA7C45 /* TrioRemoteControl.swift */; };
		DD9ECB6A2CA99F6C00AA7C45 /* PushMessage.swift in Sources */ = {isa = PBXBuildFile; fileRef = DD9ECB692CA99F6C00AA7C45 /* PushMessage.swift */; };
		DD9ECB702CA9A0BA00AA7C45 /* RemoteControlConfigStateModel.swift in Sources */ = {isa = PBXBuildFile; fileRef = DD9ECB6D2CA9A0BA00AA7C45 /* RemoteControlConfigStateModel.swift */; };
		DD9ECB712CA9A0BA00AA7C45 /* RemoteControlConfigProvider.swift in Sources */ = {isa = PBXBuildFile; fileRef = DD9ECB6E2CA9A0BA00AA7C45 /* RemoteControlConfigProvider.swift */; };
		DD9ECB722CA9A0BA00AA7C45 /* RemoteControlConfigDataFlow.swift in Sources */ = {isa = PBXBuildFile; fileRef = DD9ECB6F2CA9A0BA00AA7C45 /* RemoteControlConfigDataFlow.swift */; };
		DD9ECB742CA9A0C300AA7C45 /* RemoteControlConfig.swift in Sources */ = {isa = PBXBuildFile; fileRef = DD9ECB732CA9A0C300AA7C45 /* RemoteControlConfig.swift */; };
		DDA6E2502D22187500C2988C /* ChartLegendView.swift in Sources */ = {isa = PBXBuildFile; fileRef = DDA6E24F2D22187500C2988C /* ChartLegendView.swift */; };
		DDA6E2852D2361F800C2988C /* LoopStatusView.swift in Sources */ = {isa = PBXBuildFile; fileRef = DDA6E2842D2361F800C2988C /* LoopStatusView.swift */; };
		DDA6E3202D258E0500C2988C /* OverrideHelpView.swift in Sources */ = {isa = PBXBuildFile; fileRef = DDA6E31F2D258E0500C2988C /* OverrideHelpView.swift */; };
		DDA6E3222D25901100C2988C /* TempTargetHelpView.swift in Sources */ = {isa = PBXBuildFile; fileRef = DDA6E3212D25901100C2988C /* TempTargetHelpView.swift */; };
		DDA6E3572D25988500C2988C /* ContactImageHelpView.swift in Sources */ = {isa = PBXBuildFile; fileRef = DDA6E3562D25988500C2988C /* ContactImageHelpView.swift */; };
		DDA9AC092D672CF100E6F1A9 /* AppVersionChecker.swift in Sources */ = {isa = PBXBuildFile; fileRef = DDA9AC082D672CEB00E6F1A9 /* AppVersionChecker.swift */; };
		DDAA29832D2D1D93006546A1 /* AdjustmentsRootView+Overrides.swift in Sources */ = {isa = PBXBuildFile; fileRef = DDAA29822D2D1D7B006546A1 /* AdjustmentsRootView+Overrides.swift */; };
		DDAA29852D2D1D9E006546A1 /* AdjustmentsRootView+TempTargets.swift in Sources */ = {isa = PBXBuildFile; fileRef = DDAA29842D2D1D98006546A1 /* AdjustmentsRootView+TempTargets.swift */; };
		DDB0E3712DB087B6004B826F /* PrivacyPolicyView.swift in Sources */ = {isa = PBXBuildFile; fileRef = DDB0E3702DB087B6004B826F /* PrivacyPolicyView.swift */; };
		DDB0E3742DB1BAC1004B826F /* LogoBurstSplash.swift in Sources */ = {isa = PBXBuildFile; fileRef = DDB0E3732DB1BAC1004B826F /* LogoBurstSplash.swift */; };
		DDB37CC52D05048F00D99BF4 /* ContactImageStorage.swift in Sources */ = {isa = PBXBuildFile; fileRef = DDB37CC42D05048F00D99BF4 /* ContactImageStorage.swift */; };
		DDB37CC72D05127500D99BF4 /* FontExtensions.swift in Sources */ = {isa = PBXBuildFile; fileRef = DDB37CC62D05127500D99BF4 /* FontExtensions.swift */; };
		DDBD53FC2DAA903100F940A6 /* OverviewStepView.swift in Sources */ = {isa = PBXBuildFile; fileRef = DDBD53FB2DAA903100F940A6 /* OverviewStepView.swift */; };
		DDC38E102D9B377800ADCB46 /* OnboardingView+Util.swift in Sources */ = {isa = PBXBuildFile; fileRef = DDC38E0F2D9B376900ADCB46 /* OnboardingView+Util.swift */; };
		DDCAE8332D78D4A800B1BB51 /* TherapySettingsUtil.swift in Sources */ = {isa = PBXBuildFile; fileRef = DDCAE8322D78D49C00B1BB51 /* TherapySettingsUtil.swift */; };
		DDCE790F2D6F97FC000A4D7A /* SubmodulesView.swift in Sources */ = {isa = PBXBuildFile; fileRef = DDCE790E2D6F97F7000A4D7A /* SubmodulesView.swift */; };
		DDCEBF5B2CC1B76400DF4C36 /* LiveActivity+Helper.swift in Sources */ = {isa = PBXBuildFile; fileRef = DDCEBF5A2CC1B76400DF4C36 /* LiveActivity+Helper.swift */; };
		DDD163122C4C689900CD525A /* AdjustmentsStateModel.swift in Sources */ = {isa = PBXBuildFile; fileRef = DDD163112C4C689900CD525A /* AdjustmentsStateModel.swift */; };
		DDD163142C4C68D300CD525A /* AdjustmentsProvider.swift in Sources */ = {isa = PBXBuildFile; fileRef = DDD163132C4C68D300CD525A /* AdjustmentsProvider.swift */; };
		DDD163162C4C690300CD525A /* AdjustmentsDataFlow.swift in Sources */ = {isa = PBXBuildFile; fileRef = DDD163152C4C690300CD525A /* AdjustmentsDataFlow.swift */; };
		DDD163182C4C694000CD525A /* AdjustmentsRootView.swift in Sources */ = {isa = PBXBuildFile; fileRef = DDD163172C4C694000CD525A /* AdjustmentsRootView.swift */; };
		DDD1631A2C4C695E00CD525A /* EditOverrideForm.swift in Sources */ = {isa = PBXBuildFile; fileRef = DDD163192C4C695E00CD525A /* EditOverrideForm.swift */; };
		DDD1631C2C4C697400CD525A /* AddOverrideForm.swift in Sources */ = {isa = PBXBuildFile; fileRef = DDD1631B2C4C697400CD525A /* AddOverrideForm.swift */; };
		DDD1631F2C4C6F6900CD525A /* TrioCoreDataPersistentContainer.xcdatamodeld in Sources */ = {isa = PBXBuildFile; fileRef = DDD1631D2C4C6F6900CD525A /* TrioCoreDataPersistentContainer.xcdatamodeld */; };
		DDD6D4D32CDE90720029439A /* EstimatedA1cDisplayUnit.swift in Sources */ = {isa = PBXBuildFile; fileRef = DDD6D4D22CDE90720029439A /* EstimatedA1cDisplayUnit.swift */; };
<<<<<<< HEAD
		DDD78AD92DC421B500AC63F3 /* enacted.json in Resources */ = {isa = PBXBuildFile; fileRef = DDD78AD72DC421B500AC63F3 /* enacted.json */; };
		DDD78ADA2DC421B500AC63F3 /* suggested.json in Resources */ = {isa = PBXBuildFile; fileRef = DDD78AD82DC421B500AC63F3 /* suggested.json */; };
=======
		DDD78A912DC4064800AC63F3 /* carbhistory.json in Resources */ = {isa = PBXBuildFile; fileRef = DDD78A902DC4064800AC63F3 /* carbhistory.json */; };
>>>>>>> 83b4d474
		DDE179522C910127003CDDB7 /* MealPresetStored+CoreDataClass.swift in Sources */ = {isa = PBXBuildFile; fileRef = DDE179322C910127003CDDB7 /* MealPresetStored+CoreDataClass.swift */; };
		DDE179532C910127003CDDB7 /* MealPresetStored+CoreDataProperties.swift in Sources */ = {isa = PBXBuildFile; fileRef = DDE179332C910127003CDDB7 /* MealPresetStored+CoreDataProperties.swift */; };
		DDE179542C910127003CDDB7 /* LoopStatRecord+CoreDataClass.swift in Sources */ = {isa = PBXBuildFile; fileRef = DDE179342C910127003CDDB7 /* LoopStatRecord+CoreDataClass.swift */; };
		DDE179552C910127003CDDB7 /* LoopStatRecord+CoreDataProperties.swift in Sources */ = {isa = PBXBuildFile; fileRef = DDE179352C910127003CDDB7 /* LoopStatRecord+CoreDataProperties.swift */; };
		DDE179562C910127003CDDB7 /* BolusStored+CoreDataClass.swift in Sources */ = {isa = PBXBuildFile; fileRef = DDE179362C910127003CDDB7 /* BolusStored+CoreDataClass.swift */; };
		DDE179572C910127003CDDB7 /* BolusStored+CoreDataProperties.swift in Sources */ = {isa = PBXBuildFile; fileRef = DDE179372C910127003CDDB7 /* BolusStored+CoreDataProperties.swift */; };
		DDE179582C910127003CDDB7 /* ForecastValue+CoreDataClass.swift in Sources */ = {isa = PBXBuildFile; fileRef = DDE179382C910127003CDDB7 /* ForecastValue+CoreDataClass.swift */; };
		DDE179592C910127003CDDB7 /* ForecastValue+CoreDataProperties.swift in Sources */ = {isa = PBXBuildFile; fileRef = DDE179392C910127003CDDB7 /* ForecastValue+CoreDataProperties.swift */; };
		DDE1795A2C910127003CDDB7 /* CarbEntryStored+CoreDataClass.swift in Sources */ = {isa = PBXBuildFile; fileRef = DDE1793A2C910127003CDDB7 /* CarbEntryStored+CoreDataClass.swift */; };
		DDE1795B2C910127003CDDB7 /* CarbEntryStored+CoreDataProperties.swift in Sources */ = {isa = PBXBuildFile; fileRef = DDE1793B2C910127003CDDB7 /* CarbEntryStored+CoreDataProperties.swift */; };
		DDE1795E2C910127003CDDB7 /* PumpEventStored+CoreDataClass.swift in Sources */ = {isa = PBXBuildFile; fileRef = DDE1793E2C910127003CDDB7 /* PumpEventStored+CoreDataClass.swift */; };
		DDE1795F2C910127003CDDB7 /* PumpEventStored+CoreDataProperties.swift in Sources */ = {isa = PBXBuildFile; fileRef = DDE1793F2C910127003CDDB7 /* PumpEventStored+CoreDataProperties.swift */; };
		DDE179602C910127003CDDB7 /* StatsData+CoreDataClass.swift in Sources */ = {isa = PBXBuildFile; fileRef = DDE179402C910127003CDDB7 /* StatsData+CoreDataClass.swift */; };
		DDE179612C910127003CDDB7 /* StatsData+CoreDataProperties.swift in Sources */ = {isa = PBXBuildFile; fileRef = DDE179412C910127003CDDB7 /* StatsData+CoreDataProperties.swift */; };
		DDE179622C910127003CDDB7 /* Forecast+CoreDataClass.swift in Sources */ = {isa = PBXBuildFile; fileRef = DDE179422C910127003CDDB7 /* Forecast+CoreDataClass.swift */; };
		DDE179632C910127003CDDB7 /* Forecast+CoreDataProperties.swift in Sources */ = {isa = PBXBuildFile; fileRef = DDE179432C910127003CDDB7 /* Forecast+CoreDataProperties.swift */; };
		DDE179642C910127003CDDB7 /* GlucoseStored+CoreDataClass.swift in Sources */ = {isa = PBXBuildFile; fileRef = DDE179442C910127003CDDB7 /* GlucoseStored+CoreDataClass.swift */; };
		DDE179652C910127003CDDB7 /* GlucoseStored+CoreDataProperties.swift in Sources */ = {isa = PBXBuildFile; fileRef = DDE179452C910127003CDDB7 /* GlucoseStored+CoreDataProperties.swift */; };
		DDE179662C910127003CDDB7 /* OpenAPS_Battery+CoreDataClass.swift in Sources */ = {isa = PBXBuildFile; fileRef = DDE179462C910127003CDDB7 /* OpenAPS_Battery+CoreDataClass.swift */; };
		DDE179672C910127003CDDB7 /* OpenAPS_Battery+CoreDataProperties.swift in Sources */ = {isa = PBXBuildFile; fileRef = DDE179472C910127003CDDB7 /* OpenAPS_Battery+CoreDataProperties.swift */; };
		DDE179682C910127003CDDB7 /* TempBasalStored+CoreDataClass.swift in Sources */ = {isa = PBXBuildFile; fileRef = DDE179482C910127003CDDB7 /* TempBasalStored+CoreDataClass.swift */; };
		DDE179692C910127003CDDB7 /* TempBasalStored+CoreDataProperties.swift in Sources */ = {isa = PBXBuildFile; fileRef = DDE179492C910127003CDDB7 /* TempBasalStored+CoreDataProperties.swift */; };
		DDE1796C2C910127003CDDB7 /* OverrideRunStored+CoreDataClass.swift in Sources */ = {isa = PBXBuildFile; fileRef = DDE1794C2C910127003CDDB7 /* OverrideRunStored+CoreDataClass.swift */; };
		DDE1796D2C910127003CDDB7 /* OverrideRunStored+CoreDataProperties.swift in Sources */ = {isa = PBXBuildFile; fileRef = DDE1794D2C910127003CDDB7 /* OverrideRunStored+CoreDataProperties.swift */; };
		DDE1796E2C910127003CDDB7 /* OrefDetermination+CoreDataClass.swift in Sources */ = {isa = PBXBuildFile; fileRef = DDE1794E2C910127003CDDB7 /* OrefDetermination+CoreDataClass.swift */; };
		DDE1796F2C910127003CDDB7 /* OrefDetermination+CoreDataProperties.swift in Sources */ = {isa = PBXBuildFile; fileRef = DDE1794F2C910127003CDDB7 /* OrefDetermination+CoreDataProperties.swift */; };
		DDE179702C910127003CDDB7 /* OverrideStored+CoreDataClass.swift in Sources */ = {isa = PBXBuildFile; fileRef = DDE179502C910127003CDDB7 /* OverrideStored+CoreDataClass.swift */; };
		DDE179712C910127003CDDB7 /* OverrideStored+CoreDataProperties.swift in Sources */ = {isa = PBXBuildFile; fileRef = DDE179512C910127003CDDB7 /* OverrideStored+CoreDataProperties.swift */; };
		DDEBB05C2D89E9050032305D /* TimeInRangeType.swift in Sources */ = {isa = PBXBuildFile; fileRef = DDEBB05B2D89E9050032305D /* TimeInRangeType.swift */; };
		DDF68FFC2D9ECF7F008BF16C /* OnboardingStateModel+Nightscout.swift in Sources */ = {isa = PBXBuildFile; fileRef = DDF68FFB2D9ECF77008BF16C /* OnboardingStateModel+Nightscout.swift */; };
		DDF6902C2DA028D3008BF16C /* DiagnosticsStepView.swift in Sources */ = {isa = PBXBuildFile; fileRef = DDF6902B2DA028D3008BF16C /* DiagnosticsStepView.swift */; };
		DDF6905C2DA0AFC5008BF16C /* WelcomeStepView.swift in Sources */ = {isa = PBXBuildFile; fileRef = DDF6905B2DA0AFC5008BF16C /* WelcomeStepView.swift */; };
		DDF691012DA2CA11008BF16C /* AppDiagnosticsDataFlow.swift in Sources */ = {isa = PBXBuildFile; fileRef = DDF691002DA2CA0B008BF16C /* AppDiagnosticsDataFlow.swift */; };
		DDF691032DA2CA1E008BF16C /* AppDiagnosticsProvider.swift in Sources */ = {isa = PBXBuildFile; fileRef = DDF691022DA2CA14008BF16C /* AppDiagnosticsProvider.swift */; };
		DDF691052DA2CA23008BF16C /* AppDiagnosticsStateModel.swift in Sources */ = {isa = PBXBuildFile; fileRef = DDF691042DA2CA20008BF16C /* AppDiagnosticsStateModel.swift */; };
		DDF691072DA2CA2D008BF16C /* AppDiagnosticsRootView.swift in Sources */ = {isa = PBXBuildFile; fileRef = DDF691062DA2CA28008BF16C /* AppDiagnosticsRootView.swift */; };
		DDF691372DA30332008BF16C /* StartupGuideStepView.swift in Sources */ = {isa = PBXBuildFile; fileRef = DDF691362DA30332008BF16C /* StartupGuideStepView.swift */; };
		DDF847DD2C5C28720049BB3B /* LiveActivitySettingsDataFlow.swift in Sources */ = {isa = PBXBuildFile; fileRef = DDF847DC2C5C28720049BB3B /* LiveActivitySettingsDataFlow.swift */; };
		DDF847DF2C5C28780049BB3B /* LiveActivitySettingsProvider.swift in Sources */ = {isa = PBXBuildFile; fileRef = DDF847DE2C5C28780049BB3B /* LiveActivitySettingsProvider.swift */; };
		DDF847E12C5C287F0049BB3B /* LiveActivitySettingsStateModel.swift in Sources */ = {isa = PBXBuildFile; fileRef = DDF847E02C5C287F0049BB3B /* LiveActivitySettingsStateModel.swift */; };
		DDF847E42C5C288F0049BB3B /* LiveActivitySettingsRootView.swift in Sources */ = {isa = PBXBuildFile; fileRef = DDF847E32C5C288F0049BB3B /* LiveActivitySettingsRootView.swift */; };
		DDF847E62C5D66490049BB3B /* AddMealPresetView.swift in Sources */ = {isa = PBXBuildFile; fileRef = DDF847E52C5D66490049BB3B /* AddMealPresetView.swift */; };
		DDF847E82C5DABA30049BB3B /* WatchConfigAppleWatchView.swift in Sources */ = {isa = PBXBuildFile; fileRef = DDF847E72C5DABA30049BB3B /* WatchConfigAppleWatchView.swift */; };
		DDF847EA2C5DABAC0049BB3B /* WatchConfigGarminView.swift in Sources */ = {isa = PBXBuildFile; fileRef = DDF847E92C5DABAC0049BB3B /* WatchConfigGarminView.swift */; };
		DDFF202F2DB1D14500AB8A96 /* NotificationPermissionStepView.swift in Sources */ = {isa = PBXBuildFile; fileRef = DDFF202E2DB1D14500AB8A96 /* NotificationPermissionStepView.swift */; };
		DDFF20312DB1D15500AB8A96 /* BluetoothPermissionStepView.swift in Sources */ = {isa = PBXBuildFile; fileRef = DDFF20302DB1D15500AB8A96 /* BluetoothPermissionStepView.swift */; };
		DDFF204A2DB29EF500AB8A96 /* WatchLogger.swift in Sources */ = {isa = PBXBuildFile; fileRef = DDFF20492DB29EF500AB8A96 /* WatchLogger.swift */; };
		DDFF204E2DB2C00B00AB8A96 /* WatchStateSnapshot.swift in Sources */ = {isa = PBXBuildFile; fileRef = DDFF204D2DB2C00B00AB8A96 /* WatchStateSnapshot.swift */; };
		DDFF20502DB2C11900AB8A96 /* WatchStateSnapshot.swift in Sources */ = {isa = PBXBuildFile; fileRef = DDFF204F2DB2C11900AB8A96 /* WatchStateSnapshot.swift */; };
		E00EEC0327368630002FF094 /* ServiceAssembly.swift in Sources */ = {isa = PBXBuildFile; fileRef = E00EEBFD27368630002FF094 /* ServiceAssembly.swift */; };
		E00EEC0427368630002FF094 /* SecurityAssembly.swift in Sources */ = {isa = PBXBuildFile; fileRef = E00EEBFE27368630002FF094 /* SecurityAssembly.swift */; };
		E00EEC0527368630002FF094 /* StorageAssembly.swift in Sources */ = {isa = PBXBuildFile; fileRef = E00EEBFF27368630002FF094 /* StorageAssembly.swift */; };
		E00EEC0627368630002FF094 /* UIAssembly.swift in Sources */ = {isa = PBXBuildFile; fileRef = E00EEC0027368630002FF094 /* UIAssembly.swift */; };
		E00EEC0727368630002FF094 /* APSAssembly.swift in Sources */ = {isa = PBXBuildFile; fileRef = E00EEC0127368630002FF094 /* APSAssembly.swift */; };
		E00EEC0827368630002FF094 /* NetworkAssembly.swift in Sources */ = {isa = PBXBuildFile; fileRef = E00EEC0227368630002FF094 /* NetworkAssembly.swift */; };
		E013D872273AC6FE0014109C /* GlucoseSimulatorSource.swift in Sources */ = {isa = PBXBuildFile; fileRef = E013D871273AC6FE0014109C /* GlucoseSimulatorSource.swift */; };
		E06B911A275B5EEA003C04B6 /* Array+Extension.swift in Sources */ = {isa = PBXBuildFile; fileRef = E06B9119275B5EEA003C04B6 /* Array+Extension.swift */; };
		E0CC2C5C275B9F0F00A7BC71 /* HealthKit.framework in Frameworks */ = {isa = PBXBuildFile; fileRef = E0CC2C5B275B9DAE00A7BC71 /* HealthKit.framework */; };
		E0D4F80527513ECF00BDF1FE /* HealthKitSample.swift in Sources */ = {isa = PBXBuildFile; fileRef = E0D4F80427513ECF00BDF1FE /* HealthKitSample.swift */; };
		E13B7DAB2A435F57066AF02E /* TargetsEditorStateModel.swift in Sources */ = {isa = PBXBuildFile; fileRef = 36F58DDD71F0E795464FA3F0 /* TargetsEditorStateModel.swift */; };
		E39E418C56A5A46B61D960EE /* ConfigEditorStateModel.swift in Sources */ = {isa = PBXBuildFile; fileRef = 5D5B4F8B4194BB7E260EF251 /* ConfigEditorStateModel.swift */; };
		E3A08AAE59538BC8A8ABE477 /* GlucoseNotificationSettingsDataFlow.swift in Sources */ = {isa = PBXBuildFile; fileRef = 3260468377DA9DB4DEE9AF6D /* GlucoseNotificationSettingsDataFlow.swift */; };
		E592A3702CEEC01E009A472C /* ContactTrickEntry.swift in Sources */ = {isa = PBXBuildFile; fileRef = E592A36F2CEEC01E009A472C /* ContactTrickEntry.swift */; };
		E592A3772CEEC038009A472C /* ContactImageStateModel.swift in Sources */ = {isa = PBXBuildFile; fileRef = E592A3752CEEC038009A472C /* ContactImageStateModel.swift */; };
		E592A3782CEEC038009A472C /* ContactImageDataFlow.swift in Sources */ = {isa = PBXBuildFile; fileRef = E592A3732CEEC038009A472C /* ContactImageDataFlow.swift */; };
		E592A3792CEEC038009A472C /* ContactImageRootView.swift in Sources */ = {isa = PBXBuildFile; fileRef = E592A3712CEEC038009A472C /* ContactImageRootView.swift */; };
		E592A37A2CEEC038009A472C /* ContactImageProvider.swift in Sources */ = {isa = PBXBuildFile; fileRef = E592A3742CEEC038009A472C /* ContactImageProvider.swift */; };
		E974172296125A5AE99E634C /* PumpConfigRootView.swift in Sources */ = {isa = PBXBuildFile; fileRef = 2AD22C985B79A2F0D2EA3D9D /* PumpConfigRootView.swift */; };
		F5CA3DB1F9DC8B05792BBFAA /* CGMSettingsDataFlow.swift in Sources */ = {isa = PBXBuildFile; fileRef = B9B5C0607505A38F256BF99A /* CGMSettingsDataFlow.swift */; };
		F5F7E6C1B7F098F59EB67EC5 /* TargetsEditorDataFlow.swift in Sources */ = {isa = PBXBuildFile; fileRef = BA49538D56989D8DA6FCF538 /* TargetsEditorDataFlow.swift */; };
		F816825E28DB441200054060 /* HeartBeatManager.swift in Sources */ = {isa = PBXBuildFile; fileRef = F816825D28DB441200054060 /* HeartBeatManager.swift */; };
		F816826028DB441800054060 /* BluetoothTransmitter.swift in Sources */ = {isa = PBXBuildFile; fileRef = F816825F28DB441800054060 /* BluetoothTransmitter.swift */; };
		F90692AA274B7AAE0037068D /* HealthKitManager.swift in Sources */ = {isa = PBXBuildFile; fileRef = F90692A9274B7AAE0037068D /* HealthKitManager.swift */; };
		F90692CF274B999A0037068D /* HealthKitDataFlow.swift in Sources */ = {isa = PBXBuildFile; fileRef = F90692CE274B999A0037068D /* HealthKitDataFlow.swift */; };
		F90692D1274B99B60037068D /* HealthKitProvider.swift in Sources */ = {isa = PBXBuildFile; fileRef = F90692D0274B99B60037068D /* HealthKitProvider.swift */; };
		F90692D3274B9A130037068D /* AppleHealthKitRootView.swift in Sources */ = {isa = PBXBuildFile; fileRef = F90692D2274B9A130037068D /* AppleHealthKitRootView.swift */; };
		F90692D6274B9A450037068D /* HealthKitStateModel.swift in Sources */ = {isa = PBXBuildFile; fileRef = F90692D5274B9A450037068D /* HealthKitStateModel.swift */; };
		FA630397F76B582C8D8681A7 /* BasalProfileEditorProvider.swift in Sources */ = {isa = PBXBuildFile; fileRef = 42369F66CF91F30624C0B3A6 /* BasalProfileEditorProvider.swift */; };
		FE41E4D629463EE20047FD55 /* NightscoutPreferences.swift in Sources */ = {isa = PBXBuildFile; fileRef = FE41E4D529463EE20047FD55 /* NightscoutPreferences.swift */; };
		FE66D16B291F74F8005D6F77 /* Bundle+Extensions.swift in Sources */ = {isa = PBXBuildFile; fileRef = FE66D16A291F74F8005D6F77 /* Bundle+Extensions.swift */; };
		FEFFA7A22929FE49007B8193 /* UIDevice+Extensions.swift in Sources */ = {isa = PBXBuildFile; fileRef = FEFFA7A12929FE49007B8193 /* UIDevice+Extensions.swift */; };
/* End PBXBuildFile section */

/* Begin PBXContainerItemProxy section */
		38FCF3F225E9028E0078B0D1 /* PBXContainerItemProxy */ = {
			isa = PBXContainerItemProxy;
			containerPortal = 388E595025AD948C0019842D /* Project object */;
			proxyType = 1;
			remoteGlobalIDString = 388E595725AD948C0019842D;
			remoteInfo = Trio;
		};
		6B1A8D262B14D91700E76752 /* PBXContainerItemProxy */ = {
			isa = PBXContainerItemProxy;
			containerPortal = 388E595025AD948C0019842D /* Project object */;
			proxyType = 1;
			remoteGlobalIDString = 6B1A8D162B14D91500E76752;
			remoteInfo = LiveActivityExtension;
		};
		BD8207CC2D2B42E70023339D /* PBXContainerItemProxy */ = {
			isa = PBXContainerItemProxy;
			containerPortal = 388E595025AD948C0019842D /* Project object */;
			proxyType = 1;
			remoteGlobalIDString = BD8207C22D2B42E50023339D;
			remoteInfo = "Trio Watch WidgetExtension";
		};
		BDFF798C2D25AA890016C40C /* PBXContainerItemProxy */ = {
			isa = PBXContainerItemProxy;
			containerPortal = 388E595025AD948C0019842D /* Project object */;
			proxyType = 1;
			remoteGlobalIDString = BDFF797B2D25AA870016C40C;
			remoteInfo = "TrioWatch Watch App";
		};
		BDFF799D2D25AA890016C40C /* PBXContainerItemProxy */ = {
			isa = PBXContainerItemProxy;
			containerPortal = 388E595025AD948C0019842D /* Project object */;
			proxyType = 1;
			remoteGlobalIDString = BDFF797B2D25AA870016C40C;
			remoteInfo = "TrioWatch Watch App";
		};
/* End PBXContainerItemProxy section */

/* Begin PBXCopyFilesBuildPhase section */
		3821ECD025DC703C00BC42AD /* Embed Frameworks */ = {
			isa = PBXCopyFilesBuildPhase;
			buildActionMask = 2147483647;
			dstPath = "";
			dstSubfolderSpec = 10;
			files = (
				CE51DD1D2A01970900F163F7 /* ConnectIQ 2.xcframework in Embed Frameworks */,
				3B4BA78F2D8DC0EC0069D5B8 /* TidepoolServiceKit.framework in Embed Frameworks */,
				3B4BA7732D8DBD690069D5B8 /* G7SensorKitUI.framework in Embed Frameworks */,
				3B4BA76D2D8DBD690069D5B8 /* CGMBLEKitUI.framework in Embed Frameworks */,
				3B4BA76B2D8DBD690069D5B8 /* CGMBLEKit.framework in Embed Frameworks */,
				3B4BA7792D8DBD690069D5B8 /* MinimedKit.framework in Embed Frameworks */,
				CE95BF5C2BA770C300DC3DE3 /* LoopKit.framework in Embed Frameworks */,
				3B4BA7712D8DBD690069D5B8 /* G7SensorKit.framework in Embed Frameworks */,
				CEB434FE28B90B8C00B70274 /* SwiftCharts in Embed Frameworks */,
				3B4BA7812D8DBD690069D5B8 /* OmniKitUI.framework in Embed Frameworks */,
				3B4BA76F2D8DBD690069D5B8 /* DanaKit.framework in Embed Frameworks */,
				3B4BA77D2D8DBD690069D5B8 /* OmniBLE.framework in Embed Frameworks */,
				3B4BA77F2D8DBD690069D5B8 /* OmniKit.framework in Embed Frameworks */,
				3B4BA7852D8DBD690069D5B8 /* RileyLinkKit.framework in Embed Frameworks */,
				3B4BA7752D8DBD690069D5B8 /* LibreTransmitter.framework in Embed Frameworks */,
				3B4BA7772D8DBD690069D5B8 /* LibreTransmitterUI.framework in Embed Frameworks */,
				3B4BA77B2D8DBD690069D5B8 /* MinimedKitUI.framework in Embed Frameworks */,
				3B4BA7832D8DBD690069D5B8 /* RileyLinkBLEKit.framework in Embed Frameworks */,
				CE95BF642BA771BE00DC3DE3 /* LoopTestingKit.framework in Embed Frameworks */,
				CE95BF622BA7715900DC3DE3 /* MockKitUI.framework in Embed Frameworks */,
				3B4BA78D2D8DC0EC0069D5B8 /* ShareClientUI.framework in Embed Frameworks */,
				3B4BA7872D8DBD690069D5B8 /* RileyLinkKitUI.framework in Embed Frameworks */,
				3B4BA78B2D8DC0EC0069D5B8 /* ShareClient.framework in Embed Frameworks */,
				3B4BA7912D8DC0EC0069D5B8 /* TidepoolServiceKitUI.framework in Embed Frameworks */,
				CE95BF602BA7715800DC3DE3 /* MockKit.framework in Embed Frameworks */,
				CE95BF5E2BA770C300DC3DE3 /* LoopKitUI.framework in Embed Frameworks */,
			);
			name = "Embed Frameworks";
			runOnlyForDeploymentPostprocessing = 0;
		};
		38E8753D27554D5900975559 /* Embed Watch Content */ = {
			isa = PBXCopyFilesBuildPhase;
			buildActionMask = 2147483647;
			dstPath = "$(CONTENTS_FOLDER_PATH)/Watch";
			dstSubfolderSpec = 16;
			files = (
				BDFF799F2D25AA890016C40C /* Trio Watch App.app in Embed Watch Content */,
			);
			name = "Embed Watch Content";
			runOnlyForDeploymentPostprocessing = 0;
		};
		6B1A8D122B14D88E00E76752 /* Embed Foundation Extensions */ = {
			isa = PBXCopyFilesBuildPhase;
			buildActionMask = 2147483647;
			dstPath = "";
			dstSubfolderSpec = 13;
			files = (
				6B1A8D282B14D91700E76752 /* LiveActivityExtension.appex in Embed Foundation Extensions */,
			);
			name = "Embed Foundation Extensions";
			runOnlyForDeploymentPostprocessing = 0;
		};
		BD8207CF2D2B42E80023339D /* Embed Foundation Extensions */ = {
			isa = PBXCopyFilesBuildPhase;
			buildActionMask = 2147483647;
			dstPath = "";
			dstSubfolderSpec = 13;
			files = (
				BD8207CE2D2B42E70023339D /* Trio Watch Complication Extension.appex in Embed Foundation Extensions */,
			);
			name = "Embed Foundation Extensions";
			runOnlyForDeploymentPostprocessing = 0;
		};
/* End PBXCopyFilesBuildPhase section */

/* Begin PBXFileReference section */
		110AEDE02C5193D100615CC9 /* BolusIntent.swift */ = {isa = PBXFileReference; fileEncoding = 4; lastKnownFileType = sourcecode.swift; path = BolusIntent.swift; sourceTree = "<group>"; };
		110AEDE12C5193D100615CC9 /* BolusIntentRequest.swift */ = {isa = PBXFileReference; fileEncoding = 4; lastKnownFileType = sourcecode.swift; path = BolusIntentRequest.swift; sourceTree = "<group>"; };
		110AEDE52C51A0AE00615CC9 /* ShortcutsConfigView.swift */ = {isa = PBXFileReference; fileEncoding = 4; lastKnownFileType = sourcecode.swift; path = ShortcutsConfigView.swift; sourceTree = "<group>"; };
		110AEDE72C51A0AE00615CC9 /* ShortcutsConfigDataFlow.swift */ = {isa = PBXFileReference; fileEncoding = 4; lastKnownFileType = sourcecode.swift; path = ShortcutsConfigDataFlow.swift; sourceTree = "<group>"; };
		110AEDE82C51A0AE00615CC9 /* ShortcutsConfigProvider.swift */ = {isa = PBXFileReference; fileEncoding = 4; lastKnownFileType = sourcecode.swift; path = ShortcutsConfigProvider.swift; sourceTree = "<group>"; };
		110AEDE92C51A0AE00615CC9 /* ShortcutsConfigStateModel.swift */ = {isa = PBXFileReference; fileEncoding = 4; lastKnownFileType = sourcecode.swift; path = ShortcutsConfigStateModel.swift; sourceTree = "<group>"; };
		118DF7642C5ECBC60067FEB7 /* ApplyOverridePresetIntent.swift */ = {isa = PBXFileReference; fileEncoding = 4; lastKnownFileType = sourcecode.swift; path = ApplyOverridePresetIntent.swift; sourceTree = "<group>"; };
		118DF7652C5ECBC60067FEB7 /* CancelOverrideIntent.swift */ = {isa = PBXFileReference; fileEncoding = 4; lastKnownFileType = sourcecode.swift; path = CancelOverrideIntent.swift; sourceTree = "<group>"; };
		118DF7672C5ECBC60067FEB7 /* OverridePresetEntity.swift */ = {isa = PBXFileReference; fileEncoding = 4; lastKnownFileType = sourcecode.swift; path = OverridePresetEntity.swift; sourceTree = "<group>"; };
		118DF7682C5ECBC60067FEB7 /* OverridePresetsIntentRequest.swift */ = {isa = PBXFileReference; fileEncoding = 4; lastKnownFileType = sourcecode.swift; path = OverridePresetsIntentRequest.swift; sourceTree = "<group>"; };
		19012CDB291D2CB900FB8210 /* LoopStats.swift */ = {isa = PBXFileReference; lastKnownFileType = sourcecode.swift; path = LoopStats.swift; sourceTree = "<group>"; };
		190EBCC329FF136900BA767D /* UserInterfaceSettingsDataFlow.swift */ = {isa = PBXFileReference; lastKnownFileType = sourcecode.swift; path = UserInterfaceSettingsDataFlow.swift; sourceTree = "<group>"; };
		190EBCC529FF138000BA767D /* UserInterfaceSettingsProvider.swift */ = {isa = PBXFileReference; lastKnownFileType = sourcecode.swift; path = UserInterfaceSettingsProvider.swift; sourceTree = "<group>"; };
		190EBCC729FF13AA00BA767D /* UserInterfaceSettingsStateModel.swift */ = {isa = PBXFileReference; lastKnownFileType = sourcecode.swift; path = UserInterfaceSettingsStateModel.swift; sourceTree = "<group>"; };
		190EBCCA29FF13CB00BA767D /* UserInterfaceSettingsRootView.swift */ = {isa = PBXFileReference; lastKnownFileType = sourcecode.swift; path = UserInterfaceSettingsRootView.swift; sourceTree = "<group>"; };
		191F62672AD6B05A004D7911 /* NightscoutSettings.swift */ = {isa = PBXFileReference; lastKnownFileType = sourcecode.swift; path = NightscoutSettings.swift; sourceTree = "<group>"; };
		1935363F28496F7D001E0B16 /* Oref2_variables.swift */ = {isa = PBXFileReference; lastKnownFileType = sourcecode.swift; path = Oref2_variables.swift; sourceTree = "<group>"; };
		193F6CDC2A512C8F001240FD /* Loops.swift */ = {isa = PBXFileReference; lastKnownFileType = sourcecode.swift; path = Loops.swift; sourceTree = "<group>"; };
		195D80B32AF6973A00D25097 /* DynamicSettingsRootView.swift */ = {isa = PBXFileReference; lastKnownFileType = sourcecode.swift; path = DynamicSettingsRootView.swift; sourceTree = "<group>"; };
		195D80B62AF697B800D25097 /* DynamicSettingsDataFlow.swift */ = {isa = PBXFileReference; lastKnownFileType = sourcecode.swift; path = DynamicSettingsDataFlow.swift; sourceTree = "<group>"; };
		195D80B82AF697F700D25097 /* DynamicSettingsProvider.swift */ = {isa = PBXFileReference; lastKnownFileType = sourcecode.swift; path = DynamicSettingsProvider.swift; sourceTree = "<group>"; };
		195D80BA2AF6980B00D25097 /* DynamicSettingsStateModel.swift */ = {isa = PBXFileReference; lastKnownFileType = sourcecode.swift; path = DynamicSettingsStateModel.swift; sourceTree = "<group>"; };
		1967DFBD29D052C200759F30 /* Icons.swift */ = {isa = PBXFileReference; lastKnownFileType = sourcecode.swift; path = Icons.swift; sourceTree = "<group>"; };
		1967DFBF29D053AC00759F30 /* IconSelection.swift */ = {isa = PBXFileReference; lastKnownFileType = sourcecode.swift; path = IconSelection.swift; sourceTree = "<group>"; };
		1967DFC129D053D300759F30 /* IconImage.swift */ = {isa = PBXFileReference; lastKnownFileType = sourcecode.swift; path = IconImage.swift; sourceTree = "<group>"; };
		199561C0275E61A50077B976 /* HealthKit.framework */ = {isa = PBXFileReference; lastKnownFileType = wrapper.framework; name = HealthKit.framework; path = Platforms/WatchOS.platform/Developer/SDKs/WatchOS8.0.sdk/System/Library/Frameworks/HealthKit.framework; sourceTree = DEVELOPER_DIR; };
		19A910352A24D6D700C8951B /* DateFilter.swift */ = {isa = PBXFileReference; lastKnownFileType = sourcecode.swift; path = DateFilter.swift; sourceTree = "<group>"; };
		19B0EF2028F6D66200069496 /* Statistics.swift */ = {isa = PBXFileReference; lastKnownFileType = sourcecode.swift; path = Statistics.swift; sourceTree = "<group>"; };
		19D466A229AA2B80004D5F33 /* MealSettingsDataFlow.swift */ = {isa = PBXFileReference; lastKnownFileType = sourcecode.swift; path = MealSettingsDataFlow.swift; sourceTree = "<group>"; };
		19D466A429AA2BD4004D5F33 /* MealSettingsProvider.swift */ = {isa = PBXFileReference; lastKnownFileType = sourcecode.swift; path = MealSettingsProvider.swift; sourceTree = "<group>"; };
		19D466A629AA2C22004D5F33 /* MealSettingsStateModel.swift */ = {isa = PBXFileReference; lastKnownFileType = sourcecode.swift; path = MealSettingsStateModel.swift; sourceTree = "<group>"; };
		19D466A929AA3099004D5F33 /* MealSettingsRootView.swift */ = {isa = PBXFileReference; lastKnownFileType = sourcecode.swift; path = MealSettingsRootView.swift; sourceTree = "<group>"; };
		19D4E4EA29FC6A9F00351451 /* Charts.swift */ = {isa = PBXFileReference; lastKnownFileType = sourcecode.swift; path = Charts.swift; sourceTree = "<group>"; };
		19DA487F29CD2B8400EEA1E7 /* Assets.xcassets */ = {isa = PBXFileReference; lastKnownFileType = folder.assetcatalog; path = Assets.xcassets; sourceTree = "<group>"; };
		19E1F7E729D082D0005C8D20 /* IconConfigDataFlow.swift */ = {isa = PBXFileReference; lastKnownFileType = sourcecode.swift; path = IconConfigDataFlow.swift; sourceTree = "<group>"; };
		19E1F7E929D082ED005C8D20 /* IconConfigProvider.swift */ = {isa = PBXFileReference; lastKnownFileType = sourcecode.swift; path = IconConfigProvider.swift; sourceTree = "<group>"; };
		19E1F7EB29D082FE005C8D20 /* IconConfigStateModel.swift */ = {isa = PBXFileReference; lastKnownFileType = sourcecode.swift; path = IconConfigStateModel.swift; sourceTree = "<group>"; };
		19E1F7EE29D08EBA005C8D20 /* IconConfigRootWiew.swift */ = {isa = PBXFileReference; lastKnownFileType = sourcecode.swift; path = IconConfigRootWiew.swift; sourceTree = "<group>"; };
		19F95FF229F10FBC00314DDC /* StatDataFlow.swift */ = {isa = PBXFileReference; lastKnownFileType = sourcecode.swift; path = StatDataFlow.swift; sourceTree = "<group>"; };
		19F95FF429F10FCF00314DDC /* StatProvider.swift */ = {isa = PBXFileReference; lastKnownFileType = sourcecode.swift; path = StatProvider.swift; sourceTree = "<group>"; };
		19F95FF629F10FEE00314DDC /* StatStateModel.swift */ = {isa = PBXFileReference; lastKnownFileType = sourcecode.swift; path = StatStateModel.swift; sourceTree = "<group>"; };
		19F95FF929F1102A00314DDC /* StatRootView.swift */ = {isa = PBXFileReference; lastKnownFileType = sourcecode.swift; path = StatRootView.swift; sourceTree = "<group>"; };
		1CAE81192B118804DCD23034 /* SnoozeProvider.swift */ = {isa = PBXFileReference; includeInIndex = 1; lastKnownFileType = sourcecode.swift; path = SnoozeProvider.swift; sourceTree = "<group>"; };
		223EC0494F55A91E3EA69EF4 /* TreatmentsStateModel.swift */ = {isa = PBXFileReference; includeInIndex = 1; lastKnownFileType = sourcecode.swift; path = TreatmentsStateModel.swift; sourceTree = "<group>"; };
		22963BD06A9C83959D4914E4 /* GlucoseNotificationSettingsRootView.swift */ = {isa = PBXFileReference; includeInIndex = 1; lastKnownFileType = sourcecode.swift; path = GlucoseNotificationSettingsRootView.swift; sourceTree = "<group>"; };
		2AD22C985B79A2F0D2EA3D9D /* PumpConfigRootView.swift */ = {isa = PBXFileReference; includeInIndex = 1; lastKnownFileType = sourcecode.swift; path = PumpConfigRootView.swift; sourceTree = "<group>"; };
		2F2A13DF0EDEEEDC4106AA2A /* NightscoutConfigDataFlow.swift */ = {isa = PBXFileReference; includeInIndex = 1; lastKnownFileType = sourcecode.swift; path = NightscoutConfigDataFlow.swift; sourceTree = "<group>"; };
		3260468377DA9DB4DEE9AF6D /* GlucoseNotificationSettingsDataFlow.swift */ = {isa = PBXFileReference; includeInIndex = 1; lastKnownFileType = sourcecode.swift; path = GlucoseNotificationSettingsDataFlow.swift; sourceTree = "<group>"; };
		36A708CDB546692C2230B385 /* SnoozeDataFlow.swift */ = {isa = PBXFileReference; includeInIndex = 1; lastKnownFileType = sourcecode.swift; path = SnoozeDataFlow.swift; sourceTree = "<group>"; };
		36F58DDD71F0E795464FA3F0 /* TargetsEditorStateModel.swift */ = {isa = PBXFileReference; includeInIndex = 1; lastKnownFileType = sourcecode.swift; path = TargetsEditorStateModel.swift; sourceTree = "<group>"; };
		3811DE0725C9D32E00A708ED /* BaseView.swift */ = {isa = PBXFileReference; fileEncoding = 4; lastKnownFileType = sourcecode.swift; path = BaseView.swift; sourceTree = "<group>"; };
		3811DE0825C9D32F00A708ED /* BaseProvider.swift */ = {isa = PBXFileReference; fileEncoding = 4; lastKnownFileType = sourcecode.swift; path = BaseProvider.swift; sourceTree = "<group>"; };
		3811DE1525C9D40400A708ED /* Screen.swift */ = {isa = PBXFileReference; fileEncoding = 4; lastKnownFileType = sourcecode.swift; path = Screen.swift; sourceTree = "<group>"; };
		3811DE1625C9D40400A708ED /* Router.swift */ = {isa = PBXFileReference; fileEncoding = 4; lastKnownFileType = sourcecode.swift; path = Router.swift; sourceTree = "<group>"; };
		3811DE1C25C9D48300A708ED /* MainProvider.swift */ = {isa = PBXFileReference; fileEncoding = 4; lastKnownFileType = sourcecode.swift; path = MainProvider.swift; sourceTree = "<group>"; };
		3811DE1D25C9D48300A708ED /* MainDataFlow.swift */ = {isa = PBXFileReference; fileEncoding = 4; lastKnownFileType = sourcecode.swift; path = MainDataFlow.swift; sourceTree = "<group>"; };
		3811DE2025C9D48300A708ED /* MainRootView.swift */ = {isa = PBXFileReference; fileEncoding = 4; lastKnownFileType = sourcecode.swift; path = MainRootView.swift; sourceTree = "<group>"; };
		3811DE2825C9D49500A708ED /* HomeStateModel.swift */ = {isa = PBXFileReference; fileEncoding = 4; lastKnownFileType = sourcecode.swift; path = HomeStateModel.swift; sourceTree = "<group>"; };
		3811DE2925C9D49500A708ED /* HomeProvider.swift */ = {isa = PBXFileReference; fileEncoding = 4; lastKnownFileType = sourcecode.swift; path = HomeProvider.swift; sourceTree = "<group>"; };
		3811DE2A25C9D49500A708ED /* HomeDataFlow.swift */ = {isa = PBXFileReference; fileEncoding = 4; lastKnownFileType = sourcecode.swift; path = HomeDataFlow.swift; sourceTree = "<group>"; };
		3811DE2E25C9D49500A708ED /* HomeRootView.swift */ = {isa = PBXFileReference; fileEncoding = 4; lastKnownFileType = sourcecode.swift; path = HomeRootView.swift; sourceTree = "<group>"; };
		3811DE3925C9D4A100A708ED /* SettingsStateModel.swift */ = {isa = PBXFileReference; fileEncoding = 4; lastKnownFileType = sourcecode.swift; path = SettingsStateModel.swift; sourceTree = "<group>"; };
		3811DE3C25C9D4A100A708ED /* SettingsRootView.swift */ = {isa = PBXFileReference; fileEncoding = 4; lastKnownFileType = sourcecode.swift; path = SettingsRootView.swift; sourceTree = "<group>"; };
		3811DE3D25C9D4A100A708ED /* SettingsDataFlow.swift */ = {isa = PBXFileReference; fileEncoding = 4; lastKnownFileType = sourcecode.swift; path = SettingsDataFlow.swift; sourceTree = "<group>"; };
		3811DE3E25C9D4A100A708ED /* SettingsProvider.swift */ = {isa = PBXFileReference; fileEncoding = 4; lastKnownFileType = sourcecode.swift; path = SettingsProvider.swift; sourceTree = "<group>"; };
		3811DE5425C9D4D500A708ED /* Formatters.swift */ = {isa = PBXFileReference; fileEncoding = 4; lastKnownFileType = sourcecode.swift; path = Formatters.swift; sourceTree = "<group>"; };
		3811DE5525C9D4D500A708ED /* Publisher.swift */ = {isa = PBXFileReference; fileEncoding = 4; lastKnownFileType = sourcecode.swift; path = Publisher.swift; sourceTree = "<group>"; };
		3811DE5725C9D4D500A708ED /* ProgressBar.swift */ = {isa = PBXFileReference; fileEncoding = 4; lastKnownFileType = sourcecode.swift; path = ProgressBar.swift; sourceTree = "<group>"; };
		3811DE5925C9D4D500A708ED /* ViewModifiers.swift */ = {isa = PBXFileReference; fileEncoding = 4; lastKnownFileType = sourcecode.swift; path = ViewModifiers.swift; sourceTree = "<group>"; };
		3811DE8E25C9D80400A708ED /* User.swift */ = {isa = PBXFileReference; fileEncoding = 4; lastKnownFileType = sourcecode.swift; path = User.swift; sourceTree = "<group>"; };
		3811DE9325C9D88200A708ED /* AppearanceManager.swift */ = {isa = PBXFileReference; fileEncoding = 4; lastKnownFileType = sourcecode.swift; path = AppearanceManager.swift; sourceTree = "<group>"; };
		3811DE9625C9D88300A708ED /* HTTPResponseStatus.swift */ = {isa = PBXFileReference; fileEncoding = 4; lastKnownFileType = sourcecode.swift; path = HTTPResponseStatus.swift; sourceTree = "<group>"; };
		3811DE9725C9D88300A708ED /* NightscoutManager.swift */ = {isa = PBXFileReference; fileEncoding = 4; lastKnownFileType = sourcecode.swift; path = NightscoutManager.swift; sourceTree = "<group>"; };
		3811DE9A25C9D88300A708ED /* UserDefaults+Cache.swift */ = {isa = PBXFileReference; fileEncoding = 4; lastKnownFileType = sourcecode.swift; path = "UserDefaults+Cache.swift"; sourceTree = "<group>"; };
		3811DE9B25C9D88300A708ED /* Cache.swift */ = {isa = PBXFileReference; fileEncoding = 4; lastKnownFileType = sourcecode.swift; path = Cache.swift; sourceTree = "<group>"; };
		3811DE9C25C9D88300A708ED /* KeyValueStorage.swift */ = {isa = PBXFileReference; fileEncoding = 4; lastKnownFileType = sourcecode.swift; path = KeyValueStorage.swift; sourceTree = "<group>"; };
		3811DE9E25C9D88300A708ED /* BaseKeychain.swift */ = {isa = PBXFileReference; fileEncoding = 4; lastKnownFileType = sourcecode.swift; path = BaseKeychain.swift; sourceTree = "<group>"; };
		3811DE9F25C9D88300A708ED /* Keychain.swift */ = {isa = PBXFileReference; fileEncoding = 4; lastKnownFileType = sourcecode.swift; path = Keychain.swift; sourceTree = "<group>"; };
		3811DEA025C9D88300A708ED /* KeychainItemAccessibility.swift */ = {isa = PBXFileReference; fileEncoding = 4; lastKnownFileType = sourcecode.swift; path = KeychainItemAccessibility.swift; sourceTree = "<group>"; };
		3811DEA625C9D88300A708ED /* UnlockManager.swift */ = {isa = PBXFileReference; fileEncoding = 4; lastKnownFileType = sourcecode.swift; path = UnlockManager.swift; sourceTree = "<group>"; };
		3811DEC725C9DA7300A708ED /* Trio.entitlements */ = {isa = PBXFileReference; lastKnownFileType = text.plist.entitlements; path = Trio.entitlements; sourceTree = "<group>"; };
		3811DEE425CA063400A708ED /* Injected.swift */ = {isa = PBXFileReference; fileEncoding = 4; lastKnownFileType = sourcecode.swift; path = Injected.swift; sourceTree = "<group>"; };
		3811DEE625CA063400A708ED /* SyncAccess.swift */ = {isa = PBXFileReference; fileEncoding = 4; lastKnownFileType = sourcecode.swift; path = SyncAccess.swift; sourceTree = "<group>"; };
		3811DEE725CA063400A708ED /* PersistedProperty.swift */ = {isa = PBXFileReference; fileEncoding = 4; lastKnownFileType = sourcecode.swift; path = PersistedProperty.swift; sourceTree = "<group>"; };
		3811DF0125CA9FEA00A708ED /* Credentials.swift */ = {isa = PBXFileReference; lastKnownFileType = sourcecode.swift; path = Credentials.swift; sourceTree = "<group>"; };
		3811DF0F25CAAAE200A708ED /* APSManager.swift */ = {isa = PBXFileReference; lastKnownFileType = sourcecode.swift; path = APSManager.swift; sourceTree = "<group>"; };
		3818AA45274C229000843DB3 /* LibreTransmitter */ = {isa = PBXFileReference; lastKnownFileType = folder; name = LibreTransmitter; path = Dependencies/LibreTransmitter; sourceTree = "<group>"; };
		3818AA49274C267000843DB3 /* CGMBLEKit.framework */ = {isa = PBXFileReference; explicitFileType = wrapper.framework; path = CGMBLEKit.framework; sourceTree = BUILT_PRODUCTS_DIR; };
		3818AA4C274C26A300843DB3 /* LoopKit.framework */ = {isa = PBXFileReference; explicitFileType = wrapper.framework; path = LoopKit.framework; sourceTree = BUILT_PRODUCTS_DIR; };
		3818AA4D274C26A300843DB3 /* LoopKitUI.framework */ = {isa = PBXFileReference; explicitFileType = wrapper.framework; path = LoopKitUI.framework; sourceTree = BUILT_PRODUCTS_DIR; };
		3818AA4E274C26A300843DB3 /* MockKit.framework */ = {isa = PBXFileReference; explicitFileType = wrapper.framework; path = MockKit.framework; sourceTree = BUILT_PRODUCTS_DIR; };
		3818AA4F274C26A300843DB3 /* MockKitUI.framework */ = {isa = PBXFileReference; explicitFileType = wrapper.framework; path = MockKitUI.framework; sourceTree = BUILT_PRODUCTS_DIR; };
		3818AA51274C26A300843DB3 /* MinimedKit.framework */ = {isa = PBXFileReference; explicitFileType = wrapper.framework; path = MinimedKit.framework; sourceTree = BUILT_PRODUCTS_DIR; };
		3818AA52274C26A300843DB3 /* MinimedKitUI.framework */ = {isa = PBXFileReference; explicitFileType = wrapper.framework; path = MinimedKitUI.framework; sourceTree = BUILT_PRODUCTS_DIR; };
		3818AA53274C26A300843DB3 /* OmniKit.framework */ = {isa = PBXFileReference; explicitFileType = wrapper.framework; path = OmniKit.framework; sourceTree = BUILT_PRODUCTS_DIR; };
		3818AA54274C26A300843DB3 /* OmniKitUI.framework */ = {isa = PBXFileReference; explicitFileType = wrapper.framework; path = OmniKitUI.framework; sourceTree = BUILT_PRODUCTS_DIR; };
		3818AA55274C26A300843DB3 /* RileyLinkBLEKit.framework */ = {isa = PBXFileReference; explicitFileType = wrapper.framework; path = RileyLinkBLEKit.framework; sourceTree = BUILT_PRODUCTS_DIR; };
		3818AA56274C26A300843DB3 /* RileyLinkKit.framework */ = {isa = PBXFileReference; explicitFileType = wrapper.framework; path = RileyLinkKit.framework; sourceTree = BUILT_PRODUCTS_DIR; };
		3818AA57274C26A300843DB3 /* RileyLinkKitUI.framework */ = {isa = PBXFileReference; explicitFileType = wrapper.framework; path = RileyLinkKitUI.framework; sourceTree = BUILT_PRODUCTS_DIR; };
		3818AA70274C278200843DB3 /* LoopTestingKit.framework */ = {isa = PBXFileReference; explicitFileType = wrapper.framework; path = LoopTestingKit.framework; sourceTree = BUILT_PRODUCTS_DIR; };
		38192E03261B82FA0094D973 /* ReachabilityManager.swift */ = {isa = PBXFileReference; fileEncoding = 4; lastKnownFileType = sourcecode.swift; path = ReachabilityManager.swift; sourceTree = "<group>"; };
		38192E06261BA9960094D973 /* FetchTreatmentsManager.swift */ = {isa = PBXFileReference; lastKnownFileType = sourcecode.swift; path = FetchTreatmentsManager.swift; sourceTree = "<group>"; };
		38192E0C261BAF980094D973 /* ConvenienceExtensions.swift */ = {isa = PBXFileReference; fileEncoding = 4; lastKnownFileType = sourcecode.swift; path = ConvenienceExtensions.swift; sourceTree = "<group>"; };
		3821ED4B25DD18BA00BC42AD /* Constants.swift */ = {isa = PBXFileReference; lastKnownFileType = sourcecode.swift; path = Constants.swift; sourceTree = "<group>"; };
		382C133625F13A1E00715CE1 /* InsulinSensitivities.swift */ = {isa = PBXFileReference; lastKnownFileType = sourcecode.swift; path = InsulinSensitivities.swift; sourceTree = "<group>"; };
		382C134A25F14E3700715CE1 /* BGTargets.swift */ = {isa = PBXFileReference; lastKnownFileType = sourcecode.swift; path = BGTargets.swift; sourceTree = "<group>"; };
		383420D525FFE38C002D46C1 /* LoopView.swift */ = {isa = PBXFileReference; lastKnownFileType = sourcecode.swift; path = LoopView.swift; sourceTree = "<group>"; };
		383420D825FFEB3F002D46C1 /* Popup.swift */ = {isa = PBXFileReference; lastKnownFileType = sourcecode.swift; path = Popup.swift; sourceTree = "<group>"; };
		383948D525CD4D8900E91849 /* FileStorage.swift */ = {isa = PBXFileReference; lastKnownFileType = sourcecode.swift; path = FileStorage.swift; sourceTree = "<group>"; };
		384E803325C385E60086DB71 /* JavaScriptWorker.swift */ = {isa = PBXFileReference; lastKnownFileType = sourcecode.swift; path = JavaScriptWorker.swift; sourceTree = "<group>"; };
		384E803725C388640086DB71 /* Script.swift */ = {isa = PBXFileReference; lastKnownFileType = sourcecode.swift; path = Script.swift; sourceTree = "<group>"; };
		38569344270B5DFA0002C50D /* CGMType.swift */ = {isa = PBXFileReference; fileEncoding = 4; lastKnownFileType = sourcecode.swift; path = CGMType.swift; sourceTree = "<group>"; };
		38569345270B5DFA0002C50D /* GlucoseSource.swift */ = {isa = PBXFileReference; fileEncoding = 4; lastKnownFileType = sourcecode.swift; path = GlucoseSource.swift; sourceTree = "<group>"; };
		38569346270B5DFB0002C50D /* AppGroupSource.swift */ = {isa = PBXFileReference; fileEncoding = 4; lastKnownFileType = sourcecode.swift; path = AppGroupSource.swift; sourceTree = "<group>"; };
		38569352270B5E350002C50D /* CGMRootView.swift */ = {isa = PBXFileReference; fileEncoding = 4; lastKnownFileType = sourcecode.swift; path = CGMRootView.swift; sourceTree = "<group>"; };
		385CEA8125F23DFD002D6D5B /* NightscoutStatus.swift */ = {isa = PBXFileReference; lastKnownFileType = sourcecode.swift; path = NightscoutStatus.swift; sourceTree = "<group>"; };
		3862CC2D2743F9F700BF832C /* CalendarManager.swift */ = {isa = PBXFileReference; lastKnownFileType = sourcecode.swift; path = CalendarManager.swift; sourceTree = "<group>"; };
		3870FF4225EC13F40088248F /* BloodGlucose.swift */ = {isa = PBXFileReference; fileEncoding = 4; lastKnownFileType = sourcecode.swift; path = BloodGlucose.swift; sourceTree = "<group>"; };
		3871F39B25ED892B0013ECB5 /* TempTarget.swift */ = {isa = PBXFileReference; lastKnownFileType = sourcecode.swift; path = TempTarget.swift; sourceTree = "<group>"; };
		3871F39E25ED895A0013ECB5 /* Decimal+Extensions.swift */ = {isa = PBXFileReference; lastKnownFileType = sourcecode.swift; path = "Decimal+Extensions.swift"; sourceTree = "<group>"; };
		3883581B25EE79BB00E024B2 /* TextFieldWithToolBar.swift */ = {isa = PBXFileReference; lastKnownFileType = sourcecode.swift; path = TextFieldWithToolBar.swift; sourceTree = "<group>"; };
		3883583325EEB38000E024B2 /* PumpSettings.swift */ = {isa = PBXFileReference; lastKnownFileType = sourcecode.swift; path = PumpSettings.swift; sourceTree = "<group>"; };
		388358C725EEF6D200E024B2 /* BasalProfileEntry.swift */ = {isa = PBXFileReference; lastKnownFileType = sourcecode.swift; path = BasalProfileEntry.swift; sourceTree = "<group>"; };
		38887CCD25F5725200944304 /* IOBEntry.swift */ = {isa = PBXFileReference; lastKnownFileType = sourcecode.swift; path = IOBEntry.swift; sourceTree = "<group>"; };
		388E595825AD948C0019842D /* Trio.app */ = {isa = PBXFileReference; explicitFileType = wrapper.application; includeInIndex = 0; path = Trio.app; sourceTree = BUILT_PRODUCTS_DIR; };
		388E595B25AD948C0019842D /* TrioApp.swift */ = {isa = PBXFileReference; lastKnownFileType = sourcecode.swift; path = TrioApp.swift; sourceTree = "<group>"; };
		388E596425AD948E0019842D /* Info.plist */ = {isa = PBXFileReference; lastKnownFileType = text.plist.xml; path = Info.plist; sourceTree = "<group>"; };
		388E596B25AD95110019842D /* OpenAPS.swift */ = {isa = PBXFileReference; lastKnownFileType = sourcecode.swift; path = OpenAPS.swift; sourceTree = "<group>"; };
		388E596E25AD96040019842D /* javascript */ = {isa = PBXFileReference; lastKnownFileType = folder; path = javascript; sourceTree = "<group>"; };
		388E597125AD9CF10019842D /* json */ = {isa = PBXFileReference; lastKnownFileType = folder; path = json; sourceTree = "<group>"; };
		388E5A5B25B6F0770019842D /* JSON.swift */ = {isa = PBXFileReference; lastKnownFileType = sourcecode.swift; path = JSON.swift; sourceTree = "<group>"; };
		388E5A5F25B6F2310019842D /* Autosens.swift */ = {isa = PBXFileReference; lastKnownFileType = sourcecode.swift; path = Autosens.swift; sourceTree = "<group>"; };
		389442CA25F65F7100FA1F27 /* NightscoutTreatment.swift */ = {isa = PBXFileReference; lastKnownFileType = sourcecode.swift; path = NightscoutTreatment.swift; sourceTree = "<group>"; };
		389487392614928B004DF424 /* DispatchTimer.swift */ = {isa = PBXFileReference; fileEncoding = 4; lastKnownFileType = sourcecode.swift; path = DispatchTimer.swift; sourceTree = "<group>"; };
		3895E4C525B9E00D00214B37 /* Preferences.swift */ = {isa = PBXFileReference; lastKnownFileType = sourcecode.swift; path = Preferences.swift; sourceTree = "<group>"; };
		389A571F26079BAA00BC102F /* Interpolation.swift */ = {isa = PBXFileReference; fileEncoding = 4; lastKnownFileType = sourcecode.swift; path = Interpolation.swift; sourceTree = "<group>"; };
		389ECDFD2601061500D86C4F /* View+Snapshot.swift */ = {isa = PBXFileReference; lastKnownFileType = sourcecode.swift; path = "View+Snapshot.swift"; sourceTree = "<group>"; };
		389ECE042601144100D86C4F /* ConcurrentMap.swift */ = {isa = PBXFileReference; lastKnownFileType = sourcecode.swift; path = ConcurrentMap.swift; sourceTree = "<group>"; };
		38A00B2225FC2B55006BC0B0 /* LRUCache.swift */ = {isa = PBXFileReference; fileEncoding = 4; lastKnownFileType = sourcecode.swift; path = LRUCache.swift; sourceTree = "<group>"; };
		38A0363A25ECF07E00FCBB52 /* GlucoseStorage.swift */ = {isa = PBXFileReference; lastKnownFileType = sourcecode.swift; path = GlucoseStorage.swift; sourceTree = "<group>"; };
		38A0364125ED069400FCBB52 /* TempBasal.swift */ = {isa = PBXFileReference; lastKnownFileType = sourcecode.swift; path = TempBasal.swift; sourceTree = "<group>"; };
		38A13D3125E28B4B00EAA382 /* PumpHistoryEvent.swift */ = {isa = PBXFileReference; lastKnownFileType = sourcecode.swift; path = PumpHistoryEvent.swift; sourceTree = "<group>"; };
		38A5049125DD9C4000C5B9E8 /* UserDefaultsExtensions.swift */ = {isa = PBXFileReference; fileEncoding = 4; lastKnownFileType = sourcecode.swift; path = UserDefaultsExtensions.swift; sourceTree = "<group>"; };
		38A9260425F012D8009E3739 /* CarbRatios.swift */ = {isa = PBXFileReference; lastKnownFileType = sourcecode.swift; path = CarbRatios.swift; sourceTree = "<group>"; };
		38AAF85425FFF846004AF583 /* CurrentGlucoseView.swift */ = {isa = PBXFileReference; lastKnownFileType = sourcecode.swift; path = CurrentGlucoseView.swift; sourceTree = "<group>"; };
		38AEE73C25F0200C0013F05B /* TrioSettings.swift */ = {isa = PBXFileReference; lastKnownFileType = sourcecode.swift; path = TrioSettings.swift; sourceTree = "<group>"; };
		38AEE75125F022080013F05B /* SettingsManager.swift */ = {isa = PBXFileReference; lastKnownFileType = sourcecode.swift; path = SettingsManager.swift; sourceTree = "<group>"; };
		38AEE75625F0F18E0013F05B /* CarbsStorage.swift */ = {isa = PBXFileReference; lastKnownFileType = sourcecode.swift; path = CarbsStorage.swift; sourceTree = "<group>"; };
		38B4F3AE25E2979F00E76A18 /* IndexedCollection.swift */ = {isa = PBXFileReference; lastKnownFileType = sourcecode.swift; path = IndexedCollection.swift; sourceTree = "<group>"; };
		38B4F3C225E2A20B00E76A18 /* PumpSetupView.swift */ = {isa = PBXFileReference; lastKnownFileType = sourcecode.swift; path = PumpSetupView.swift; sourceTree = "<group>"; };
		38B4F3C525E5017E00E76A18 /* NotificationCenter.swift */ = {isa = PBXFileReference; fileEncoding = 4; lastKnownFileType = sourcecode.swift; path = NotificationCenter.swift; sourceTree = "<group>"; };
		38B4F3C825E502E100E76A18 /* SwiftNotificationCenter.swift */ = {isa = PBXFileReference; fileEncoding = 4; lastKnownFileType = sourcecode.swift; path = SwiftNotificationCenter.swift; sourceTree = "<group>"; };
		38B4F3C925E502E100E76A18 /* WeakObjectSet.swift */ = {isa = PBXFileReference; fileEncoding = 4; lastKnownFileType = sourcecode.swift; path = WeakObjectSet.swift; sourceTree = "<group>"; };
		38B4F3CC25E5031100E76A18 /* Broadcaster.swift */ = {isa = PBXFileReference; fileEncoding = 4; lastKnownFileType = sourcecode.swift; path = Broadcaster.swift; sourceTree = "<group>"; };
		38BF021625E7CBBC00579895 /* PumpManagerExtensions.swift */ = {isa = PBXFileReference; lastKnownFileType = sourcecode.swift; path = PumpManagerExtensions.swift; sourceTree = "<group>"; };
		38BF021A25E7D06400579895 /* PumpSettingsView.swift */ = {isa = PBXFileReference; lastKnownFileType = sourcecode.swift; path = PumpSettingsView.swift; sourceTree = "<group>"; };
		38BF021C25E7E3AF00579895 /* Reservoir.swift */ = {isa = PBXFileReference; lastKnownFileType = sourcecode.swift; path = Reservoir.swift; sourceTree = "<group>"; };
		38BF021E25E7F0DE00579895 /* DeviceDataManager.swift */ = {isa = PBXFileReference; lastKnownFileType = sourcecode.swift; path = DeviceDataManager.swift; sourceTree = "<group>"; };
		38C4D33625E9A1A200D30B77 /* DispatchQueue+Extensions.swift */ = {isa = PBXFileReference; fileEncoding = 4; lastKnownFileType = sourcecode.swift; path = "DispatchQueue+Extensions.swift"; sourceTree = "<group>"; };
		38C4D33925E9A1ED00D30B77 /* NSObject+AssociatedValues.swift */ = {isa = PBXFileReference; fileEncoding = 4; lastKnownFileType = sourcecode.swift; path = "NSObject+AssociatedValues.swift"; sourceTree = "<group>"; };
		38D0B3B525EBE24900CB6E88 /* Battery.swift */ = {isa = PBXFileReference; lastKnownFileType = sourcecode.swift; path = Battery.swift; sourceTree = "<group>"; };
		38D0B3D825EC07C400CB6E88 /* CarbsEntry.swift */ = {isa = PBXFileReference; lastKnownFileType = sourcecode.swift; path = CarbsEntry.swift; sourceTree = "<group>"; };
		38DAB27F260CBB7F00F74C1A /* PumpView.swift */ = {isa = PBXFileReference; lastKnownFileType = sourcecode.swift; path = PumpView.swift; sourceTree = "<group>"; };
		38DAB289260D349500F74C1A /* FetchGlucoseManager.swift */ = {isa = PBXFileReference; lastKnownFileType = sourcecode.swift; path = FetchGlucoseManager.swift; sourceTree = "<group>"; };
		38DF1785276A73D400B3528F /* TagCloudView.swift */ = {isa = PBXFileReference; lastKnownFileType = sourcecode.swift; path = TagCloudView.swift; sourceTree = "<group>"; };
		38DF178B27733E6800B3528F /* snow.sks */ = {isa = PBXFileReference; lastKnownFileType = file.sks; path = snow.sks; sourceTree = "<group>"; };
		38DF178C27733E6800B3528F /* Assets.xcassets */ = {isa = PBXFileReference; lastKnownFileType = folder.assetcatalog; path = Assets.xcassets; sourceTree = "<group>"; };
		38DF178F27733EAD00B3528F /* SnowScene.swift */ = {isa = PBXFileReference; lastKnownFileType = sourcecode.swift; path = SnowScene.swift; sourceTree = "<group>"; };
		38E4451D274DB04600EC9A94 /* AppDelegate.swift */ = {isa = PBXFileReference; lastKnownFileType = sourcecode.swift; path = AppDelegate.swift; sourceTree = "<group>"; };
		38E44521274E3DDC00EC9A94 /* NetworkReachabilityManager.swift */ = {isa = PBXFileReference; fileEncoding = 4; lastKnownFileType = sourcecode.swift; path = NetworkReachabilityManager.swift; sourceTree = "<group>"; };
		38E44527274E401C00EC9A94 /* Protected.swift */ = {isa = PBXFileReference; fileEncoding = 4; lastKnownFileType = sourcecode.swift; path = Protected.swift; sourceTree = "<group>"; };
		38E4452A274E411600EC9A94 /* Disk+InternalHelpers.swift */ = {isa = PBXFileReference; fileEncoding = 4; lastKnownFileType = sourcecode.swift; path = "Disk+InternalHelpers.swift"; sourceTree = "<group>"; };
		38E4452B274E411600EC9A94 /* Disk+Data.swift */ = {isa = PBXFileReference; fileEncoding = 4; lastKnownFileType = sourcecode.swift; path = "Disk+Data.swift"; sourceTree = "<group>"; };
		38E4452C274E411600EC9A94 /* Disk.swift */ = {isa = PBXFileReference; fileEncoding = 4; lastKnownFileType = sourcecode.swift; path = Disk.swift; sourceTree = "<group>"; };
		38E4452D274E411600EC9A94 /* Disk+Helpers.swift */ = {isa = PBXFileReference; fileEncoding = 4; lastKnownFileType = sourcecode.swift; path = "Disk+Helpers.swift"; sourceTree = "<group>"; };
		38E4452E274E411600EC9A94 /* Disk+[Data].swift */ = {isa = PBXFileReference; fileEncoding = 4; lastKnownFileType = sourcecode.swift; path = "Disk+[Data].swift"; sourceTree = "<group>"; };
		38E4452F274E411600EC9A94 /* Disk+UIImage.swift */ = {isa = PBXFileReference; fileEncoding = 4; lastKnownFileType = sourcecode.swift; path = "Disk+UIImage.swift"; sourceTree = "<group>"; };
		38E44530274E411700EC9A94 /* Disk+[UIImage].swift */ = {isa = PBXFileReference; fileEncoding = 4; lastKnownFileType = sourcecode.swift; path = "Disk+[UIImage].swift"; sourceTree = "<group>"; };
		38E44531274E411700EC9A94 /* Disk+VolumeInformation.swift */ = {isa = PBXFileReference; fileEncoding = 4; lastKnownFileType = sourcecode.swift; path = "Disk+VolumeInformation.swift"; sourceTree = "<group>"; };
		38E44532274E411700EC9A94 /* Disk+Codable.swift */ = {isa = PBXFileReference; fileEncoding = 4; lastKnownFileType = sourcecode.swift; path = "Disk+Codable.swift"; sourceTree = "<group>"; };
		38E44533274E411700EC9A94 /* Disk+Errors.swift */ = {isa = PBXFileReference; fileEncoding = 4; lastKnownFileType = sourcecode.swift; path = "Disk+Errors.swift"; sourceTree = "<group>"; };
		38E873FD274F761800975559 /* CoreNFC.framework */ = {isa = PBXFileReference; lastKnownFileType = wrapper.framework; name = CoreNFC.framework; path = System/Library/Frameworks/CoreNFC.framework; sourceTree = SDKROOT; };
		38E87402274F78C000975559 /* libswiftCoreNFC.tbd */ = {isa = PBXFileReference; lastKnownFileType = "sourcecode.text-based-dylib-definition"; name = libswiftCoreNFC.tbd; path = usr/lib/swift/libswiftCoreNFC.tbd; sourceTree = SDKROOT; };
		38E87407274F9AD000975559 /* UserNotificationsManager.swift */ = {isa = PBXFileReference; lastKnownFileType = sourcecode.swift; path = UserNotificationsManager.swift; sourceTree = "<group>"; };
		38E989DC25F5021400C0CED0 /* PumpStatus.swift */ = {isa = PBXFileReference; lastKnownFileType = sourcecode.swift; path = PumpStatus.swift; sourceTree = "<group>"; };
		38E98A1B25F52C9300C0CED0 /* Signpost.swift */ = {isa = PBXFileReference; fileEncoding = 4; lastKnownFileType = sourcecode.swift; path = Signpost.swift; sourceTree = "<group>"; };
		38E98A1C25F52C9300C0CED0 /* Logger.swift */ = {isa = PBXFileReference; fileEncoding = 4; lastKnownFileType = sourcecode.swift; path = Logger.swift; sourceTree = "<group>"; };
		38E98A1E25F52C9300C0CED0 /* IssueReporter.swift */ = {isa = PBXFileReference; fileEncoding = 4; lastKnownFileType = sourcecode.swift; path = IssueReporter.swift; sourceTree = "<group>"; };
		38E98A2025F52C9300C0CED0 /* CollectionIssueReporter.swift */ = {isa = PBXFileReference; fileEncoding = 4; lastKnownFileType = sourcecode.swift; path = CollectionIssueReporter.swift; sourceTree = "<group>"; };
		38E98A2225F52C9300C0CED0 /* Error+Extensions.swift */ = {isa = PBXFileReference; fileEncoding = 4; lastKnownFileType = sourcecode.swift; path = "Error+Extensions.swift"; sourceTree = "<group>"; };
		38E98A2C25F52DC400C0CED0 /* NSLocking+Extensions.swift */ = {isa = PBXFileReference; fileEncoding = 4; lastKnownFileType = sourcecode.swift; path = "NSLocking+Extensions.swift"; sourceTree = "<group>"; };
		38E98A2F25F52FF700C0CED0 /* Config.swift */ = {isa = PBXFileReference; lastKnownFileType = sourcecode.swift; path = Config.swift; sourceTree = "<group>"; };
		38E98A3625F5509500C0CED0 /* String+Extensions.swift */ = {isa = PBXFileReference; lastKnownFileType = sourcecode.swift; path = "String+Extensions.swift"; sourceTree = "<group>"; };
		38EA05D9261F6E7C0064E39B /* SimpleLogReporter.swift */ = {isa = PBXFileReference; lastKnownFileType = sourcecode.swift; path = SimpleLogReporter.swift; sourceTree = "<group>"; };
		38EA05FF262091870064E39B /* BolusProgressViewStyle.swift */ = {isa = PBXFileReference; lastKnownFileType = sourcecode.swift; path = BolusProgressViewStyle.swift; sourceTree = "<group>"; };
		38F37827261260DC009DB701 /* Color+Extensions.swift */ = {isa = PBXFileReference; lastKnownFileType = sourcecode.swift; path = "Color+Extensions.swift"; sourceTree = "<group>"; };
		38F3783A2613555C009DB701 /* Config.xcconfig */ = {isa = PBXFileReference; lastKnownFileType = text.xcconfig; path = Config.xcconfig; sourceTree = "<group>"; };
		38F3B2EE25ED8E2A005C48AA /* TempTargetsStorage.swift */ = {isa = PBXFileReference; lastKnownFileType = sourcecode.swift; path = TempTargetsStorage.swift; sourceTree = "<group>"; };
		38FCF3D525E8FDF40078B0D1 /* MD5.swift */ = {isa = PBXFileReference; lastKnownFileType = sourcecode.swift; path = MD5.swift; sourceTree = "<group>"; };
		38FCF3ED25E9028E0078B0D1 /* TrioTests.xctest */ = {isa = PBXFileReference; explicitFileType = wrapper.cfbundle; includeInIndex = 0; path = TrioTests.xctest; sourceTree = BUILT_PRODUCTS_DIR; };
		38FCF3F125E9028E0078B0D1 /* Info.plist */ = {isa = PBXFileReference; lastKnownFileType = text.plist.xml; path = Info.plist; sourceTree = "<group>"; };
		38FCF3F825E902C20078B0D1 /* FileStorageTests.swift */ = {isa = PBXFileReference; lastKnownFileType = sourcecode.swift; path = FileStorageTests.swift; sourceTree = "<group>"; };
		38FCF3FC25E997A80078B0D1 /* PumpHistoryStorage.swift */ = {isa = PBXFileReference; lastKnownFileType = sourcecode.swift; path = PumpHistoryStorage.swift; sourceTree = "<group>"; };
		38FE826925CC82DB001FF17A /* NetworkService.swift */ = {isa = PBXFileReference; lastKnownFileType = sourcecode.swift; path = NetworkService.swift; sourceTree = "<group>"; };
		38FE826C25CC8461001FF17A /* NightscoutAPI.swift */ = {isa = PBXFileReference; lastKnownFileType = sourcecode.swift; path = NightscoutAPI.swift; sourceTree = "<group>"; };
		38FEF3F92737E42000574A46 /* BaseStateModel.swift */ = {isa = PBXFileReference; lastKnownFileType = sourcecode.swift; path = BaseStateModel.swift; sourceTree = "<group>"; };
		38FEF3FB2737E53800574A46 /* MainStateModel.swift */ = {isa = PBXFileReference; lastKnownFileType = sourcecode.swift; path = MainStateModel.swift; sourceTree = "<group>"; };
		38FEF3FD2738083E00574A46 /* CGMSettingsProvider.swift */ = {isa = PBXFileReference; fileEncoding = 4; lastKnownFileType = sourcecode.swift; path = CGMSettingsProvider.swift; sourceTree = "<group>"; };
		38FEF412273B317A00574A46 /* HKUnit.swift */ = {isa = PBXFileReference; fileEncoding = 4; lastKnownFileType = sourcecode.swift; path = HKUnit.swift; sourceTree = "<group>"; };
		3B2F77852D7E52ED005ED9FA /* TDD.swift */ = {isa = PBXFileReference; lastKnownFileType = sourcecode.swift; path = TDD.swift; sourceTree = "<group>"; };
		3B2F77872D7E5387005ED9FA /* CurrentTDDSetup.swift */ = {isa = PBXFileReference; lastKnownFileType = sourcecode.swift; path = CurrentTDDSetup.swift; sourceTree = "<group>"; };
		3B3B57C82DA07B3400849D16 /* GoogleService-Info.plist */ = {isa = PBXFileReference; lastKnownFileType = text.plist.xml; path = "GoogleService-Info.plist"; sourceTree = "<group>"; };
		3B4196DF2D8C4BBB0091DFF7 /* HomeStateModel+CGM.swift */ = {isa = PBXFileReference; lastKnownFileType = sourcecode.swift; path = "HomeStateModel+CGM.swift"; sourceTree = "<group>"; };
		3B4BA75B2D8DBD690069D5B8 /* CGMBLEKit.framework */ = {isa = PBXFileReference; explicitFileType = wrapper.framework; path = CGMBLEKit.framework; sourceTree = BUILT_PRODUCTS_DIR; };
		3B4BA75C2D8DBD690069D5B8 /* CGMBLEKitUI.framework */ = {isa = PBXFileReference; explicitFileType = wrapper.framework; path = CGMBLEKitUI.framework; sourceTree = BUILT_PRODUCTS_DIR; };
		3B4BA75D2D8DBD690069D5B8 /* DanaKit.framework */ = {isa = PBXFileReference; explicitFileType = wrapper.framework; path = DanaKit.framework; sourceTree = BUILT_PRODUCTS_DIR; };
		3B4BA75E2D8DBD690069D5B8 /* G7SensorKit.framework */ = {isa = PBXFileReference; explicitFileType = wrapper.framework; path = G7SensorKit.framework; sourceTree = BUILT_PRODUCTS_DIR; };
		3B4BA75F2D8DBD690069D5B8 /* G7SensorKitUI.framework */ = {isa = PBXFileReference; explicitFileType = wrapper.framework; path = G7SensorKitUI.framework; sourceTree = BUILT_PRODUCTS_DIR; };
		3B4BA7602D8DBD690069D5B8 /* LibreTransmitter.framework */ = {isa = PBXFileReference; explicitFileType = wrapper.framework; path = LibreTransmitter.framework; sourceTree = BUILT_PRODUCTS_DIR; };
		3B4BA7612D8DBD690069D5B8 /* LibreTransmitterUI.framework */ = {isa = PBXFileReference; explicitFileType = wrapper.framework; path = LibreTransmitterUI.framework; sourceTree = BUILT_PRODUCTS_DIR; };
		3B4BA7622D8DBD690069D5B8 /* MinimedKit.framework */ = {isa = PBXFileReference; explicitFileType = wrapper.framework; path = MinimedKit.framework; sourceTree = BUILT_PRODUCTS_DIR; };
		3B4BA7632D8DBD690069D5B8 /* MinimedKitUI.framework */ = {isa = PBXFileReference; explicitFileType = wrapper.framework; path = MinimedKitUI.framework; sourceTree = BUILT_PRODUCTS_DIR; };
		3B4BA7642D8DBD690069D5B8 /* OmniBLE.framework */ = {isa = PBXFileReference; explicitFileType = wrapper.framework; path = OmniBLE.framework; sourceTree = BUILT_PRODUCTS_DIR; };
		3B4BA7652D8DBD690069D5B8 /* OmniKit.framework */ = {isa = PBXFileReference; explicitFileType = wrapper.framework; path = OmniKit.framework; sourceTree = BUILT_PRODUCTS_DIR; };
		3B4BA7662D8DBD690069D5B8 /* OmniKitUI.framework */ = {isa = PBXFileReference; explicitFileType = wrapper.framework; path = OmniKitUI.framework; sourceTree = BUILT_PRODUCTS_DIR; };
		3B4BA7672D8DBD690069D5B8 /* RileyLinkBLEKit.framework */ = {isa = PBXFileReference; explicitFileType = wrapper.framework; path = RileyLinkBLEKit.framework; sourceTree = BUILT_PRODUCTS_DIR; };
		3B4BA7682D8DBD690069D5B8 /* RileyLinkKit.framework */ = {isa = PBXFileReference; explicitFileType = wrapper.framework; path = RileyLinkKit.framework; sourceTree = BUILT_PRODUCTS_DIR; };
		3B4BA7692D8DBD690069D5B8 /* RileyLinkKitUI.framework */ = {isa = PBXFileReference; explicitFileType = wrapper.framework; path = RileyLinkKitUI.framework; sourceTree = BUILT_PRODUCTS_DIR; };
		3B4BA7882D8DC0EC0069D5B8 /* TidepoolServiceKit.framework */ = {isa = PBXFileReference; explicitFileType = wrapper.framework; path = TidepoolServiceKit.framework; sourceTree = BUILT_PRODUCTS_DIR; };
		3B4BA7892D8DC0EC0069D5B8 /* TidepoolServiceKitUI.framework */ = {isa = PBXFileReference; explicitFileType = wrapper.framework; path = TidepoolServiceKitUI.framework; sourceTree = BUILT_PRODUCTS_DIR; };
		3B997DCA2DC00849006B6BB2 /* JSONImporter.swift */ = {isa = PBXFileReference; lastKnownFileType = sourcecode.swift; path = JSONImporter.swift; sourceTree = "<group>"; };
		3B997DCE2DC00A3A006B6BB2 /* JSONImporterTests.swift */ = {isa = PBXFileReference; lastKnownFileType = sourcecode.swift; path = JSONImporterTests.swift; sourceTree = "<group>"; };
		3B997DD12DC02AEF006B6BB2 /* glucose.json */ = {isa = PBXFileReference; lastKnownFileType = text.json; path = glucose.json; sourceTree = "<group>"; };
		3BAD36B12D7CDC1400CC298D /* MainLoadingView.swift */ = {isa = PBXFileReference; lastKnownFileType = sourcecode.swift; path = MainLoadingView.swift; sourceTree = "<group>"; };
		3BAD36CB2D7D420500CC298D /* CoreDataInitializationCoordinator.swift */ = {isa = PBXFileReference; lastKnownFileType = sourcecode.swift; path = CoreDataInitializationCoordinator.swift; sourceTree = "<group>"; };
		3BD6CE252DC24CFD00FA0472 /* pumphistory-24h-zoned.json */ = {isa = PBXFileReference; lastKnownFileType = text.json; path = "pumphistory-24h-zoned.json"; sourceTree = "<group>"; };
		3BDEA2DC60EDE0A3CA54DC73 /* TargetsEditorProvider.swift */ = {isa = PBXFileReference; includeInIndex = 1; lastKnownFileType = sourcecode.swift; path = TargetsEditorProvider.swift; sourceTree = "<group>"; };
		3BF768BD6264FF7D71D66767 /* NightscoutConfigProvider.swift */ = {isa = PBXFileReference; includeInIndex = 1; lastKnownFileType = sourcecode.swift; path = NightscoutConfigProvider.swift; sourceTree = "<group>"; };
		3F60E97100041040446F44E7 /* PumpConfigStateModel.swift */ = {isa = PBXFileReference; includeInIndex = 1; lastKnownFileType = sourcecode.swift; path = PumpConfigStateModel.swift; sourceTree = "<group>"; };
		3F8A87AA037BD079BA3528BA /* ConfigEditorDataFlow.swift */ = {isa = PBXFileReference; includeInIndex = 1; lastKnownFileType = sourcecode.swift; path = ConfigEditorDataFlow.swift; sourceTree = "<group>"; };
		42369F66CF91F30624C0B3A6 /* BasalProfileEditorProvider.swift */ = {isa = PBXFileReference; includeInIndex = 1; lastKnownFileType = sourcecode.swift; path = BasalProfileEditorProvider.swift; sourceTree = "<group>"; };
		44080E4709E3AE4B73054563 /* ConfigEditorProvider.swift */ = {isa = PBXFileReference; includeInIndex = 1; lastKnownFileType = sourcecode.swift; path = ConfigEditorProvider.swift; sourceTree = "<group>"; };
		491D6FB92D56741C00C49F67 /* TempTargetRunStored+CoreDataClass.swift */ = {isa = PBXFileReference; lastKnownFileType = sourcecode.swift; path = "TempTargetRunStored+CoreDataClass.swift"; sourceTree = "<group>"; };
		491D6FBA2D56741C00C49F67 /* TempTargetRunStored+CoreDataProperties.swift */ = {isa = PBXFileReference; lastKnownFileType = sourcecode.swift; path = "TempTargetRunStored+CoreDataProperties.swift"; sourceTree = "<group>"; };
		491D6FBB2D56741C00C49F67 /* TempTargetStored+CoreDataClass.swift */ = {isa = PBXFileReference; lastKnownFileType = sourcecode.swift; path = "TempTargetStored+CoreDataClass.swift"; sourceTree = "<group>"; };
		491D6FBC2D56741C00C49F67 /* TempTargetStored+CoreDataProperties.swift */ = {isa = PBXFileReference; lastKnownFileType = sourcecode.swift; path = "TempTargetStored+CoreDataProperties.swift"; sourceTree = "<group>"; };
		49B9B57E2D5768D2009C6B59 /* AdjustmentStored+Helper.swift */ = {isa = PBXFileReference; lastKnownFileType = sourcecode.swift; path = "AdjustmentStored+Helper.swift"; sourceTree = "<group>"; };
		4DD795BA46B193644D48138C /* TargetsEditorRootView.swift */ = {isa = PBXFileReference; includeInIndex = 1; lastKnownFileType = sourcecode.swift; path = TargetsEditorRootView.swift; sourceTree = "<group>"; };
		505E09DC17A0C3D0AF4B66FE /* ISFEditorStateModel.swift */ = {isa = PBXFileReference; includeInIndex = 1; lastKnownFileType = sourcecode.swift; path = ISFEditorStateModel.swift; sourceTree = "<group>"; };
		581516A32BCED84A00BF67D7 /* DebuggingIdentifiers.swift */ = {isa = PBXFileReference; lastKnownFileType = sourcecode.swift; path = DebuggingIdentifiers.swift; sourceTree = "<group>"; };
		581516A82BCEEDF800BF67D7 /* NSPredicates.swift */ = {isa = PBXFileReference; lastKnownFileType = sourcecode.swift; path = NSPredicates.swift; sourceTree = "<group>"; };
		581AC4382BE22ED10038760C /* JSONConverter.swift */ = {isa = PBXFileReference; lastKnownFileType = sourcecode.swift; path = JSONConverter.swift; sourceTree = "<group>"; };
		58237D9D2BCF0A6B00A47A79 /* PopupView.swift */ = {isa = PBXFileReference; lastKnownFileType = sourcecode.swift; path = PopupView.swift; sourceTree = "<group>"; };
		5825A1BD2C97335C0046467E /* EditTempTargetForm.swift */ = {isa = PBXFileReference; lastKnownFileType = sourcecode.swift; path = EditTempTargetForm.swift; sourceTree = "<group>"; };
		582DF9742C8CDB92001F516D /* GlucoseChartView.swift */ = {isa = PBXFileReference; lastKnownFileType = sourcecode.swift; path = GlucoseChartView.swift; sourceTree = "<group>"; };
		582DF9762C8CDBE7001F516D /* InsulinView.swift */ = {isa = PBXFileReference; lastKnownFileType = sourcecode.swift; path = InsulinView.swift; sourceTree = "<group>"; };
		582DF9782C8CE1E5001F516D /* MainChartHelper.swift */ = {isa = PBXFileReference; lastKnownFileType = sourcecode.swift; path = MainChartHelper.swift; sourceTree = "<group>"; };
		582DF97A2C8CE209001F516D /* CarbView.swift */ = {isa = PBXFileReference; lastKnownFileType = sourcecode.swift; path = CarbView.swift; sourceTree = "<group>"; };
		582FAE422C05102C00D1C13F /* CoreDataError.swift */ = {isa = PBXFileReference; lastKnownFileType = sourcecode.swift; path = CoreDataError.swift; sourceTree = "<group>"; };
		583684052BD178DB00070A60 /* GlucoseStored+helper.swift */ = {isa = PBXFileReference; lastKnownFileType = sourcecode.swift; path = "GlucoseStored+helper.swift"; sourceTree = "<group>"; };
		583684072BD195A700070A60 /* Determination.swift */ = {isa = PBXFileReference; lastKnownFileType = sourcecode.swift; path = Determination.swift; sourceTree = "<group>"; };
		5837A52F2BD2E3C700A5DC04 /* CarbEntryStored+helper.swift */ = {isa = PBXFileReference; lastKnownFileType = sourcecode.swift; path = "CarbEntryStored+helper.swift"; sourceTree = "<group>"; };
		585E2CAD2BE7BF46006ECF1A /* PumpEvent+helper.swift */ = {isa = PBXFileReference; lastKnownFileType = sourcecode.swift; path = "PumpEvent+helper.swift"; sourceTree = "<group>"; };
		58645B982CA2D1A4008AFCE7 /* GlucoseSetup.swift */ = {isa = PBXFileReference; lastKnownFileType = sourcecode.swift; path = GlucoseSetup.swift; sourceTree = "<group>"; };
		58645B9A2CA2D24F008AFCE7 /* CarbSetup.swift */ = {isa = PBXFileReference; lastKnownFileType = sourcecode.swift; path = CarbSetup.swift; sourceTree = "<group>"; };
		58645B9C2CA2D275008AFCE7 /* DeterminationSetup.swift */ = {isa = PBXFileReference; lastKnownFileType = sourcecode.swift; path = DeterminationSetup.swift; sourceTree = "<group>"; };
		58645B9E2CA2D2BE008AFCE7 /* PumpHistorySetup.swift */ = {isa = PBXFileReference; lastKnownFileType = sourcecode.swift; path = PumpHistorySetup.swift; sourceTree = "<group>"; };
		58645BA02CA2D2F8008AFCE7 /* OverrideSetup.swift */ = {isa = PBXFileReference; lastKnownFileType = sourcecode.swift; path = OverrideSetup.swift; sourceTree = "<group>"; };
		58645BA22CA2D325008AFCE7 /* BatterySetup.swift */ = {isa = PBXFileReference; lastKnownFileType = sourcecode.swift; path = BatterySetup.swift; sourceTree = "<group>"; };
		58645BA42CA2D347008AFCE7 /* ForecastSetup.swift */ = {isa = PBXFileReference; lastKnownFileType = sourcecode.swift; path = ForecastSetup.swift; sourceTree = "<group>"; };
		58645BA62CA2D390008AFCE7 /* ChartAxisSetup.swift */ = {isa = PBXFileReference; lastKnownFileType = sourcecode.swift; path = ChartAxisSetup.swift; sourceTree = "<group>"; };
		5864E8582C42CFAE00294306 /* DeterminationStorage.swift */ = {isa = PBXFileReference; lastKnownFileType = sourcecode.swift; path = DeterminationStorage.swift; sourceTree = "<group>"; };
		5887527B2BD986E1008B081D /* OpenAPSBattery.swift */ = {isa = PBXFileReference; lastKnownFileType = sourcecode.swift; path = OpenAPSBattery.swift; sourceTree = "<group>"; };
		58A3D5392C96D4DE003F90FC /* AddTempTargetForm.swift */ = {isa = PBXFileReference; lastKnownFileType = sourcecode.swift; path = AddTempTargetForm.swift; sourceTree = "<group>"; };
		58A3D5432C96DE11003F90FC /* TempTargetStored+Helper.swift */ = {isa = PBXFileReference; lastKnownFileType = sourcecode.swift; path = "TempTargetStored+Helper.swift"; sourceTree = "<group>"; };
		58D08B212C8DAA8E00AA37D3 /* OverrideView.swift */ = {isa = PBXFileReference; lastKnownFileType = sourcecode.swift; path = OverrideView.swift; sourceTree = "<group>"; };
		58D08B2F2C8DEA7500AA37D3 /* ForecastView.swift */ = {isa = PBXFileReference; lastKnownFileType = sourcecode.swift; path = ForecastView.swift; sourceTree = "<group>"; };
		58D08B312C8DF88900AA37D3 /* DummyCharts.swift */ = {isa = PBXFileReference; lastKnownFileType = sourcecode.swift; path = DummyCharts.swift; sourceTree = "<group>"; };
		58D08B332C8DF9A700AA37D3 /* CobIobChart.swift */ = {isa = PBXFileReference; lastKnownFileType = sourcecode.swift; path = CobIobChart.swift; sourceTree = "<group>"; };
		58D08B372C8DFB6000AA37D3 /* BasalChart.swift */ = {isa = PBXFileReference; lastKnownFileType = sourcecode.swift; path = BasalChart.swift; sourceTree = "<group>"; };
		58D08B392C8DFECD00AA37D3 /* TempTargets.swift */ = {isa = PBXFileReference; lastKnownFileType = sourcecode.swift; path = TempTargets.swift; sourceTree = "<group>"; };
		58F107732BD1A4D000B1A680 /* Determination+helper.swift */ = {isa = PBXFileReference; lastKnownFileType = sourcecode.swift; path = "Determination+helper.swift"; sourceTree = "<group>"; };
		5A2325512BFCBF55003518CA /* NightscoutUploadView.swift */ = {isa = PBXFileReference; lastKnownFileType = sourcecode.swift; path = NightscoutUploadView.swift; sourceTree = "<group>"; };
		5A2325532BFCBF65003518CA /* NightscoutFetchView.swift */ = {isa = PBXFileReference; lastKnownFileType = sourcecode.swift; path = NightscoutFetchView.swift; sourceTree = "<group>"; };
		5A2325572BFCC168003518CA /* NightscoutConnectView.swift */ = {isa = PBXFileReference; lastKnownFileType = sourcecode.swift; path = NightscoutConnectView.swift; sourceTree = "<group>"; };
		5C018D1680307A31C9ED7120 /* CGMSettingsStateModel.swift */ = {isa = PBXFileReference; includeInIndex = 1; lastKnownFileType = sourcecode.swift; path = CGMSettingsStateModel.swift; sourceTree = "<group>"; };
		5D5B4F8B4194BB7E260EF251 /* ConfigEditorStateModel.swift */ = {isa = PBXFileReference; includeInIndex = 1; lastKnownFileType = sourcecode.swift; path = ConfigEditorStateModel.swift; sourceTree = "<group>"; };
		60744C3E9BB3652895C908CC /* DataTableProvider.swift */ = {isa = PBXFileReference; includeInIndex = 1; lastKnownFileType = sourcecode.swift; path = DataTableProvider.swift; sourceTree = "<group>"; };
		64AA5E04A2761F6EEA6568E1 /* CarbRatioEditorStateModel.swift */ = {isa = PBXFileReference; includeInIndex = 1; lastKnownFileType = sourcecode.swift; path = CarbRatioEditorStateModel.swift; sourceTree = "<group>"; };
		65070A322BFDCB83006F213F /* TidepoolStartView.swift */ = {isa = PBXFileReference; lastKnownFileType = sourcecode.swift; path = TidepoolStartView.swift; sourceTree = "<group>"; };
		67F94DD2853CF42BA4E30616 /* BasalProfileEditorDataFlow.swift */ = {isa = PBXFileReference; includeInIndex = 1; lastKnownFileType = sourcecode.swift; path = BasalProfileEditorDataFlow.swift; sourceTree = "<group>"; };
		680C4420C9A345D46D90D06C /* ManualTempBasalProvider.swift */ = {isa = PBXFileReference; includeInIndex = 1; lastKnownFileType = sourcecode.swift; path = ManualTempBasalProvider.swift; sourceTree = "<group>"; };
		6B1A8D012B14D88B00E76752 /* UniformTypeIdentifiers.framework */ = {isa = PBXFileReference; lastKnownFileType = wrapper.framework; name = UniformTypeIdentifiers.framework; path = System/Library/Frameworks/UniformTypeIdentifiers.framework; sourceTree = SDKROOT; };
		6B1A8D172B14D91600E76752 /* LiveActivityExtension.appex */ = {isa = PBXFileReference; explicitFileType = "wrapper.app-extension"; includeInIndex = 0; path = LiveActivityExtension.appex; sourceTree = BUILT_PRODUCTS_DIR; };
		6B1A8D182B14D91600E76752 /* WidgetKit.framework */ = {isa = PBXFileReference; lastKnownFileType = wrapper.framework; name = WidgetKit.framework; path = System/Library/Frameworks/WidgetKit.framework; sourceTree = SDKROOT; };
		6B1A8D1A2B14D91600E76752 /* SwiftUI.framework */ = {isa = PBXFileReference; lastKnownFileType = wrapper.framework; name = SwiftUI.framework; path = System/Library/Frameworks/SwiftUI.framework; sourceTree = SDKROOT; };
		6B1A8D1D2B14D91600E76752 /* LiveActivityBundle.swift */ = {isa = PBXFileReference; lastKnownFileType = sourcecode.swift; path = LiveActivityBundle.swift; sourceTree = "<group>"; };
		6B1A8D1F2B14D91600E76752 /* LiveActivity.swift */ = {isa = PBXFileReference; lastKnownFileType = sourcecode.swift; path = LiveActivity.swift; sourceTree = "<group>"; };
		6B1A8D232B14D91700E76752 /* Assets.xcassets */ = {isa = PBXFileReference; lastKnownFileType = folder.assetcatalog; path = Assets.xcassets; sourceTree = "<group>"; };
		6B1A8D252B14D91700E76752 /* Info.plist */ = {isa = PBXFileReference; lastKnownFileType = text.plist.xml; path = Info.plist; sourceTree = "<group>"; };
		6B1A8D2D2B156EEF00E76752 /* LiveActivityManager.swift */ = {isa = PBXFileReference; lastKnownFileType = sourcecode.swift; path = LiveActivityManager.swift; sourceTree = "<group>"; };
		6BCF84DC2B16843A003AD46E /* LiveActitiyAttributes.swift */ = {isa = PBXFileReference; lastKnownFileType = sourcecode.swift; path = LiveActitiyAttributes.swift; sourceTree = "<group>"; };
		715120D12D3C2B84005D9FB6 /* GlucoseNotificationsOption.swift */ = {isa = PBXFileReference; lastKnownFileType = sourcecode.swift; path = GlucoseNotificationsOption.swift; sourceTree = "<group>"; };
		71D44AAA2CA5F5EA0036EE9E /* AlertPermissionsChecker.swift */ = {isa = PBXFileReference; fileEncoding = 4; lastKnownFileType = sourcecode.swift; path = AlertPermissionsChecker.swift; sourceTree = "<group>"; };
		79BDA519C9B890FD9A5DFCF3 /* ISFEditorDataFlow.swift */ = {isa = PBXFileReference; includeInIndex = 1; lastKnownFileType = sourcecode.swift; path = ISFEditorDataFlow.swift; sourceTree = "<group>"; };
		7E22146D3DF4853786C78132 /* CarbRatioEditorDataFlow.swift */ = {isa = PBXFileReference; includeInIndex = 1; lastKnownFileType = sourcecode.swift; path = CarbRatioEditorDataFlow.swift; sourceTree = "<group>"; };
		8782B44544F38F2B2D82C38E /* NightscoutConfigRootView.swift */ = {isa = PBXFileReference; includeInIndex = 1; lastKnownFileType = sourcecode.swift; path = NightscoutConfigRootView.swift; sourceTree = "<group>"; };
		881E04BA5E0A003DE8E0A9C6 /* DataTableRootView.swift */ = {isa = PBXFileReference; includeInIndex = 1; lastKnownFileType = sourcecode.swift; path = DataTableRootView.swift; sourceTree = "<group>"; };
		8A9134292D63D9A1007F8874 /* Localizable.xcstrings */ = {isa = PBXFileReference; lastKnownFileType = text.json.xcstrings; path = Localizable.xcstrings; sourceTree = "<group>"; };
		8A91342B2D63D9A2007F8874 /* InfoPlist.xcstrings */ = {isa = PBXFileReference; lastKnownFileType = text.json.xcstrings; path = InfoPlist.xcstrings; sourceTree = "<group>"; };
		920DDB21E5D0EB813197500D /* ConfigEditorRootView.swift */ = {isa = PBXFileReference; includeInIndex = 1; lastKnownFileType = sourcecode.swift; path = ConfigEditorRootView.swift; sourceTree = "<group>"; };
		9455FA2D92E77A6C4AFED8A3 /* DataTableStateModel.swift */ = {isa = PBXFileReference; includeInIndex = 1; lastKnownFileType = sourcecode.swift; path = DataTableStateModel.swift; sourceTree = "<group>"; };
		96653287EDB276A111288305 /* ManualTempBasalDataFlow.swift */ = {isa = PBXFileReference; includeInIndex = 1; lastKnownFileType = sourcecode.swift; path = ManualTempBasalDataFlow.swift; sourceTree = "<group>"; };
		9C8D5F457B5AFF763F8CF3DF /* CarbRatioEditorProvider.swift */ = {isa = PBXFileReference; includeInIndex = 1; lastKnownFileType = sourcecode.swift; path = CarbRatioEditorProvider.swift; sourceTree = "<group>"; };
		9F9F137F126D9F8DEB799F26 /* ISFEditorProvider.swift */ = {isa = PBXFileReference; includeInIndex = 1; lastKnownFileType = sourcecode.swift; path = ISFEditorProvider.swift; sourceTree = "<group>"; };
		A0A48AE3AC813A49A517846A /* NightscoutConfigStateModel.swift */ = {isa = PBXFileReference; includeInIndex = 1; lastKnownFileType = sourcecode.swift; path = NightscoutConfigStateModel.swift; sourceTree = "<group>"; };
		A401509D21F7F35D4E109EDA /* DataTableDataFlow.swift */ = {isa = PBXFileReference; includeInIndex = 1; lastKnownFileType = sourcecode.swift; path = DataTableDataFlow.swift; sourceTree = "<group>"; };
		A8630D58BDAD6D9C650B9B39 /* PumpConfigProvider.swift */ = {isa = PBXFileReference; includeInIndex = 1; lastKnownFileType = sourcecode.swift; path = PumpConfigProvider.swift; sourceTree = "<group>"; };
		AAFF91130F2FCCC7EBBA11AD /* BasalProfileEditorStateModel.swift */ = {isa = PBXFileReference; includeInIndex = 1; lastKnownFileType = sourcecode.swift; path = BasalProfileEditorStateModel.swift; sourceTree = "<group>"; };
		AF65DA88F972B56090AD6AC3 /* PumpConfigDataFlow.swift */ = {isa = PBXFileReference; includeInIndex = 1; lastKnownFileType = sourcecode.swift; path = PumpConfigDataFlow.swift; sourceTree = "<group>"; };
		B5822B15939E719628E9FF7C /* SnoozeRootView.swift */ = {isa = PBXFileReference; includeInIndex = 1; lastKnownFileType = sourcecode.swift; path = SnoozeRootView.swift; sourceTree = "<group>"; };
		B9B5C0607505A38F256BF99A /* CGMSettingsDataFlow.swift */ = {isa = PBXFileReference; includeInIndex = 1; lastKnownFileType = sourcecode.swift; path = CGMSettingsDataFlow.swift; sourceTree = "<group>"; };
		BA49538D56989D8DA6FCF538 /* TargetsEditorDataFlow.swift */ = {isa = PBXFileReference; includeInIndex = 1; lastKnownFileType = sourcecode.swift; path = TargetsEditorDataFlow.swift; sourceTree = "<group>"; };
		BD04ECCD2D299522008C5FEB /* BolusProgressOverlay.swift */ = {isa = PBXFileReference; lastKnownFileType = sourcecode.swift; path = BolusProgressOverlay.swift; sourceTree = "<group>"; };
		BD0B2EF22C5998E600B3298F /* MealPresetView.swift */ = {isa = PBXFileReference; lastKnownFileType = sourcecode.swift; path = MealPresetView.swift; sourceTree = "<group>"; };
		BD10516C2DA986DC007C6D89 /* PulsingLogoAnimation.swift */ = {isa = PBXFileReference; lastKnownFileType = sourcecode.swift; path = PulsingLogoAnimation.swift; sourceTree = "<group>"; };
		BD1661302B82ADAB00256551 /* CustomProgressView.swift */ = {isa = PBXFileReference; lastKnownFileType = sourcecode.swift; path = CustomProgressView.swift; sourceTree = "<group>"; };
		BD1CF8B72C1A4A8400CB930A /* ConfigOverride.xcconfig */ = {isa = PBXFileReference; lastKnownFileType = text.xcconfig; path = ConfigOverride.xcconfig; sourceTree = "<group>"; };
		BD249D852D42FBE600412DEB /* GlucoseMetricsView.swift */ = {isa = PBXFileReference; lastKnownFileType = sourcecode.swift; path = GlucoseMetricsView.swift; sourceTree = "<group>"; };
		BD249D872D42FBFB00412DEB /* BolusStatsView.swift */ = {isa = PBXFileReference; lastKnownFileType = sourcecode.swift; path = BolusStatsView.swift; sourceTree = "<group>"; };
		BD249D892D42FC0E00412DEB /* GlucosePercentileChart.swift */ = {isa = PBXFileReference; lastKnownFileType = sourcecode.swift; path = GlucosePercentileChart.swift; sourceTree = "<group>"; };
		BD249D8B2D42FC2500412DEB /* GlucoseDistributionChart.swift */ = {isa = PBXFileReference; lastKnownFileType = sourcecode.swift; path = GlucoseDistributionChart.swift; sourceTree = "<group>"; };
		BD249D8D2D42FC3600412DEB /* LoopBarChartView.swift */ = {isa = PBXFileReference; lastKnownFileType = sourcecode.swift; path = LoopBarChartView.swift; sourceTree = "<group>"; };
		BD249D8F2D42FC4300412DEB /* MealStatsView.swift */ = {isa = PBXFileReference; lastKnownFileType = sourcecode.swift; path = MealStatsView.swift; sourceTree = "<group>"; };
		BD249D912D42FC5000412DEB /* GlucoseSectorChart.swift */ = {isa = PBXFileReference; lastKnownFileType = sourcecode.swift; path = GlucoseSectorChart.swift; sourceTree = "<group>"; };
		BD249D932D42FC5C00412DEB /* TotalDailyDoseChart.swift */ = {isa = PBXFileReference; lastKnownFileType = sourcecode.swift; path = TotalDailyDoseChart.swift; sourceTree = "<group>"; };
		BD249D962D42FCBD00412DEB /* AreaChartSetup.swift */ = {isa = PBXFileReference; lastKnownFileType = sourcecode.swift; path = AreaChartSetup.swift; sourceTree = "<group>"; };
		BD249D982D42FCCA00412DEB /* BolusStatsSetup.swift */ = {isa = PBXFileReference; lastKnownFileType = sourcecode.swift; path = BolusStatsSetup.swift; sourceTree = "<group>"; };
		BD249D9A2D42FCD800412DEB /* LoopChartSetup.swift */ = {isa = PBXFileReference; lastKnownFileType = sourcecode.swift; path = LoopChartSetup.swift; sourceTree = "<group>"; };
		BD249D9C2D42FCF300412DEB /* MealStatsSetup.swift */ = {isa = PBXFileReference; lastKnownFileType = sourcecode.swift; path = MealStatsSetup.swift; sourceTree = "<group>"; };
		BD249D9E2D42FD0200412DEB /* StackedChartSetup.swift */ = {isa = PBXFileReference; lastKnownFileType = sourcecode.swift; path = StackedChartSetup.swift; sourceTree = "<group>"; };
		BD249DA02D42FD1000412DEB /* TDDSetup.swift */ = {isa = PBXFileReference; lastKnownFileType = sourcecode.swift; path = TDDSetup.swift; sourceTree = "<group>"; };
		BD249DA62D42FE3800412DEB /* Calendar+GlucoseStatsChart.swift */ = {isa = PBXFileReference; lastKnownFileType = sourcecode.swift; path = "Calendar+GlucoseStatsChart.swift"; sourceTree = "<group>"; };
		BD2FF19F2AE29D43005D1C5D /* ToggleStyles.swift */ = {isa = PBXFileReference; lastKnownFileType = sourcecode.swift; path = ToggleStyles.swift; sourceTree = "<group>"; };
		BD3CC0712B0B89D50013189E /* MainChartView.swift */ = {isa = PBXFileReference; lastKnownFileType = sourcecode.swift; path = MainChartView.swift; sourceTree = "<group>"; };
		BD4064D02C4ED26900582F43 /* CoreDataObserver.swift */ = {isa = PBXFileReference; lastKnownFileType = sourcecode.swift; path = CoreDataObserver.swift; sourceTree = "<group>"; };
		BD432CA02D2F4E3300D1EB79 /* WatchMessageKeys.swift */ = {isa = PBXFileReference; lastKnownFileType = sourcecode.swift; path = WatchMessageKeys.swift; sourceTree = "<group>"; };
		BD47FD122D88AA6B0043966B /* OnboardingManager.swift */ = {isa = PBXFileReference; lastKnownFileType = sourcecode.swift; path = OnboardingManager.swift; sourceTree = "<group>"; };
		BD47FD162D88AAEF0043966B /* CompletedStepView.swift */ = {isa = PBXFileReference; lastKnownFileType = sourcecode.swift; path = CompletedStepView.swift; sourceTree = "<group>"; };
		BD47FD182D88AAF90043966B /* OnboardingRootView.swift */ = {isa = PBXFileReference; lastKnownFileType = sourcecode.swift; path = OnboardingRootView.swift; sourceTree = "<group>"; };
		BD47FD1A2D88AB4A0043966B /* OnboardingStateModel.swift */ = {isa = PBXFileReference; lastKnownFileType = sourcecode.swift; path = OnboardingStateModel.swift; sourceTree = "<group>"; };
		BD47FDD62D8B64CC0043966B /* CarbRatioStepView.swift */ = {isa = PBXFileReference; lastKnownFileType = sourcecode.swift; path = CarbRatioStepView.swift; sourceTree = "<group>"; };
		BD47FDD82D8B65730043966B /* InsulinSensitivityStepView.swift */ = {isa = PBXFileReference; lastKnownFileType = sourcecode.swift; path = InsulinSensitivityStepView.swift; sourceTree = "<group>"; };
		BD47FDDA2D8B65960043966B /* BasalProfileStepView.swift */ = {isa = PBXFileReference; lastKnownFileType = sourcecode.swift; path = BasalProfileStepView.swift; sourceTree = "<group>"; };
		BD47FDDC2D8B65AD0043966B /* GlucoseTargetStepView.swift */ = {isa = PBXFileReference; lastKnownFileType = sourcecode.swift; path = GlucoseTargetStepView.swift; sourceTree = "<group>"; };
		BD4D738B2D15A4080052227B /* TDDStored+CoreDataClass.swift */ = {isa = PBXFileReference; lastKnownFileType = sourcecode.swift; path = "TDDStored+CoreDataClass.swift"; sourceTree = SOURCE_ROOT; };
		BD4D738C2D15A4080052227B /* TDDStored+CoreDataProperties.swift */ = {isa = PBXFileReference; lastKnownFileType = sourcecode.swift; path = "TDDStored+CoreDataProperties.swift"; sourceTree = SOURCE_ROOT; };
		BD4D73A12D15A4220052227B /* TDDStorage.swift */ = {isa = PBXFileReference; lastKnownFileType = sourcecode.swift; path = TDDStorage.swift; sourceTree = "<group>"; };
		BD4E1A792D3681AD00D21626 /* GlucoseTargetSetup.swift */ = {isa = PBXFileReference; lastKnownFileType = sourcecode.swift; path = GlucoseTargetSetup.swift; sourceTree = "<group>"; };
		BD4E1A7B2D3686D400D21626 /* StartEndMarkerSetup.swift */ = {isa = PBXFileReference; lastKnownFileType = sourcecode.swift; path = StartEndMarkerSetup.swift; sourceTree = "<group>"; };
		BD4ED4FC2CF9D5E8000EDC9C /* AppState.swift */ = {isa = PBXFileReference; lastKnownFileType = sourcecode.swift; path = AppState.swift; sourceTree = "<group>"; };
		BD54A9582D27FB6A00F9C1EE /* OverridePresetsView.swift */ = {isa = PBXFileReference; lastKnownFileType = sourcecode.swift; path = OverridePresetsView.swift; sourceTree = "<group>"; };
		BD54A95A2D28087700F9C1EE /* OverridePresetWatch.swift */ = {isa = PBXFileReference; lastKnownFileType = sourcecode.swift; path = OverridePresetWatch.swift; sourceTree = "<group>"; };
		BD54A9702D281A7A00F9C1EE /* TempTargetPresetsView.swift */ = {isa = PBXFileReference; lastKnownFileType = sourcecode.swift; path = TempTargetPresetsView.swift; sourceTree = "<group>"; };
		BD54A9722D281A9C00F9C1EE /* TempTargetPresetWatch.swift */ = {isa = PBXFileReference; lastKnownFileType = sourcecode.swift; path = TempTargetPresetWatch.swift; sourceTree = "<group>"; };
		BD6EB2D52C7D049B0086BBB6 /* LiveActivityWidgetConfiguration.swift */ = {isa = PBXFileReference; lastKnownFileType = sourcecode.swift; path = LiveActivityWidgetConfiguration.swift; sourceTree = "<group>"; };
		BD793CAF2CE7C60E00D669AC /* OverrideRunStored+helper.swift */ = {isa = PBXFileReference; lastKnownFileType = sourcecode.swift; path = "OverrideRunStored+helper.swift"; sourceTree = "<group>"; };
		BD793CB12CE8032E00D669AC /* TempTargetRunStored.swift */ = {isa = PBXFileReference; lastKnownFileType = sourcecode.swift; path = TempTargetRunStored.swift; sourceTree = "<group>"; };
		BD7DA9A42AE06DFC00601B20 /* BolusCalculatorConfigDataFlow.swift */ = {isa = PBXFileReference; lastKnownFileType = sourcecode.swift; path = BolusCalculatorConfigDataFlow.swift; sourceTree = "<group>"; };
		BD7DA9A62AE06E2B00601B20 /* BolusCalculatorConfigProvider.swift */ = {isa = PBXFileReference; lastKnownFileType = sourcecode.swift; path = BolusCalculatorConfigProvider.swift; sourceTree = "<group>"; };
		BD7DA9A82AE06E9200601B20 /* BolusCalculatorStateModel.swift */ = {isa = PBXFileReference; lastKnownFileType = sourcecode.swift; path = BolusCalculatorStateModel.swift; sourceTree = "<group>"; };
		BD7DA9AB2AE06EB900601B20 /* BolusCalculatorConfigRootView.swift */ = {isa = PBXFileReference; lastKnownFileType = sourcecode.swift; path = BolusCalculatorConfigRootView.swift; sourceTree = "<group>"; };
		BD7DB88D2D2C4A0A003D3155 /* BolusCalculationManager.swift */ = {isa = PBXFileReference; lastKnownFileType = sourcecode.swift; path = BolusCalculationManager.swift; sourceTree = "<group>"; };
		BD8207C32D2B42E50023339D /* Trio Watch Complication Extension.appex */ = {isa = PBXFileReference; explicitFileType = "wrapper.app-extension"; includeInIndex = 0; path = "Trio Watch Complication Extension.appex"; sourceTree = BUILT_PRODUCTS_DIR; };
		BD8E6B202D9036CA00ABF8FA /* OnboardingProvider.swift */ = {isa = PBXFileReference; lastKnownFileType = sourcecode.swift; path = OnboardingProvider.swift; sourceTree = "<group>"; };
		BD8E6B222D9036F700ABF8FA /* OnboardingDataFlow.swift */ = {isa = PBXFileReference; lastKnownFileType = sourcecode.swift; path = OnboardingDataFlow.swift; sourceTree = "<group>"; };
		BD8FC0532D66186000B95AED /* TestError.swift */ = {isa = PBXFileReference; lastKnownFileType = sourcecode.swift; path = TestError.swift; sourceTree = "<group>"; };
		BD8FC0562D66188700B95AED /* PumpHistoryStorageTests.swift */ = {isa = PBXFileReference; lastKnownFileType = sourcecode.swift; path = PumpHistoryStorageTests.swift; sourceTree = "<group>"; };
		BD8FC0582D66189700B95AED /* TestAssembly.swift */ = {isa = PBXFileReference; lastKnownFileType = sourcecode.swift; path = TestAssembly.swift; sourceTree = "<group>"; };
		BD8FC05A2D6618AF00B95AED /* DeterminationStorageTests.swift */ = {isa = PBXFileReference; lastKnownFileType = sourcecode.swift; path = DeterminationStorageTests.swift; sourceTree = "<group>"; };
		BD8FC05D2D6618CE00B95AED /* BolusCalculatorTests.swift */ = {isa = PBXFileReference; lastKnownFileType = sourcecode.swift; path = BolusCalculatorTests.swift; sourceTree = "<group>"; };
		BD8FC05F2D6619DB00B95AED /* CarbsStorageTests.swift */ = {isa = PBXFileReference; lastKnownFileType = sourcecode.swift; path = CarbsStorageTests.swift; sourceTree = "<group>"; };
		BD8FC0612D6619E600B95AED /* OverrideStorageTests.swift */ = {isa = PBXFileReference; lastKnownFileType = sourcecode.swift; path = OverrideStorageTests.swift; sourceTree = "<group>"; };
		BD8FC0632D6619EF00B95AED /* TempTargetStorageTests.swift */ = {isa = PBXFileReference; lastKnownFileType = sourcecode.swift; path = TempTargetStorageTests.swift; sourceTree = "<group>"; };
		BD8FC0652D661A0000B95AED /* GlucoseStorageTests.swift */ = {isa = PBXFileReference; lastKnownFileType = sourcecode.swift; path = GlucoseStorageTests.swift; sourceTree = "<group>"; };
		BDA25EE32D260CCF00035F34 /* AppleWatchManager.swift */ = {isa = PBXFileReference; lastKnownFileType = sourcecode.swift; path = AppleWatchManager.swift; sourceTree = "<group>"; };
		BDA25EE52D260D5800035F34 /* WatchState.swift */ = {isa = PBXFileReference; lastKnownFileType = sourcecode.swift; path = WatchState.swift; sourceTree = "<group>"; };
		BDA25EFC2D261BF200035F34 /* WatchState.swift */ = {isa = PBXFileReference; lastKnownFileType = sourcecode.swift; path = WatchState.swift; sourceTree = "<group>"; };
		BDA25F1B2D26BD0300035F34 /* TrendShape.swift */ = {isa = PBXFileReference; lastKnownFileType = sourcecode.swift; path = TrendShape.swift; sourceTree = "<group>"; };
		BDA25F1D2D26D5D800035F34 /* GlucoseChartView.swift */ = {isa = PBXFileReference; lastKnownFileType = sourcecode.swift; path = GlucoseChartView.swift; sourceTree = "<group>"; };
		BDA25F1F2D26D5FB00035F34 /* CarbsInputView.swift */ = {isa = PBXFileReference; lastKnownFileType = sourcecode.swift; path = CarbsInputView.swift; sourceTree = "<group>"; };
		BDA25F212D26D62200035F34 /* BolusInputView.swift */ = {isa = PBXFileReference; lastKnownFileType = sourcecode.swift; path = BolusInputView.swift; sourceTree = "<group>"; };
		BDA6CC872CAF219800F942F9 /* TempTargetSetup.swift */ = {isa = PBXFileReference; lastKnownFileType = sourcecode.swift; path = TempTargetSetup.swift; sourceTree = "<group>"; };
		BDA7593D2D37CFC000E649A4 /* CarbEntryEditorView.swift */ = {isa = PBXFileReference; lastKnownFileType = sourcecode.swift; path = CarbEntryEditorView.swift; sourceTree = "<group>"; };
		BDAE3FFF2D372BA8009C12B1 /* WatchState+Requests.swift */ = {isa = PBXFileReference; lastKnownFileType = sourcecode.swift; path = "WatchState+Requests.swift"; sourceTree = "<group>"; };
		BDB3C1182C03DD1000CEEAA1 /* UserDefaultsExtension.swift */ = {isa = PBXFileReference; lastKnownFileType = sourcecode.swift; path = UserDefaultsExtension.swift; sourceTree = "<group>"; };
		BDB899872C564509006F3298 /* ForecastChart.swift */ = {isa = PBXFileReference; lastKnownFileType = sourcecode.swift; path = ForecastChart.swift; sourceTree = "<group>"; };
		BDB899892C565D0B006F3298 /* CarbsGlucose+helper.swift */ = {isa = PBXFileReference; lastKnownFileType = sourcecode.swift; path = "CarbsGlucose+helper.swift"; sourceTree = "<group>"; };
		BDBAACF92C2D439700370AAE /* OverrideData.swift */ = {isa = PBXFileReference; lastKnownFileType = sourcecode.swift; path = OverrideData.swift; sourceTree = "<group>"; };
		BDC2EA442C3043B000E5BBD0 /* OverrideStorage.swift */ = {isa = PBXFileReference; lastKnownFileType = sourcecode.swift; path = OverrideStorage.swift; sourceTree = "<group>"; };
		BDC2EA462C3045AD00E5BBD0 /* Override.swift */ = {isa = PBXFileReference; lastKnownFileType = sourcecode.swift; path = Override.swift; sourceTree = "<group>"; };
		BDC530FE2D0F6BE300088832 /* ContactImageManager.swift */ = {isa = PBXFileReference; lastKnownFileType = sourcecode.swift; path = ContactImageManager.swift; sourceTree = "<group>"; };
		BDC531112D1060FA00088832 /* ContactImageDetailView.swift */ = {isa = PBXFileReference; lastKnownFileType = sourcecode.swift; path = ContactImageDetailView.swift; sourceTree = "<group>"; };
		BDC531132D10611D00088832 /* AddContactImageSheet.swift */ = {isa = PBXFileReference; lastKnownFileType = sourcecode.swift; path = AddContactImageSheet.swift; sourceTree = "<group>"; };
		BDC531152D10629000088832 /* ContactPicture.swift */ = {isa = PBXFileReference; lastKnownFileType = sourcecode.swift; path = ContactPicture.swift; sourceTree = "<group>"; };
		BDC531172D1062F200088832 /* ContactImageState.swift */ = {isa = PBXFileReference; lastKnownFileType = sourcecode.swift; path = ContactImageState.swift; sourceTree = "<group>"; };
		BDCAF2372C639F35002DC907 /* SettingItems.swift */ = {isa = PBXFileReference; lastKnownFileType = sourcecode.swift; path = SettingItems.swift; sourceTree = "<group>"; };
		BDCD47AE2C1F3F1700F8BCD5 /* OverrideStored+helper.swift */ = {isa = PBXFileReference; lastKnownFileType = sourcecode.swift; path = "OverrideStored+helper.swift"; sourceTree = "<group>"; };
		BDDAF9EE2D00553E00B34E7A /* SelectionPopoverView.swift */ = {isa = PBXFileReference; lastKnownFileType = sourcecode.swift; path = SelectionPopoverView.swift; sourceTree = "<group>"; };
		BDF34EBD2C0A31D000D51995 /* CustomNotification.swift */ = {isa = PBXFileReference; lastKnownFileType = sourcecode.swift; path = CustomNotification.swift; sourceTree = "<group>"; };
		BDF34F822C10C5B600D51995 /* DataManager.swift */ = {isa = PBXFileReference; lastKnownFileType = sourcecode.swift; path = DataManager.swift; sourceTree = "<group>"; };
		BDF34F842C10C62E00D51995 /* GlucoseData.swift */ = {isa = PBXFileReference; lastKnownFileType = sourcecode.swift; path = GlucoseData.swift; sourceTree = "<group>"; };
		BDF34F8F2C10CF8C00D51995 /* CoreDataStack.swift */ = {isa = PBXFileReference; lastKnownFileType = sourcecode.swift; path = CoreDataStack.swift; sourceTree = "<group>"; };
		BDF34F922C10D0E100D51995 /* LiveActivityAttributes+Helper.swift */ = {isa = PBXFileReference; lastKnownFileType = sourcecode.swift; path = "LiveActivityAttributes+Helper.swift"; sourceTree = "<group>"; };
		BDF34F942C10D27300D51995 /* DeterminationData.swift */ = {isa = PBXFileReference; lastKnownFileType = sourcecode.swift; path = DeterminationData.swift; sourceTree = "<group>"; };
		BDF530D72B40F8AC002CAF43 /* LockScreenView.swift */ = {isa = PBXFileReference; lastKnownFileType = sourcecode.swift; path = LockScreenView.swift; sourceTree = "<group>"; };
		BDFD16592AE40438007F0DDA /* TreatmentsRootView.swift */ = {isa = PBXFileReference; lastKnownFileType = sourcecode.swift; path = TreatmentsRootView.swift; sourceTree = "<group>"; };
		BDFF797C2D25AA870016C40C /* Trio Watch App.app */ = {isa = PBXFileReference; explicitFileType = wrapper.application; includeInIndex = 0; path = "Trio Watch App.app"; sourceTree = BUILT_PRODUCTS_DIR; };
		BDFF798B2D25AA890016C40C /* Trio Watch AppTests.xctest */ = {isa = PBXFileReference; explicitFileType = wrapper.cfbundle; includeInIndex = 0; path = "Trio Watch AppTests.xctest"; sourceTree = BUILT_PRODUCTS_DIR; };
		BDFF7A832D25F97D0016C40C /* Assets.xcassets */ = {isa = PBXFileReference; lastKnownFileType = folder.assetcatalog; path = Assets.xcassets; sourceTree = "<group>"; };
		BDFF7A842D25F97D0016C40C /* TrioMainWatchView.swift */ = {isa = PBXFileReference; lastKnownFileType = sourcecode.swift; path = TrioMainWatchView.swift; sourceTree = "<group>"; };
		BDFF7A852D25F97D0016C40C /* TrioWatchApp.swift */ = {isa = PBXFileReference; lastKnownFileType = sourcecode.swift; path = TrioWatchApp.swift; sourceTree = "<group>"; };
		BDFF7A8A2D25F97D0016C40C /* Unit Tests.swift */ = {isa = PBXFileReference; lastKnownFileType = sourcecode.swift; path = "Unit Tests.swift"; sourceTree = "<group>"; };
		BDFF7A902D25F97D0016C40C /* Info.plist */ = {isa = PBXFileReference; lastKnownFileType = text.plist.xml; path = Info.plist; sourceTree = "<group>"; };
		BDFF7A912D25F97D0016C40C /* TrioWatchApp.swift */ = {isa = PBXFileReference; lastKnownFileType = sourcecode.swift; path = TrioWatchApp.swift; sourceTree = "<group>"; };
		BDFF7A922D25F97D0016C40C /* TrioWatchAppExtension.swift */ = {isa = PBXFileReference; lastKnownFileType = sourcecode.swift; path = TrioWatchAppExtension.swift; sourceTree = "<group>"; };
		BF8BCB0C37DEB5EC377B9612 /* BasalProfileEditorRootView.swift */ = {isa = PBXFileReference; includeInIndex = 1; lastKnownFileType = sourcecode.swift; path = BasalProfileEditorRootView.swift; sourceTree = "<group>"; };
		C19984D62EFC0035A9E9644D /* TreatmentsProvider.swift */ = {isa = PBXFileReference; includeInIndex = 1; lastKnownFileType = sourcecode.swift; path = TreatmentsProvider.swift; sourceTree = "<group>"; };
		C2A0A42E2CE0312C003B98E8 /* ConstantValues.swift */ = {isa = PBXFileReference; lastKnownFileType = sourcecode.swift; path = ConstantValues.swift; sourceTree = "<group>"; };
		C377490C77661D75E8C50649 /* ManualTempBasalRootView.swift */ = {isa = PBXFileReference; includeInIndex = 1; lastKnownFileType = sourcecode.swift; path = ManualTempBasalRootView.swift; sourceTree = "<group>"; };
		C8D1A7CA8C10C4403D4BBFA7 /* TreatmentsDataFlow.swift */ = {isa = PBXFileReference; includeInIndex = 1; lastKnownFileType = sourcecode.swift; path = TreatmentsDataFlow.swift; sourceTree = "<group>"; };
		CC6C406D2ACDD69E009B8058 /* RawFetchedProfile.swift */ = {isa = PBXFileReference; lastKnownFileType = sourcecode.swift; path = RawFetchedProfile.swift; sourceTree = "<group>"; };
		CC76E9502BD4812E008BEB61 /* Forecast+helper.swift */ = {isa = PBXFileReference; lastKnownFileType = sourcecode.swift; path = "Forecast+helper.swift"; sourceTree = "<group>"; };
		CE1856F42ADC4858007E39C7 /* AddCarbPresetIntent.swift */ = {isa = PBXFileReference; lastKnownFileType = sourcecode.swift; path = AddCarbPresetIntent.swift; sourceTree = "<group>"; };
		CE1856F62ADC4869007E39C7 /* CarbPresetIntentRequest.swift */ = {isa = PBXFileReference; lastKnownFileType = sourcecode.swift; path = CarbPresetIntentRequest.swift; sourceTree = "<group>"; };
		CE1F6DD82BADF4620064EB8D /* PluginManagerTests.swift */ = {isa = PBXFileReference; lastKnownFileType = sourcecode.swift; path = PluginManagerTests.swift; sourceTree = "<group>"; };
		CE1F6DDA2BAE08B60064EB8D /* TidepoolManager.swift */ = {isa = PBXFileReference; lastKnownFileType = sourcecode.swift; path = TidepoolManager.swift; sourceTree = "<group>"; };
		CE1F6DE62BAF1A180064EB8D /* BuildDetails.plist */ = {isa = PBXFileReference; lastKnownFileType = text.plist.xml; path = BuildDetails.plist; sourceTree = "<group>"; };
		CE1F6DE82BAF37C90064EB8D /* TidepoolConfigView.swift */ = {isa = PBXFileReference; lastKnownFileType = sourcecode.swift; path = TidepoolConfigView.swift; sourceTree = "<group>"; };
		CE2FAD39297D93F0001A872C /* BloodGlucoseExtensions.swift */ = {isa = PBXFileReference; lastKnownFileType = sourcecode.swift; path = BloodGlucoseExtensions.swift; sourceTree = "<group>"; };
		CE398D012977349800DF218F /* CryptoKit.framework */ = {isa = PBXFileReference; lastKnownFileType = wrapper.framework; name = CryptoKit.framework; path = System/Library/Frameworks/CryptoKit.framework; sourceTree = SDKROOT; };
		CE398D17297C9EE800DF218F /* G7SensorKit.framework */ = {isa = PBXFileReference; explicitFileType = wrapper.framework; path = G7SensorKit.framework; sourceTree = BUILT_PRODUCTS_DIR; };
		CE398D1A297D69A900DF218F /* ShareClient.framework */ = {isa = PBXFileReference; explicitFileType = wrapper.framework; path = ShareClient.framework; sourceTree = BUILT_PRODUCTS_DIR; };
		CE3EEF992D46370A001944DD /* CustomCGMOptionsView.swift */ = {isa = PBXFileReference; lastKnownFileType = sourcecode.swift; path = CustomCGMOptionsView.swift; sourceTree = "<group>"; };
		CE48C86328CA69D5007C0598 /* OmniBLEPumpManagerExtensions.swift */ = {isa = PBXFileReference; lastKnownFileType = sourcecode.swift; path = OmniBLEPumpManagerExtensions.swift; sourceTree = "<group>"; };
		CE48C86528CA6B48007C0598 /* OmniPodManagerExtensions.swift */ = {isa = PBXFileReference; lastKnownFileType = sourcecode.swift; path = OmniPodManagerExtensions.swift; sourceTree = "<group>"; };
		CE51DD1B2A01970800F163F7 /* ConnectIQ 2.xcframework */ = {isa = PBXFileReference; lastKnownFileType = wrapper.xcframework; name = "ConnectIQ 2.xcframework"; path = "Dependencies/ConnectIQ 2.xcframework"; sourceTree = "<group>"; };
		CE6B025628F350FF000C5502 /* HealthKit.framework */ = {isa = PBXFileReference; lastKnownFileType = wrapper.framework; name = HealthKit.framework; path = Platforms/WatchOS.platform/Developer/SDKs/WatchOS9.1.sdk/System/Library/Frameworks/HealthKit.framework; sourceTree = DEVELOPER_DIR; };
		CE7950232997D81700FA576E /* CGMSettingsView.swift */ = {isa = PBXFileReference; lastKnownFileType = sourcecode.swift; path = CGMSettingsView.swift; sourceTree = "<group>"; };
		CE7950252998056D00FA576E /* CGMSetupView.swift */ = {isa = PBXFileReference; lastKnownFileType = sourcecode.swift; path = CGMSetupView.swift; sourceTree = "<group>"; };
		CE79502729980C9600FA576E /* CGMBLEKitUI.framework */ = {isa = PBXFileReference; explicitFileType = wrapper.framework; path = CGMBLEKitUI.framework; sourceTree = BUILT_PRODUCTS_DIR; };
		CE79502929980C9F00FA576E /* G7SensorKitUI.framework */ = {isa = PBXFileReference; explicitFileType = wrapper.framework; path = G7SensorKitUI.framework; sourceTree = BUILT_PRODUCTS_DIR; };
		CE79502D29980E4D00FA576E /* ShareClientUI.framework */ = {isa = PBXFileReference; explicitFileType = wrapper.framework; path = ShareClientUI.framework; sourceTree = BUILT_PRODUCTS_DIR; };
		CE7CA3432A064973004BE681 /* AppShortcuts.swift */ = {isa = PBXFileReference; fileEncoding = 4; lastKnownFileType = sourcecode.swift; path = AppShortcuts.swift; sourceTree = "<group>"; };
		CE7CA3442A064973004BE681 /* BaseIntentsRequest.swift */ = {isa = PBXFileReference; fileEncoding = 4; lastKnownFileType = sourcecode.swift; path = BaseIntentsRequest.swift; sourceTree = "<group>"; };
		CE7CA3462A064973004BE681 /* CancelTempPresetIntent.swift */ = {isa = PBXFileReference; fileEncoding = 4; lastKnownFileType = sourcecode.swift; path = CancelTempPresetIntent.swift; sourceTree = "<group>"; };
		CE7CA3472A064973004BE681 /* ApplyTempPresetIntent.swift */ = {isa = PBXFileReference; fileEncoding = 4; lastKnownFileType = sourcecode.swift; path = ApplyTempPresetIntent.swift; sourceTree = "<group>"; };
		CE7CA3492A064973004BE681 /* TempPresetIntent.swift */ = {isa = PBXFileReference; fileEncoding = 4; lastKnownFileType = sourcecode.swift; path = TempPresetIntent.swift; sourceTree = "<group>"; };
		CE7CA34A2A064973004BE681 /* TempPresetsIntentRequest.swift */ = {isa = PBXFileReference; fileEncoding = 4; lastKnownFileType = sourcecode.swift; path = TempPresetsIntentRequest.swift; sourceTree = "<group>"; };
		CE7CA34C2A064973004BE681 /* ListStateIntent.swift */ = {isa = PBXFileReference; fileEncoding = 4; lastKnownFileType = sourcecode.swift; path = ListStateIntent.swift; sourceTree = "<group>"; };
		CE7CA34D2A064973004BE681 /* StateIntentRequest.swift */ = {isa = PBXFileReference; fileEncoding = 4; lastKnownFileType = sourcecode.swift; path = StateIntentRequest.swift; sourceTree = "<group>"; };
		CE7CA3572A064E2F004BE681 /* ListStateView.swift */ = {isa = PBXFileReference; lastKnownFileType = sourcecode.swift; path = ListStateView.swift; sourceTree = "<group>"; };
		CE82E02428E867BA00473A9C /* AlertStorage.swift */ = {isa = PBXFileReference; lastKnownFileType = sourcecode.swift; path = AlertStorage.swift; sourceTree = "<group>"; };
		CE82E02628E869DF00473A9C /* AlertEntry.swift */ = {isa = PBXFileReference; lastKnownFileType = sourcecode.swift; path = AlertEntry.swift; sourceTree = "<group>"; };
		CE94597929E9DF7B0047C9C6 /* ConnectIQ.framework */ = {isa = PBXFileReference; lastKnownFileType = wrapper.framework; name = ConnectIQ.framework; path = "Dependencies/ios-armv7_arm64/ConnectIQ.framework"; sourceTree = "<group>"; };
		CE94597D29E9E1EE0047C9C6 /* GarminManager.swift */ = {isa = PBXFileReference; lastKnownFileType = sourcecode.swift; path = GarminManager.swift; sourceTree = "<group>"; };
		CE94597F29E9E3BD0047C9C6 /* WatchConfigDataFlow.swift */ = {isa = PBXFileReference; lastKnownFileType = sourcecode.swift; path = WatchConfigDataFlow.swift; sourceTree = "<group>"; };
		CE94598129E9E3D30047C9C6 /* WatchConfigProvider.swift */ = {isa = PBXFileReference; lastKnownFileType = sourcecode.swift; path = WatchConfigProvider.swift; sourceTree = "<group>"; };
		CE94598329E9E3E60047C9C6 /* WatchConfigStateModel.swift */ = {isa = PBXFileReference; lastKnownFileType = sourcecode.swift; path = WatchConfigStateModel.swift; sourceTree = "<group>"; };
		CE94598629E9E4110047C9C6 /* WatchConfigRootView.swift */ = {isa = PBXFileReference; lastKnownFileType = sourcecode.swift; path = WatchConfigRootView.swift; sourceTree = "<group>"; };
		CE95BF492BA5CED700DC3DE3 /* LoopKit.framework */ = {isa = PBXFileReference; explicitFileType = wrapper.framework; path = LoopKit.framework; sourceTree = BUILT_PRODUCTS_DIR; };
		CE95BF4A2BA5CED700DC3DE3 /* LoopKitUI.framework */ = {isa = PBXFileReference; explicitFileType = wrapper.framework; path = LoopKitUI.framework; sourceTree = BUILT_PRODUCTS_DIR; };
		CE95BF562BA5F5FE00DC3DE3 /* PluginManager.swift */ = {isa = PBXFileReference; lastKnownFileType = sourcecode.swift; path = PluginManager.swift; sourceTree = "<group>"; };
		CE95BF592BA62E4A00DC3DE3 /* PluginSource.swift */ = {isa = PBXFileReference; lastKnownFileType = sourcecode.swift; path = PluginSource.swift; sourceTree = "<group>"; };
		CEA4F62229BE10F70011ADF7 /* SavitzkyGolayFilter.swift */ = {isa = PBXFileReference; lastKnownFileType = sourcecode.swift; path = SavitzkyGolayFilter.swift; sourceTree = "<group>"; };
		CEB434DB28B8F5B900B70274 /* MKRingProgressView.framework */ = {isa = PBXFileReference; explicitFileType = wrapper.framework; path = MKRingProgressView.framework; sourceTree = BUILT_PRODUCTS_DIR; };
		CEB434DE28B8F5C400B70274 /* OmniBLE.framework */ = {isa = PBXFileReference; explicitFileType = wrapper.framework; path = OmniBLE.framework; sourceTree = BUILT_PRODUCTS_DIR; };
		CEB434E228B8F9DB00B70274 /* BluetoothStateManager.swift */ = {isa = PBXFileReference; lastKnownFileType = sourcecode.swift; path = BluetoothStateManager.swift; sourceTree = "<group>"; };
		CEB434E428B8FF5D00B70274 /* UIColor.swift */ = {isa = PBXFileReference; lastKnownFileType = sourcecode.swift; path = UIColor.swift; sourceTree = "<group>"; };
		CEB434E628B9053300B70274 /* LoopUIColorPalette+Default.swift */ = {isa = PBXFileReference; lastKnownFileType = sourcecode.swift; path = "LoopUIColorPalette+Default.swift"; sourceTree = "<group>"; };
		CEC751D129D88257006E9D24 /* OmniKit.framework */ = {isa = PBXFileReference; explicitFileType = wrapper.framework; path = OmniKit.framework; sourceTree = BUILT_PRODUCTS_DIR; };
		CEC751D329D88257006E9D24 /* OmniKitUI.framework */ = {isa = PBXFileReference; explicitFileType = wrapper.framework; path = OmniKitUI.framework; sourceTree = BUILT_PRODUCTS_DIR; };
		CEC751D529D88262006E9D24 /* MinimedKit.framework */ = {isa = PBXFileReference; explicitFileType = wrapper.framework; path = MinimedKit.framework; sourceTree = BUILT_PRODUCTS_DIR; };
		CEC751D729D88262006E9D24 /* MinimedKitUI.framework */ = {isa = PBXFileReference; explicitFileType = wrapper.framework; path = MinimedKitUI.framework; sourceTree = BUILT_PRODUCTS_DIR; };
		CEE9A64F2BBB418300EB5194 /* CalibrationsProvider.swift */ = {isa = PBXFileReference; fileEncoding = 4; lastKnownFileType = sourcecode.swift; path = CalibrationsProvider.swift; sourceTree = "<group>"; };
		CEE9A6512BBB418300EB5194 /* CalibrationsRootView.swift */ = {isa = PBXFileReference; fileEncoding = 4; lastKnownFileType = sourcecode.swift; path = CalibrationsRootView.swift; sourceTree = "<group>"; };
		CEE9A6522BBB418300EB5194 /* CalibrationsChart.swift */ = {isa = PBXFileReference; fileEncoding = 4; lastKnownFileType = sourcecode.swift; path = CalibrationsChart.swift; sourceTree = "<group>"; };
		CEE9A6532BBB418300EB5194 /* CalibrationsStateModel.swift */ = {isa = PBXFileReference; fileEncoding = 4; lastKnownFileType = sourcecode.swift; path = CalibrationsStateModel.swift; sourceTree = "<group>"; };
		CEE9A6542BBB418300EB5194 /* CalibrationsDataFlow.swift */ = {isa = PBXFileReference; fileEncoding = 4; lastKnownFileType = sourcecode.swift; path = CalibrationsDataFlow.swift; sourceTree = "<group>"; };
		CEE9A65B2BBB41C800EB5194 /* CalibrationService.swift */ = {isa = PBXFileReference; lastKnownFileType = sourcecode.swift; path = CalibrationService.swift; sourceTree = "<group>"; };
		CEE9A65D2BBC9F6500EB5194 /* CalibrationsTests.swift */ = {isa = PBXFileReference; lastKnownFileType = sourcecode.swift; path = CalibrationsTests.swift; sourceTree = "<group>"; };
		CEF1ED6A2D58FB4600FAF41E /* CGMOptions.swift */ = {isa = PBXFileReference; lastKnownFileType = sourcecode.swift; path = CGMOptions.swift; sourceTree = "<group>"; };
		CFCFE0781F9074C2917890E8 /* ManualTempBasalStateModel.swift */ = {isa = PBXFileReference; includeInIndex = 1; lastKnownFileType = sourcecode.swift; path = ManualTempBasalStateModel.swift; sourceTree = "<group>"; };
		D0BDC6993C1087310EDFC428 /* CarbRatioEditorRootView.swift */ = {isa = PBXFileReference; includeInIndex = 1; lastKnownFileType = sourcecode.swift; path = CarbRatioEditorRootView.swift; sourceTree = "<group>"; };
		DC2C6489D29ECCCAD78E0721 /* GlucoseNotificationSettingsStateModel.swift */ = {isa = PBXFileReference; includeInIndex = 1; lastKnownFileType = sourcecode.swift; path = GlucoseNotificationSettingsStateModel.swift; sourceTree = "<group>"; };
		DD09D47A2C5986D1003FEA5D /* CalendarEventSettingsDataFlow.swift */ = {isa = PBXFileReference; lastKnownFileType = sourcecode.swift; path = CalendarEventSettingsDataFlow.swift; sourceTree = "<group>"; };
		DD09D47C2C5986DA003FEA5D /* CalendarEventSettingsProvider.swift */ = {isa = PBXFileReference; lastKnownFileType = sourcecode.swift; path = CalendarEventSettingsProvider.swift; sourceTree = "<group>"; };
		DD09D47E2C5986E5003FEA5D /* CalendarEventSettingsStateModel.swift */ = {isa = PBXFileReference; lastKnownFileType = sourcecode.swift; path = CalendarEventSettingsStateModel.swift; sourceTree = "<group>"; };
		DD09D4812C5986F6003FEA5D /* CalendarEventSettingsRootView.swift */ = {isa = PBXFileReference; lastKnownFileType = sourcecode.swift; path = CalendarEventSettingsRootView.swift; sourceTree = "<group>"; };
		DD09D5C62D29EB26000D82C9 /* Helper+Enums.swift */ = {isa = PBXFileReference; lastKnownFileType = sourcecode.swift; path = "Helper+Enums.swift"; sourceTree = "<group>"; };
		DD09D5C82D29F3D0000D82C9 /* AcknowledgementPendingView.swift */ = {isa = PBXFileReference; lastKnownFileType = sourcecode.swift; path = AcknowledgementPendingView.swift; sourceTree = "<group>"; };
		DD09D6162D2A2E4A000D82C9 /* Assets.xcassets */ = {isa = PBXFileReference; lastKnownFileType = folder.assetcatalog; path = Assets.xcassets; sourceTree = "<group>"; };
		DD09D6412D2B553A000D82C9 /* Assets.xcassets */ = {isa = PBXFileReference; lastKnownFileType = folder.assetcatalog; path = Assets.xcassets; sourceTree = "<group>"; };
		DD09D6422D2B553A000D82C9 /* Info.plist */ = {isa = PBXFileReference; lastKnownFileType = text.plist.xml; path = Info.plist; sourceTree = "<group>"; };
		DD09D6432D2B553A000D82C9 /* TrioWatchComplication.swift */ = {isa = PBXFileReference; lastKnownFileType = sourcecode.swift; path = TrioWatchComplication.swift; sourceTree = "<group>"; };
		DD1745122C54169400211FAC /* DevicesView.swift */ = {isa = PBXFileReference; lastKnownFileType = sourcecode.swift; path = DevicesView.swift; sourceTree = "<group>"; };
		DD1745142C54388A00211FAC /* TherapySettingsView.swift */ = {isa = PBXFileReference; lastKnownFileType = sourcecode.swift; path = TherapySettingsView.swift; sourceTree = "<group>"; };
		DD1745162C54389F00211FAC /* FeatureSettingsView.swift */ = {isa = PBXFileReference; lastKnownFileType = sourcecode.swift; path = FeatureSettingsView.swift; sourceTree = "<group>"; };
		DD1745182C543B5700211FAC /* NotificationsView.swift */ = {isa = PBXFileReference; lastKnownFileType = sourcecode.swift; path = NotificationsView.swift; sourceTree = "<group>"; };
		DD17451C2C543C5F00211FAC /* ServicesView.swift */ = {isa = PBXFileReference; lastKnownFileType = sourcecode.swift; path = ServicesView.swift; sourceTree = "<group>"; };
		DD17451F2C55523E00211FAC /* SMBSettingsDataFlow.swift */ = {isa = PBXFileReference; lastKnownFileType = sourcecode.swift; path = SMBSettingsDataFlow.swift; sourceTree = "<group>"; };
		DD1745212C55524800211FAC /* SMBSettingsProvider.swift */ = {isa = PBXFileReference; lastKnownFileType = sourcecode.swift; path = SMBSettingsProvider.swift; sourceTree = "<group>"; };
		DD1745232C55526000211FAC /* SMBSettingsStateModel.swift */ = {isa = PBXFileReference; lastKnownFileType = sourcecode.swift; path = SMBSettingsStateModel.swift; sourceTree = "<group>"; };
		DD1745252C55526F00211FAC /* SMBSettingsRootView.swift */ = {isa = PBXFileReference; lastKnownFileType = sourcecode.swift; path = SMBSettingsRootView.swift; sourceTree = "<group>"; };
		DD1745282C55642100211FAC /* SettingInputSection.swift */ = {isa = PBXFileReference; lastKnownFileType = sourcecode.swift; path = SettingInputSection.swift; sourceTree = "<group>"; };
		DD17452A2C556E8100211FAC /* SettingInputHintView.swift */ = {isa = PBXFileReference; lastKnownFileType = sourcecode.swift; path = SettingInputHintView.swift; sourceTree = "<group>"; };
		DD17452D2C55AE4800211FAC /* TargetBehavoirDataFlow.swift */ = {isa = PBXFileReference; lastKnownFileType = sourcecode.swift; path = TargetBehavoirDataFlow.swift; sourceTree = "<group>"; };
		DD17452F2C55AE5300211FAC /* TargetBehaviorProvider.swift */ = {isa = PBXFileReference; lastKnownFileType = sourcecode.swift; path = TargetBehaviorProvider.swift; sourceTree = "<group>"; };
		DD1745312C55AE6000211FAC /* TargetBehavoirStateModel.swift */ = {isa = PBXFileReference; lastKnownFileType = sourcecode.swift; path = TargetBehavoirStateModel.swift; sourceTree = "<group>"; };
		DD1745342C55AE7E00211FAC /* TargetBehavoirRootView.swift */ = {isa = PBXFileReference; lastKnownFileType = sourcecode.swift; path = TargetBehavoirRootView.swift; sourceTree = "<group>"; };
		DD1745362C55B74200211FAC /* AlgorithmSettings.swift */ = {isa = PBXFileReference; lastKnownFileType = sourcecode.swift; path = AlgorithmSettings.swift; sourceTree = "<group>"; };
		DD1745392C55BFA600211FAC /* AlgorithmAdvancedSettingsDataFlow.swift */ = {isa = PBXFileReference; lastKnownFileType = sourcecode.swift; path = AlgorithmAdvancedSettingsDataFlow.swift; sourceTree = "<group>"; };
		DD17453B2C55BFAD00211FAC /* AlgorithmAdvancedSettingsProvider.swift */ = {isa = PBXFileReference; lastKnownFileType = sourcecode.swift; path = AlgorithmAdvancedSettingsProvider.swift; sourceTree = "<group>"; };
		DD17453D2C55BFB600211FAC /* AlgorithmAdvancedSettingsStateModel.swift */ = {isa = PBXFileReference; lastKnownFileType = sourcecode.swift; path = AlgorithmAdvancedSettingsStateModel.swift; sourceTree = "<group>"; };
		DD17453F2C55BFC100211FAC /* AlgorithmAdvancedSettingsRootView.swift */ = {isa = PBXFileReference; lastKnownFileType = sourcecode.swift; path = AlgorithmAdvancedSettingsRootView.swift; sourceTree = "<group>"; };
		DD1745432C55C60E00211FAC /* AutosensSettingsDataFlow.swift */ = {isa = PBXFileReference; lastKnownFileType = sourcecode.swift; path = AutosensSettingsDataFlow.swift; sourceTree = "<group>"; };
		DD1745452C55C61500211FAC /* AutosensSettingsProvider.swift */ = {isa = PBXFileReference; lastKnownFileType = sourcecode.swift; path = AutosensSettingsProvider.swift; sourceTree = "<group>"; };
		DD1745472C55C61D00211FAC /* AutosensSettingsStateModel.swift */ = {isa = PBXFileReference; lastKnownFileType = sourcecode.swift; path = AutosensSettingsStateModel.swift; sourceTree = "<group>"; };
		DD17454A2C55C62800211FAC /* AutosensSettingsRootView.swift */ = {isa = PBXFileReference; lastKnownFileType = sourcecode.swift; path = AutosensSettingsRootView.swift; sourceTree = "<group>"; };
		DD17454D2C55CA4D00211FAC /* UnitsLimitsSettingsDataFlow.swift */ = {isa = PBXFileReference; lastKnownFileType = sourcecode.swift; path = UnitsLimitsSettingsDataFlow.swift; sourceTree = "<group>"; };
		DD17454F2C55CA5500211FAC /* UnitsLimitsSettingsProvider.swift */ = {isa = PBXFileReference; lastKnownFileType = sourcecode.swift; path = UnitsLimitsSettingsProvider.swift; sourceTree = "<group>"; };
		DD1745512C55CA5D00211FAC /* UnitsLimitsSettingsStateModel.swift */ = {isa = PBXFileReference; lastKnownFileType = sourcecode.swift; path = UnitsLimitsSettingsStateModel.swift; sourceTree = "<group>"; };
		DD1745542C55CA6C00211FAC /* UnitsLimitsSettingsRootView.swift */ = {isa = PBXFileReference; lastKnownFileType = sourcecode.swift; path = UnitsLimitsSettingsRootView.swift; sourceTree = "<group>"; };
		DD1DB7CB2BECCA1F0048B367 /* BuildDetails.swift */ = {isa = PBXFileReference; lastKnownFileType = sourcecode.swift; path = BuildDetails.swift; sourceTree = "<group>"; };
		DD1E53582D273F20008F32A4 /* LoopStatusHelpView.swift */ = {isa = PBXFileReference; lastKnownFileType = sourcecode.swift; path = LoopStatusHelpView.swift; sourceTree = "<group>"; };
		DD21FCB42C6952AD00AF2C25 /* DecimalPickerSettings.swift */ = {isa = PBXFileReference; lastKnownFileType = sourcecode.swift; path = DecimalPickerSettings.swift; sourceTree = "<group>"; };
		DD246F052D2836AA0027DDE0 /* GlucoseTrendView.swift */ = {isa = PBXFileReference; lastKnownFileType = sourcecode.swift; path = GlucoseTrendView.swift; sourceTree = "<group>"; };
		DD2CC85B2D25D9CE00445446 /* GlucoseTargetsView.swift */ = {isa = PBXFileReference; lastKnownFileType = sourcecode.swift; path = GlucoseTargetsView.swift; sourceTree = "<group>"; };
		DD3078672D42F5CE00DE0490 /* WatchGlucoseObject.swift */ = {isa = PBXFileReference; lastKnownFileType = sourcecode.swift; path = WatchGlucoseObject.swift; sourceTree = "<group>"; };
		DD3078692D42F94000DE0490 /* GarminDevice.swift */ = {isa = PBXFileReference; lastKnownFileType = sourcecode.swift; path = GarminDevice.swift; sourceTree = "<group>"; };
		DD32CF972CC82460003686D6 /* TrioRemoteControl+Bolus.swift */ = {isa = PBXFileReference; lastKnownFileType = sourcecode.swift; path = "TrioRemoteControl+Bolus.swift"; sourceTree = "<group>"; };
		DD32CF992CC8246F003686D6 /* TrioRemoteControl+Meal.swift */ = {isa = PBXFileReference; lastKnownFileType = sourcecode.swift; path = "TrioRemoteControl+Meal.swift"; sourceTree = "<group>"; };
		DD32CF9B2CC82495003686D6 /* TrioRemoteControl+TempTarget.swift */ = {isa = PBXFileReference; lastKnownFileType = sourcecode.swift; path = "TrioRemoteControl+TempTarget.swift"; sourceTree = "<group>"; };
		DD32CF9D2CC824C2003686D6 /* TrioRemoteControl+Override.swift */ = {isa = PBXFileReference; lastKnownFileType = sourcecode.swift; path = "TrioRemoteControl+Override.swift"; sourceTree = "<group>"; };
		DD32CF9F2CC824D3003686D6 /* TrioRemoteControl+APNS.swift */ = {isa = PBXFileReference; lastKnownFileType = sourcecode.swift; path = "TrioRemoteControl+APNS.swift"; sourceTree = "<group>"; };
		DD32CFA12CC824E1003686D6 /* TrioRemoteControl+Helpers.swift */ = {isa = PBXFileReference; lastKnownFileType = sourcecode.swift; path = "TrioRemoteControl+Helpers.swift"; sourceTree = "<group>"; };
		DD3A3CE62D29C93F00AE478E /* Helper+Extensions.swift */ = {isa = PBXFileReference; lastKnownFileType = sourcecode.swift; path = "Helper+Extensions.swift"; sourceTree = "<group>"; };
		DD3A3CE82D29C97800AE478E /* Helper+ButtonStyles.swift */ = {isa = PBXFileReference; lastKnownFileType = sourcecode.swift; path = "Helper+ButtonStyles.swift"; sourceTree = "<group>"; };
		DD3F1F822D9DC78300DCE7B3 /* UnitSelectionStepView.swift */ = {isa = PBXFileReference; lastKnownFileType = sourcecode.swift; path = UnitSelectionStepView.swift; sourceTree = "<group>"; };
		DD3F1F842D9DD83B00DCE7B3 /* DeliveryLimitsStepView.swift */ = {isa = PBXFileReference; lastKnownFileType = sourcecode.swift; path = DeliveryLimitsStepView.swift; sourceTree = "<group>"; };
		DD3F1F882D9E078300DCE7B3 /* TherapySettingEditorView.swift */ = {isa = PBXFileReference; lastKnownFileType = sourcecode.swift; path = TherapySettingEditorView.swift; sourceTree = "<group>"; };
		DD3F1F8A2D9E08B200DCE7B3 /* NightscoutLoginStepView.swift */ = {isa = PBXFileReference; lastKnownFileType = sourcecode.swift; path = NightscoutLoginStepView.swift; sourceTree = "<group>"; };
		DD3F1F8C2D9E0E0000DCE7B3 /* NightscoutSetupStepView.swift */ = {isa = PBXFileReference; lastKnownFileType = sourcecode.swift; path = NightscoutSetupStepView.swift; sourceTree = "<group>"; };
		DD3F1F8F2D9E153A00DCE7B3 /* NightscoutImportStepView.swift */ = {isa = PBXFileReference; lastKnownFileType = sourcecode.swift; path = NightscoutImportStepView.swift; sourceTree = "<group>"; };
		DD4A00202DAEEEC400AB7387 /* OnboardingView+AlgorithmUtil.swift */ = {isa = PBXFileReference; lastKnownFileType = sourcecode.swift; path = "OnboardingView+AlgorithmUtil.swift"; sourceTree = "<group>"; };
		DD4A00232DAEF5DC00AB7387 /* AlgorithmSettingsSubstepView.swift */ = {isa = PBXFileReference; lastKnownFileType = sourcecode.swift; path = AlgorithmSettingsSubstepView.swift; sourceTree = "<group>"; };
		DD4AFFF02DADB59100AB7387 /* AlgorithmSettingsContentsStepView.swift */ = {isa = PBXFileReference; lastKnownFileType = sourcecode.swift; path = AlgorithmSettingsContentsStepView.swift; sourceTree = "<group>"; };
		DD4C57A72D73ADEA001BFF2C /* RestartLiveActivityIntent.swift */ = {isa = PBXFileReference; lastKnownFileType = sourcecode.swift; path = RestartLiveActivityIntent.swift; sourceTree = "<group>"; };
		DD4C57A92D73B3D9001BFF2C /* RestartLiveActivityIntentRequest.swift */ = {isa = PBXFileReference; lastKnownFileType = sourcecode.swift; path = RestartLiveActivityIntentRequest.swift; sourceTree = "<group>"; };
		DD4C581E2D73C43D001BFF2C /* LoopStatsView.swift */ = {isa = PBXFileReference; lastKnownFileType = sourcecode.swift; path = LoopStatsView.swift; sourceTree = "<group>"; };
		DD4FFF322D458EE600B6CFF9 /* GarminWatchState.swift */ = {isa = PBXFileReference; lastKnownFileType = sourcecode.swift; path = GarminWatchState.swift; sourceTree = "<group>"; };
		DD5DC9F02CF3D96E00AB8703 /* AdjustmentsStateModel+Overrides.swift */ = {isa = PBXFileReference; lastKnownFileType = sourcecode.swift; path = "AdjustmentsStateModel+Overrides.swift"; sourceTree = "<group>"; };
		DD5DC9F22CF3D9D600AB8703 /* AdjustmentsStateModel+TempTargets.swift */ = {isa = PBXFileReference; lastKnownFileType = sourcecode.swift; path = "AdjustmentsStateModel+TempTargets.swift"; sourceTree = "<group>"; };
		DD5DC9F62CF3DA9300AB8703 /* TargetPicker.swift */ = {isa = PBXFileReference; lastKnownFileType = sourcecode.swift; path = TargetPicker.swift; sourceTree = "<group>"; };
		DD5DC9F82CF3DAA900AB8703 /* RadioButton.swift */ = {isa = PBXFileReference; lastKnownFileType = sourcecode.swift; path = RadioButton.swift; sourceTree = "<group>"; };
		DD5DC9FA2CF3E1AA00AB8703 /* AdjustmentsStateModel+Helpers.swift */ = {isa = PBXFileReference; lastKnownFileType = sourcecode.swift; path = "AdjustmentsStateModel+Helpers.swift"; sourceTree = "<group>"; };
		DD68889C2C386E17006E3C44 /* NightscoutExercise.swift */ = {isa = PBXFileReference; lastKnownFileType = sourcecode.swift; path = NightscoutExercise.swift; sourceTree = "<group>"; };
		DD6A4E7D2DBEBF0F008C4B26 /* StartupReturningUserStepView.swift */ = {isa = PBXFileReference; lastKnownFileType = sourcecode.swift; path = StartupReturningUserStepView.swift; sourceTree = "<group>"; };
		DD6A4E7F2DBEC3EE008C4B26 /* StartupForceCloseWarningStepView.swift */ = {isa = PBXFileReference; lastKnownFileType = sourcecode.swift; path = StartupForceCloseWarningStepView.swift; sourceTree = "<group>"; };
		DD6A4E832DBEDD39008C4B26 /* AlgorithmSettingsImportantNotesStepView.swift */ = {isa = PBXFileReference; lastKnownFileType = sourcecode.swift; path = AlgorithmSettingsImportantNotesStepView.swift; sourceTree = "<group>"; };
		DD6B7CB12C7B6F0800B75029 /* Rounding.swift */ = {isa = PBXFileReference; lastKnownFileType = sourcecode.swift; path = Rounding.swift; sourceTree = "<group>"; };
		DD6B7CB32C7B71F700B75029 /* ForecastDisplayType.swift */ = {isa = PBXFileReference; lastKnownFileType = sourcecode.swift; path = ForecastDisplayType.swift; sourceTree = "<group>"; };
		DD6D67E32C9C253500660C9B /* ColorSchemeOption.swift */ = {isa = PBXFileReference; lastKnownFileType = sourcecode.swift; path = ColorSchemeOption.swift; sourceTree = "<group>"; };
		DD6F63CB2D27F606007D94CF /* TreatmentMenuView.swift */ = {isa = PBXFileReference; lastKnownFileType = sourcecode.swift; path = TreatmentMenuView.swift; sourceTree = "<group>"; };
		DD73FA0E2D74F57300D19D1E /* BackgroundTask+Helper.swift */ = {isa = PBXFileReference; lastKnownFileType = sourcecode.swift; path = "BackgroundTask+Helper.swift"; sourceTree = "<group>"; };
		DD8262CA2D289297009F6F62 /* BolusConfirmationView.swift */ = {isa = PBXFileReference; lastKnownFileType = sourcecode.swift; path = BolusConfirmationView.swift; sourceTree = "<group>"; };
		DD88C8E12C50420800F2D558 /* DefinitionRow.swift */ = {isa = PBXFileReference; lastKnownFileType = sourcecode.swift; path = DefinitionRow.swift; sourceTree = "<group>"; };
		DD940BA92CA7585D000830A5 /* GlucoseColorScheme.swift */ = {isa = PBXFileReference; lastKnownFileType = sourcecode.swift; path = GlucoseColorScheme.swift; sourceTree = "<group>"; };
		DD940BAB2CA75889000830A5 /* DynamicGlucoseColor.swift */ = {isa = PBXFileReference; lastKnownFileType = sourcecode.swift; path = DynamicGlucoseColor.swift; sourceTree = "<group>"; };
		DD98ACBF2D71013200C0778F /* StatChartUtils.swift */ = {isa = PBXFileReference; lastKnownFileType = sourcecode.swift; path = StatChartUtils.swift; sourceTree = "<group>"; };
		DD9ECB672CA99F4500AA7C45 /* TrioRemoteControl.swift */ = {isa = PBXFileReference; lastKnownFileType = sourcecode.swift; path = TrioRemoteControl.swift; sourceTree = "<group>"; };
		DD9ECB692CA99F6C00AA7C45 /* PushMessage.swift */ = {isa = PBXFileReference; lastKnownFileType = sourcecode.swift; path = PushMessage.swift; sourceTree = "<group>"; };
		DD9ECB6D2CA9A0BA00AA7C45 /* RemoteControlConfigStateModel.swift */ = {isa = PBXFileReference; fileEncoding = 4; lastKnownFileType = sourcecode.swift; path = RemoteControlConfigStateModel.swift; sourceTree = "<group>"; };
		DD9ECB6E2CA9A0BA00AA7C45 /* RemoteControlConfigProvider.swift */ = {isa = PBXFileReference; fileEncoding = 4; lastKnownFileType = sourcecode.swift; path = RemoteControlConfigProvider.swift; sourceTree = "<group>"; };
		DD9ECB6F2CA9A0BA00AA7C45 /* RemoteControlConfigDataFlow.swift */ = {isa = PBXFileReference; fileEncoding = 4; lastKnownFileType = sourcecode.swift; path = RemoteControlConfigDataFlow.swift; sourceTree = "<group>"; };
		DD9ECB732CA9A0C300AA7C45 /* RemoteControlConfig.swift */ = {isa = PBXFileReference; fileEncoding = 4; lastKnownFileType = sourcecode.swift; path = RemoteControlConfig.swift; sourceTree = "<group>"; };
		DDA6E24F2D22187500C2988C /* ChartLegendView.swift */ = {isa = PBXFileReference; lastKnownFileType = sourcecode.swift; path = ChartLegendView.swift; sourceTree = "<group>"; };
		DDA6E2842D2361F800C2988C /* LoopStatusView.swift */ = {isa = PBXFileReference; lastKnownFileType = sourcecode.swift; path = LoopStatusView.swift; sourceTree = "<group>"; };
		DDA6E31F2D258E0500C2988C /* OverrideHelpView.swift */ = {isa = PBXFileReference; lastKnownFileType = sourcecode.swift; path = OverrideHelpView.swift; sourceTree = "<group>"; };
		DDA6E3212D25901100C2988C /* TempTargetHelpView.swift */ = {isa = PBXFileReference; lastKnownFileType = sourcecode.swift; path = TempTargetHelpView.swift; sourceTree = "<group>"; };
		DDA6E3562D25988500C2988C /* ContactImageHelpView.swift */ = {isa = PBXFileReference; lastKnownFileType = sourcecode.swift; path = ContactImageHelpView.swift; sourceTree = "<group>"; };
		DDA9AC082D672CEB00E6F1A9 /* AppVersionChecker.swift */ = {isa = PBXFileReference; lastKnownFileType = sourcecode.swift; path = AppVersionChecker.swift; sourceTree = "<group>"; };
		DDA9AC0A2D678DAD00E6F1A9 /* blacklisted-versions.json */ = {isa = PBXFileReference; lastKnownFileType = text.json; path = "blacklisted-versions.json"; sourceTree = "<group>"; };
		DDAA29822D2D1D7B006546A1 /* AdjustmentsRootView+Overrides.swift */ = {isa = PBXFileReference; lastKnownFileType = sourcecode.swift; path = "AdjustmentsRootView+Overrides.swift"; sourceTree = "<group>"; };
		DDAA29842D2D1D98006546A1 /* AdjustmentsRootView+TempTargets.swift */ = {isa = PBXFileReference; lastKnownFileType = sourcecode.swift; path = "AdjustmentsRootView+TempTargets.swift"; sourceTree = "<group>"; };
		DDB0E3702DB087B6004B826F /* PrivacyPolicyView.swift */ = {isa = PBXFileReference; lastKnownFileType = sourcecode.swift; path = PrivacyPolicyView.swift; sourceTree = "<group>"; };
		DDB0E3732DB1BAC1004B826F /* LogoBurstSplash.swift */ = {isa = PBXFileReference; lastKnownFileType = sourcecode.swift; path = LogoBurstSplash.swift; sourceTree = "<group>"; };
		DDB37CC22D05044D00D99BF4 /* ContactTrickEntryStored+CoreDataClass.swift */ = {isa = PBXFileReference; lastKnownFileType = sourcecode.swift; path = "ContactTrickEntryStored+CoreDataClass.swift"; sourceTree = "<group>"; };
		DDB37CC32D05044D00D99BF4 /* ContactTrickEntryStored+CoreDataProperties.swift */ = {isa = PBXFileReference; lastKnownFileType = sourcecode.swift; path = "ContactTrickEntryStored+CoreDataProperties.swift"; sourceTree = "<group>"; };
		DDB37CC42D05048F00D99BF4 /* ContactImageStorage.swift */ = {isa = PBXFileReference; lastKnownFileType = sourcecode.swift; path = ContactImageStorage.swift; sourceTree = "<group>"; };
		DDB37CC62D05127500D99BF4 /* FontExtensions.swift */ = {isa = PBXFileReference; lastKnownFileType = sourcecode.swift; path = FontExtensions.swift; sourceTree = "<group>"; };
		DDBD53FB2DAA903100F940A6 /* OverviewStepView.swift */ = {isa = PBXFileReference; lastKnownFileType = sourcecode.swift; path = OverviewStepView.swift; sourceTree = "<group>"; };
		DDC38E0F2D9B376900ADCB46 /* OnboardingView+Util.swift */ = {isa = PBXFileReference; lastKnownFileType = sourcecode.swift; path = "OnboardingView+Util.swift"; sourceTree = "<group>"; };
		DDCAE8322D78D49C00B1BB51 /* TherapySettingsUtil.swift */ = {isa = PBXFileReference; lastKnownFileType = sourcecode.swift; path = TherapySettingsUtil.swift; sourceTree = "<group>"; };
		DDCE790E2D6F97F7000A4D7A /* SubmodulesView.swift */ = {isa = PBXFileReference; lastKnownFileType = sourcecode.swift; path = SubmodulesView.swift; sourceTree = "<group>"; };
		DDCEBF5A2CC1B76400DF4C36 /* LiveActivity+Helper.swift */ = {isa = PBXFileReference; lastKnownFileType = sourcecode.swift; path = "LiveActivity+Helper.swift"; sourceTree = "<group>"; };
		DDD163112C4C689900CD525A /* AdjustmentsStateModel.swift */ = {isa = PBXFileReference; lastKnownFileType = sourcecode.swift; path = AdjustmentsStateModel.swift; sourceTree = "<group>"; };
		DDD163132C4C68D300CD525A /* AdjustmentsProvider.swift */ = {isa = PBXFileReference; lastKnownFileType = sourcecode.swift; path = AdjustmentsProvider.swift; sourceTree = "<group>"; };
		DDD163152C4C690300CD525A /* AdjustmentsDataFlow.swift */ = {isa = PBXFileReference; lastKnownFileType = sourcecode.swift; path = AdjustmentsDataFlow.swift; sourceTree = "<group>"; };
		DDD163172C4C694000CD525A /* AdjustmentsRootView.swift */ = {isa = PBXFileReference; lastKnownFileType = sourcecode.swift; path = AdjustmentsRootView.swift; sourceTree = "<group>"; };
		DDD163192C4C695E00CD525A /* EditOverrideForm.swift */ = {isa = PBXFileReference; lastKnownFileType = sourcecode.swift; path = EditOverrideForm.swift; sourceTree = "<group>"; };
		DDD1631B2C4C697400CD525A /* AddOverrideForm.swift */ = {isa = PBXFileReference; lastKnownFileType = sourcecode.swift; path = AddOverrideForm.swift; sourceTree = "<group>"; };
		DDD1631E2C4C6F6900CD525A /* TrioCoreDataPersistentContainer.xcdatamodel */ = {isa = PBXFileReference; lastKnownFileType = wrapper.xcdatamodel; path = TrioCoreDataPersistentContainer.xcdatamodel; sourceTree = "<group>"; };
		DDD6D4D22CDE90720029439A /* EstimatedA1cDisplayUnit.swift */ = {isa = PBXFileReference; lastKnownFileType = sourcecode.swift; path = EstimatedA1cDisplayUnit.swift; sourceTree = "<group>"; };
<<<<<<< HEAD
		DDD78AD72DC421B500AC63F3 /* enacted.json */ = {isa = PBXFileReference; lastKnownFileType = text.json; path = enacted.json; sourceTree = "<group>"; };
		DDD78AD82DC421B500AC63F3 /* suggested.json */ = {isa = PBXFileReference; lastKnownFileType = text.json; path = suggested.json; sourceTree = "<group>"; };
=======
		DDD78A902DC4064800AC63F3 /* carbhistory.json */ = {isa = PBXFileReference; lastKnownFileType = text.json; path = carbhistory.json; sourceTree = "<group>"; };
>>>>>>> 83b4d474
		DDE179322C910127003CDDB7 /* MealPresetStored+CoreDataClass.swift */ = {isa = PBXFileReference; lastKnownFileType = sourcecode.swift; path = "MealPresetStored+CoreDataClass.swift"; sourceTree = "<group>"; };
		DDE179332C910127003CDDB7 /* MealPresetStored+CoreDataProperties.swift */ = {isa = PBXFileReference; lastKnownFileType = sourcecode.swift; path = "MealPresetStored+CoreDataProperties.swift"; sourceTree = "<group>"; };
		DDE179342C910127003CDDB7 /* LoopStatRecord+CoreDataClass.swift */ = {isa = PBXFileReference; lastKnownFileType = sourcecode.swift; path = "LoopStatRecord+CoreDataClass.swift"; sourceTree = "<group>"; };
		DDE179352C910127003CDDB7 /* LoopStatRecord+CoreDataProperties.swift */ = {isa = PBXFileReference; lastKnownFileType = sourcecode.swift; path = "LoopStatRecord+CoreDataProperties.swift"; sourceTree = "<group>"; };
		DDE179362C910127003CDDB7 /* BolusStored+CoreDataClass.swift */ = {isa = PBXFileReference; lastKnownFileType = sourcecode.swift; path = "BolusStored+CoreDataClass.swift"; sourceTree = "<group>"; };
		DDE179372C910127003CDDB7 /* BolusStored+CoreDataProperties.swift */ = {isa = PBXFileReference; lastKnownFileType = sourcecode.swift; path = "BolusStored+CoreDataProperties.swift"; sourceTree = "<group>"; };
		DDE179382C910127003CDDB7 /* ForecastValue+CoreDataClass.swift */ = {isa = PBXFileReference; lastKnownFileType = sourcecode.swift; path = "ForecastValue+CoreDataClass.swift"; sourceTree = "<group>"; };
		DDE179392C910127003CDDB7 /* ForecastValue+CoreDataProperties.swift */ = {isa = PBXFileReference; lastKnownFileType = sourcecode.swift; path = "ForecastValue+CoreDataProperties.swift"; sourceTree = "<group>"; };
		DDE1793A2C910127003CDDB7 /* CarbEntryStored+CoreDataClass.swift */ = {isa = PBXFileReference; lastKnownFileType = sourcecode.swift; path = "CarbEntryStored+CoreDataClass.swift"; sourceTree = "<group>"; };
		DDE1793B2C910127003CDDB7 /* CarbEntryStored+CoreDataProperties.swift */ = {isa = PBXFileReference; lastKnownFileType = sourcecode.swift; path = "CarbEntryStored+CoreDataProperties.swift"; sourceTree = "<group>"; };
		DDE1793E2C910127003CDDB7 /* PumpEventStored+CoreDataClass.swift */ = {isa = PBXFileReference; lastKnownFileType = sourcecode.swift; path = "PumpEventStored+CoreDataClass.swift"; sourceTree = "<group>"; };
		DDE1793F2C910127003CDDB7 /* PumpEventStored+CoreDataProperties.swift */ = {isa = PBXFileReference; lastKnownFileType = sourcecode.swift; path = "PumpEventStored+CoreDataProperties.swift"; sourceTree = "<group>"; };
		DDE179402C910127003CDDB7 /* StatsData+CoreDataClass.swift */ = {isa = PBXFileReference; lastKnownFileType = sourcecode.swift; path = "StatsData+CoreDataClass.swift"; sourceTree = "<group>"; };
		DDE179412C910127003CDDB7 /* StatsData+CoreDataProperties.swift */ = {isa = PBXFileReference; lastKnownFileType = sourcecode.swift; path = "StatsData+CoreDataProperties.swift"; sourceTree = "<group>"; };
		DDE179422C910127003CDDB7 /* Forecast+CoreDataClass.swift */ = {isa = PBXFileReference; lastKnownFileType = sourcecode.swift; path = "Forecast+CoreDataClass.swift"; sourceTree = "<group>"; };
		DDE179432C910127003CDDB7 /* Forecast+CoreDataProperties.swift */ = {isa = PBXFileReference; lastKnownFileType = sourcecode.swift; path = "Forecast+CoreDataProperties.swift"; sourceTree = "<group>"; };
		DDE179442C910127003CDDB7 /* GlucoseStored+CoreDataClass.swift */ = {isa = PBXFileReference; lastKnownFileType = sourcecode.swift; path = "GlucoseStored+CoreDataClass.swift"; sourceTree = "<group>"; };
		DDE179452C910127003CDDB7 /* GlucoseStored+CoreDataProperties.swift */ = {isa = PBXFileReference; lastKnownFileType = sourcecode.swift; path = "GlucoseStored+CoreDataProperties.swift"; sourceTree = "<group>"; };
		DDE179462C910127003CDDB7 /* OpenAPS_Battery+CoreDataClass.swift */ = {isa = PBXFileReference; lastKnownFileType = sourcecode.swift; path = "OpenAPS_Battery+CoreDataClass.swift"; sourceTree = "<group>"; };
		DDE179472C910127003CDDB7 /* OpenAPS_Battery+CoreDataProperties.swift */ = {isa = PBXFileReference; lastKnownFileType = sourcecode.swift; path = "OpenAPS_Battery+CoreDataProperties.swift"; sourceTree = "<group>"; };
		DDE179482C910127003CDDB7 /* TempBasalStored+CoreDataClass.swift */ = {isa = PBXFileReference; lastKnownFileType = sourcecode.swift; path = "TempBasalStored+CoreDataClass.swift"; sourceTree = "<group>"; };
		DDE179492C910127003CDDB7 /* TempBasalStored+CoreDataProperties.swift */ = {isa = PBXFileReference; lastKnownFileType = sourcecode.swift; path = "TempBasalStored+CoreDataProperties.swift"; sourceTree = "<group>"; };
		DDE1794C2C910127003CDDB7 /* OverrideRunStored+CoreDataClass.swift */ = {isa = PBXFileReference; lastKnownFileType = sourcecode.swift; path = "OverrideRunStored+CoreDataClass.swift"; sourceTree = "<group>"; };
		DDE1794D2C910127003CDDB7 /* OverrideRunStored+CoreDataProperties.swift */ = {isa = PBXFileReference; lastKnownFileType = sourcecode.swift; path = "OverrideRunStored+CoreDataProperties.swift"; sourceTree = "<group>"; };
		DDE1794E2C910127003CDDB7 /* OrefDetermination+CoreDataClass.swift */ = {isa = PBXFileReference; lastKnownFileType = sourcecode.swift; path = "OrefDetermination+CoreDataClass.swift"; sourceTree = "<group>"; };
		DDE1794F2C910127003CDDB7 /* OrefDetermination+CoreDataProperties.swift */ = {isa = PBXFileReference; lastKnownFileType = sourcecode.swift; path = "OrefDetermination+CoreDataProperties.swift"; sourceTree = "<group>"; };
		DDE179502C910127003CDDB7 /* OverrideStored+CoreDataClass.swift */ = {isa = PBXFileReference; lastKnownFileType = sourcecode.swift; path = "OverrideStored+CoreDataClass.swift"; sourceTree = "<group>"; };
		DDE179512C910127003CDDB7 /* OverrideStored+CoreDataProperties.swift */ = {isa = PBXFileReference; lastKnownFileType = sourcecode.swift; path = "OverrideStored+CoreDataProperties.swift"; sourceTree = "<group>"; };
		DDEBB05B2D89E9050032305D /* TimeInRangeType.swift */ = {isa = PBXFileReference; lastKnownFileType = sourcecode.swift; path = TimeInRangeType.swift; sourceTree = "<group>"; };
		DDF68FFB2D9ECF77008BF16C /* OnboardingStateModel+Nightscout.swift */ = {isa = PBXFileReference; lastKnownFileType = sourcecode.swift; path = "OnboardingStateModel+Nightscout.swift"; sourceTree = "<group>"; };
		DDF6902B2DA028D3008BF16C /* DiagnosticsStepView.swift */ = {isa = PBXFileReference; lastKnownFileType = sourcecode.swift; path = DiagnosticsStepView.swift; sourceTree = "<group>"; };
		DDF6905B2DA0AFC5008BF16C /* WelcomeStepView.swift */ = {isa = PBXFileReference; lastKnownFileType = sourcecode.swift; path = WelcomeStepView.swift; sourceTree = "<group>"; };
		DDF691002DA2CA0B008BF16C /* AppDiagnosticsDataFlow.swift */ = {isa = PBXFileReference; lastKnownFileType = sourcecode.swift; path = AppDiagnosticsDataFlow.swift; sourceTree = "<group>"; };
		DDF691022DA2CA14008BF16C /* AppDiagnosticsProvider.swift */ = {isa = PBXFileReference; lastKnownFileType = sourcecode.swift; path = AppDiagnosticsProvider.swift; sourceTree = "<group>"; };
		DDF691042DA2CA20008BF16C /* AppDiagnosticsStateModel.swift */ = {isa = PBXFileReference; lastKnownFileType = sourcecode.swift; path = AppDiagnosticsStateModel.swift; sourceTree = "<group>"; };
		DDF691062DA2CA28008BF16C /* AppDiagnosticsRootView.swift */ = {isa = PBXFileReference; lastKnownFileType = sourcecode.swift; path = AppDiagnosticsRootView.swift; sourceTree = "<group>"; };
		DDF691362DA30332008BF16C /* StartupGuideStepView.swift */ = {isa = PBXFileReference; lastKnownFileType = sourcecode.swift; path = StartupGuideStepView.swift; sourceTree = "<group>"; };
		DDF847DC2C5C28720049BB3B /* LiveActivitySettingsDataFlow.swift */ = {isa = PBXFileReference; lastKnownFileType = sourcecode.swift; path = LiveActivitySettingsDataFlow.swift; sourceTree = "<group>"; };
		DDF847DE2C5C28780049BB3B /* LiveActivitySettingsProvider.swift */ = {isa = PBXFileReference; lastKnownFileType = sourcecode.swift; path = LiveActivitySettingsProvider.swift; sourceTree = "<group>"; };
		DDF847E02C5C287F0049BB3B /* LiveActivitySettingsStateModel.swift */ = {isa = PBXFileReference; lastKnownFileType = sourcecode.swift; path = LiveActivitySettingsStateModel.swift; sourceTree = "<group>"; };
		DDF847E32C5C288F0049BB3B /* LiveActivitySettingsRootView.swift */ = {isa = PBXFileReference; lastKnownFileType = sourcecode.swift; path = LiveActivitySettingsRootView.swift; sourceTree = "<group>"; };
		DDF847E52C5D66490049BB3B /* AddMealPresetView.swift */ = {isa = PBXFileReference; lastKnownFileType = sourcecode.swift; path = AddMealPresetView.swift; sourceTree = "<group>"; };
		DDF847E72C5DABA30049BB3B /* WatchConfigAppleWatchView.swift */ = {isa = PBXFileReference; lastKnownFileType = sourcecode.swift; path = WatchConfigAppleWatchView.swift; sourceTree = "<group>"; };
		DDF847E92C5DABAC0049BB3B /* WatchConfigGarminView.swift */ = {isa = PBXFileReference; lastKnownFileType = sourcecode.swift; path = WatchConfigGarminView.swift; sourceTree = "<group>"; };
		DDFF202E2DB1D14500AB8A96 /* NotificationPermissionStepView.swift */ = {isa = PBXFileReference; lastKnownFileType = sourcecode.swift; path = NotificationPermissionStepView.swift; sourceTree = "<group>"; };
		DDFF20302DB1D15500AB8A96 /* BluetoothPermissionStepView.swift */ = {isa = PBXFileReference; lastKnownFileType = sourcecode.swift; path = BluetoothPermissionStepView.swift; sourceTree = "<group>"; };
		DDFF20492DB29EF500AB8A96 /* WatchLogger.swift */ = {isa = PBXFileReference; lastKnownFileType = sourcecode.swift; path = WatchLogger.swift; sourceTree = "<group>"; };
		DDFF204D2DB2C00B00AB8A96 /* WatchStateSnapshot.swift */ = {isa = PBXFileReference; lastKnownFileType = sourcecode.swift; path = WatchStateSnapshot.swift; sourceTree = "<group>"; };
		DDFF204F2DB2C11900AB8A96 /* WatchStateSnapshot.swift */ = {isa = PBXFileReference; lastKnownFileType = sourcecode.swift; path = WatchStateSnapshot.swift; sourceTree = "<group>"; };
		E00EEBFD27368630002FF094 /* ServiceAssembly.swift */ = {isa = PBXFileReference; fileEncoding = 4; lastKnownFileType = sourcecode.swift; path = ServiceAssembly.swift; sourceTree = "<group>"; };
		E00EEBFE27368630002FF094 /* SecurityAssembly.swift */ = {isa = PBXFileReference; fileEncoding = 4; lastKnownFileType = sourcecode.swift; path = SecurityAssembly.swift; sourceTree = "<group>"; };
		E00EEBFF27368630002FF094 /* StorageAssembly.swift */ = {isa = PBXFileReference; fileEncoding = 4; lastKnownFileType = sourcecode.swift; path = StorageAssembly.swift; sourceTree = "<group>"; };
		E00EEC0027368630002FF094 /* UIAssembly.swift */ = {isa = PBXFileReference; fileEncoding = 4; lastKnownFileType = sourcecode.swift; path = UIAssembly.swift; sourceTree = "<group>"; };
		E00EEC0127368630002FF094 /* APSAssembly.swift */ = {isa = PBXFileReference; fileEncoding = 4; lastKnownFileType = sourcecode.swift; path = APSAssembly.swift; sourceTree = "<group>"; };
		E00EEC0227368630002FF094 /* NetworkAssembly.swift */ = {isa = PBXFileReference; fileEncoding = 4; lastKnownFileType = sourcecode.swift; path = NetworkAssembly.swift; sourceTree = "<group>"; };
		E013D871273AC6FE0014109C /* GlucoseSimulatorSource.swift */ = {isa = PBXFileReference; lastKnownFileType = sourcecode.swift; path = GlucoseSimulatorSource.swift; sourceTree = "<group>"; };
		E06B9119275B5EEA003C04B6 /* Array+Extension.swift */ = {isa = PBXFileReference; lastKnownFileType = sourcecode.swift; path = "Array+Extension.swift"; sourceTree = "<group>"; };
		E0CC2C5B275B9DAE00A7BC71 /* HealthKit.framework */ = {isa = PBXFileReference; lastKnownFileType = wrapper.framework; name = HealthKit.framework; path = System/Library/Frameworks/HealthKit.framework; sourceTree = SDKROOT; };
		E0D4F80427513ECF00BDF1FE /* HealthKitSample.swift */ = {isa = PBXFileReference; lastKnownFileType = sourcecode.swift; path = HealthKitSample.swift; sourceTree = "<group>"; };
		E26904AACA8D9C15D229D675 /* SnoozeStateModel.swift */ = {isa = PBXFileReference; includeInIndex = 1; lastKnownFileType = sourcecode.swift; path = SnoozeStateModel.swift; sourceTree = "<group>"; };
		E592A36F2CEEC01E009A472C /* ContactTrickEntry.swift */ = {isa = PBXFileReference; lastKnownFileType = sourcecode.swift; path = ContactTrickEntry.swift; sourceTree = "<group>"; };
		E592A3712CEEC038009A472C /* ContactImageRootView.swift */ = {isa = PBXFileReference; lastKnownFileType = sourcecode.swift; path = ContactImageRootView.swift; sourceTree = "<group>"; };
		E592A3732CEEC038009A472C /* ContactImageDataFlow.swift */ = {isa = PBXFileReference; lastKnownFileType = sourcecode.swift; path = ContactImageDataFlow.swift; sourceTree = "<group>"; };
		E592A3742CEEC038009A472C /* ContactImageProvider.swift */ = {isa = PBXFileReference; lastKnownFileType = sourcecode.swift; path = ContactImageProvider.swift; sourceTree = "<group>"; };
		E592A3752CEEC038009A472C /* ContactImageStateModel.swift */ = {isa = PBXFileReference; lastKnownFileType = sourcecode.swift; path = ContactImageStateModel.swift; sourceTree = "<group>"; };
		E625985B47742D498CB1681A /* GlucoseNotificationSettingsProvider.swift */ = {isa = PBXFileReference; includeInIndex = 1; lastKnownFileType = sourcecode.swift; path = GlucoseNotificationSettingsProvider.swift; sourceTree = "<group>"; };
		F816825D28DB441200054060 /* HeartBeatManager.swift */ = {isa = PBXFileReference; fileEncoding = 4; lastKnownFileType = sourcecode.swift; path = HeartBeatManager.swift; sourceTree = "<group>"; };
		F816825F28DB441800054060 /* BluetoothTransmitter.swift */ = {isa = PBXFileReference; fileEncoding = 4; lastKnownFileType = sourcecode.swift; path = BluetoothTransmitter.swift; sourceTree = "<group>"; };
		F90692A9274B7AAE0037068D /* HealthKitManager.swift */ = {isa = PBXFileReference; lastKnownFileType = sourcecode.swift; path = HealthKitManager.swift; sourceTree = "<group>"; };
		F90692CE274B999A0037068D /* HealthKitDataFlow.swift */ = {isa = PBXFileReference; lastKnownFileType = sourcecode.swift; path = HealthKitDataFlow.swift; sourceTree = "<group>"; };
		F90692D0274B99B60037068D /* HealthKitProvider.swift */ = {isa = PBXFileReference; lastKnownFileType = sourcecode.swift; path = HealthKitProvider.swift; sourceTree = "<group>"; };
		F90692D2274B9A130037068D /* AppleHealthKitRootView.swift */ = {isa = PBXFileReference; lastKnownFileType = sourcecode.swift; path = AppleHealthKitRootView.swift; sourceTree = "<group>"; };
		F90692D5274B9A450037068D /* HealthKitStateModel.swift */ = {isa = PBXFileReference; lastKnownFileType = sourcecode.swift; path = HealthKitStateModel.swift; sourceTree = "<group>"; };
		FBB3BAE7494CB771ABAC7B8B /* ISFEditorRootView.swift */ = {isa = PBXFileReference; includeInIndex = 1; lastKnownFileType = sourcecode.swift; path = ISFEditorRootView.swift; sourceTree = "<group>"; };
		FE41E4D529463EE20047FD55 /* NightscoutPreferences.swift */ = {isa = PBXFileReference; lastKnownFileType = sourcecode.swift; path = NightscoutPreferences.swift; sourceTree = "<group>"; };
		FE66D16A291F74F8005D6F77 /* Bundle+Extensions.swift */ = {isa = PBXFileReference; lastKnownFileType = sourcecode.swift; path = "Bundle+Extensions.swift"; sourceTree = "<group>"; };
		FEFFA7A12929FE49007B8193 /* UIDevice+Extensions.swift */ = {isa = PBXFileReference; lastKnownFileType = sourcecode.swift; path = "UIDevice+Extensions.swift"; sourceTree = "<group>"; };
/* End PBXFileReference section */

/* Begin PBXFileSystemSynchronizedRootGroup section */
		BDFF7A9E2D25FA970016C40C /* Preview Content */ = {isa = PBXFileSystemSynchronizedRootGroup; explicitFileTypes = {}; explicitFolders = (); path = "Preview Content"; sourceTree = "<group>"; };
		DDCEBF412CC1B42500DF4C36 /* Views */ = {isa = PBXFileSystemSynchronizedRootGroup; explicitFileTypes = {}; explicitFolders = (); path = Views; sourceTree = "<group>"; };
/* End PBXFileSystemSynchronizedRootGroup section */

/* Begin PBXFrameworksBuildPhase section */
		388E595525AD948C0019842D /* Frameworks */ = {
			isa = PBXFrameworksBuildPhase;
			buildActionMask = 2147483647;
			files = (
				CE95BF632BA771BE00DC3DE3 /* LoopTestingKit.framework in Frameworks */,
				3B4BA7722D8DBD690069D5B8 /* G7SensorKitUI.framework in Frameworks */,
				3B4BA7742D8DBD690069D5B8 /* LibreTransmitter.framework in Frameworks */,
				3B4BA78C2D8DC0EC0069D5B8 /* ShareClientUI.framework in Frameworks */,
				3B4BA77A2D8DBD690069D5B8 /* MinimedKitUI.framework in Frameworks */,
				3BD9687C2D8DDD4600899469 /* SlideButton in Frameworks */,
				3B4BA7782D8DBD690069D5B8 /* MinimedKit.framework in Frameworks */,
				3B4BA7762D8DBD690069D5B8 /* LibreTransmitterUI.framework in Frameworks */,
				3B4BA7902D8DC0EC0069D5B8 /* TidepoolServiceKitUI.framework in Frameworks */,
				3B4BA76A2D8DBD690069D5B8 /* CGMBLEKit.framework in Frameworks */,
				3B4BA77C2D8DBD690069D5B8 /* OmniBLE.framework in Frameworks */,
				38E87403274F78C000975559 /* libswiftCoreNFC.tbd in Frameworks */,
				38E87401274F77E400975559 /* CoreNFC.framework in Frameworks */,
				3B4BA78A2D8DC0EC0069D5B8 /* ShareClient.framework in Frameworks */,
				3B4BA77E2D8DBD690069D5B8 /* OmniKit.framework in Frameworks */,
				CE51DD1C2A01970900F163F7 /* ConnectIQ 2.xcframework in Frameworks */,
				3811DE1025C9D37700A708ED /* Swinject in Frameworks */,
				3B4BA78E2D8DC0EC0069D5B8 /* TidepoolServiceKit.framework in Frameworks */,
				B958F1B72BA0711600484851 /* MKRingProgressView in Frameworks */,
				3B4BA7702D8DBD690069D5B8 /* G7SensorKit.framework in Frameworks */,
				3B4BA76C2D8DBD690069D5B8 /* CGMBLEKitUI.framework in Frameworks */,
				CE95BF5B2BA770C300DC3DE3 /* LoopKit.framework in Frameworks */,
				38B17B6625DD90E0005CAE3D /* SwiftDate in Frameworks */,
				3833B46D26012030003021B3 /* Algorithms in Frameworks */,
				3B4BA7822D8DBD690069D5B8 /* RileyLinkBLEKit.framework in Frameworks */,
				3B4BA76E2D8DBD690069D5B8 /* DanaKit.framework in Frameworks */,
				3B47C6102DA0A28F00B0E5EF /* FirebaseCrashlytics in Frameworks */,
				3B4BA7862D8DBD690069D5B8 /* RileyLinkKitUI.framework in Frameworks */,
				CEB434FD28B90B7C00B70274 /* SwiftCharts in Frameworks */,
				CE95BF5F2BA7715800DC3DE3 /* MockKit.framework in Frameworks */,
				3BD9687F2D8DDD8800899469 /* CryptoSwift in Frameworks */,
				38DF1789276FC8C400B3528F /* SwiftMessages in Frameworks */,
				3B4BA7802D8DBD690069D5B8 /* OmniKitUI.framework in Frameworks */,
				3B4BA7842D8DBD690069D5B8 /* RileyLinkKit.framework in Frameworks */,
				CE95BF612BA7715900DC3DE3 /* MockKitUI.framework in Frameworks */,
				E0CC2C5C275B9F0F00A7BC71 /* HealthKit.framework in Frameworks */,
				CE95BF5D2BA770C300DC3DE3 /* LoopKitUI.framework in Frameworks */,
			);
			runOnlyForDeploymentPostprocessing = 0;
		};
		38FCF3EA25E9028E0078B0D1 /* Frameworks */ = {
			isa = PBXFrameworksBuildPhase;
			buildActionMask = 2147483647;
			files = (
			);
			runOnlyForDeploymentPostprocessing = 0;
		};
		6B1A8D142B14D91500E76752 /* Frameworks */ = {
			isa = PBXFrameworksBuildPhase;
			buildActionMask = 2147483647;
			files = (
				6B1A8D1B2B14D91600E76752 /* SwiftUI.framework in Frameworks */,
				6B1A8D192B14D91600E76752 /* WidgetKit.framework in Frameworks */,
			);
			runOnlyForDeploymentPostprocessing = 0;
		};
		BD8207C02D2B42E50023339D /* Frameworks */ = {
			isa = PBXFrameworksBuildPhase;
			buildActionMask = 2147483647;
			files = (
				BD8207C52D2B42E60023339D /* SwiftUI.framework in Frameworks */,
				BD8207C42D2B42E60023339D /* WidgetKit.framework in Frameworks */,
			);
			runOnlyForDeploymentPostprocessing = 0;
		};
		BDFF79792D25AA870016C40C /* Frameworks */ = {
			isa = PBXFrameworksBuildPhase;
			buildActionMask = 2147483647;
			files = (
			);
			runOnlyForDeploymentPostprocessing = 0;
		};
		BDFF79882D25AA890016C40C /* Frameworks */ = {
			isa = PBXFrameworksBuildPhase;
			buildActionMask = 2147483647;
			files = (
			);
			runOnlyForDeploymentPostprocessing = 0;
		};
/* End PBXFrameworksBuildPhase section */

/* Begin PBXGroup section */
		0610F7D6D2EC00E3BA1569F0 /* ConfigEditor */ = {
			isa = PBXGroup;
			children = (
				3F8A87AA037BD079BA3528BA /* ConfigEditorDataFlow.swift */,
				44080E4709E3AE4B73054563 /* ConfigEditorProvider.swift */,
				5D5B4F8B4194BB7E260EF251 /* ConfigEditorStateModel.swift */,
				4E8C7B59F8065047ECE20965 /* View */,
			);
			path = ConfigEditor;
			sourceTree = "<group>";
		};
		0A67A70F9438DB6586398458 /* View */ = {
			isa = PBXGroup;
			children = (
				B5822B15939E719628E9FF7C /* SnoozeRootView.swift */,
			);
			path = View;
			sourceTree = "<group>";
		};
		0D76BBC81CEDC1A0050F45EF /* View */ = {
			isa = PBXGroup;
			children = (
				CE3EEF992D46370A001944DD /* CustomCGMOptionsView.swift */,
				38569352270B5E350002C50D /* CGMRootView.swift */,
				CE7950232997D81700FA576E /* CGMSettingsView.swift */,
				CE7950252998056D00FA576E /* CGMSetupView.swift */,
			);
			path = View;
			sourceTree = "<group>";
		};
		0EE66DD474AFFD4FD787D5B9 /* View */ = {
			isa = PBXGroup;
			children = (
				BDA7593D2D37CFC000E649A4 /* CarbEntryEditorView.swift */,
				881E04BA5E0A003DE8E0A9C6 /* DataTableRootView.swift */,
			);
			path = View;
			sourceTree = "<group>";
		};
		110AEDE22C5193D100615CC9 /* Bolus */ = {
			isa = PBXGroup;
			children = (
				110AEDE02C5193D100615CC9 /* BolusIntent.swift */,
				110AEDE12C5193D100615CC9 /* BolusIntentRequest.swift */,
			);
			path = Bolus;
			sourceTree = "<group>";
		};
		110AEDE62C51A0AE00615CC9 /* View */ = {
			isa = PBXGroup;
			children = (
				110AEDE52C51A0AE00615CC9 /* ShortcutsConfigView.swift */,
			);
			path = View;
			sourceTree = "<group>";
		};
		110AEDEA2C51A0AE00615CC9 /* ShortcutsConfig */ = {
			isa = PBXGroup;
			children = (
				110AEDE62C51A0AE00615CC9 /* View */,
				110AEDE72C51A0AE00615CC9 /* ShortcutsConfigDataFlow.swift */,
				110AEDE82C51A0AE00615CC9 /* ShortcutsConfigProvider.swift */,
				110AEDE92C51A0AE00615CC9 /* ShortcutsConfigStateModel.swift */,
			);
			path = ShortcutsConfig;
			sourceTree = "<group>";
		};
		118DF7692C5ECBC60067FEB7 /* Override */ = {
			isa = PBXGroup;
			children = (
				118DF7642C5ECBC60067FEB7 /* ApplyOverridePresetIntent.swift */,
				118DF7652C5ECBC60067FEB7 /* CancelOverrideIntent.swift */,
				118DF7672C5ECBC60067FEB7 /* OverridePresetEntity.swift */,
				118DF7682C5ECBC60067FEB7 /* OverridePresetsIntentRequest.swift */,
			);
			path = Override;
			sourceTree = "<group>";
		};
		18B49BC9587A59E3A347C1CD /* View */ = {
			isa = PBXGroup;
			children = (
				BF8BCB0C37DEB5EC377B9612 /* BasalProfileEditorRootView.swift */,
			);
			path = View;
			sourceTree = "<group>";
		};
		190EBCC229FF134900BA767D /* UserInterfaceSettings */ = {
			isa = PBXGroup;
			children = (
				190EBCC329FF136900BA767D /* UserInterfaceSettingsDataFlow.swift */,
				190EBCC529FF138000BA767D /* UserInterfaceSettingsProvider.swift */,
				190EBCC729FF13AA00BA767D /* UserInterfaceSettingsStateModel.swift */,
				190EBCC929FF13AF00BA767D /* View */,
			);
			path = UserInterfaceSettings;
			sourceTree = "<group>";
		};
		190EBCC929FF13AF00BA767D /* View */ = {
			isa = PBXGroup;
			children = (
				190EBCCA29FF13CB00BA767D /* UserInterfaceSettingsRootView.swift */,
			);
			path = View;
			sourceTree = "<group>";
		};
		192F0FF5276AC36D0085BE4D /* Recovered References */ = {
			isa = PBXGroup;
			children = (
				199561C0275E61A50077B976 /* HealthKit.framework */,
			);
			name = "Recovered References";
			sourceTree = "<group>";
		};
		195D80B22AF696EE00D25097 /* DynamicSettings */ = {
			isa = PBXGroup;
			children = (
				195D80B62AF697B800D25097 /* DynamicSettingsDataFlow.swift */,
				195D80B82AF697F700D25097 /* DynamicSettingsProvider.swift */,
				195D80BA2AF6980B00D25097 /* DynamicSettingsStateModel.swift */,
				195D80B52AF6974200D25097 /* View */,
			);
			path = DynamicSettings;
			sourceTree = "<group>";
		};
		195D80B52AF6974200D25097 /* View */ = {
			isa = PBXGroup;
			children = (
				195D80B32AF6973A00D25097 /* DynamicSettingsRootView.swift */,
			);
			path = View;
			sourceTree = "<group>";
		};
		198377CF266BFEDE004DE65E /* Localizations */ = {
			isa = PBXGroup;
			children = (
				19D440A926B6FEBD008DA6C8 /* Main */,
			);
			path = Localizations;
			sourceTree = "<group>";
		};
		19D440A926B6FEBD008DA6C8 /* Main */ = {
			isa = PBXGroup;
			children = (
				8A9134292D63D9A1007F8874 /* Localizable.xcstrings */,
			);
			path = Main;
			sourceTree = "<group>";
		};
		19D466A129AA2B0A004D5F33 /* MealSettings */ = {
			isa = PBXGroup;
			children = (
				19D466A229AA2B80004D5F33 /* MealSettingsDataFlow.swift */,
				19D466A429AA2BD4004D5F33 /* MealSettingsProvider.swift */,
				19D466A629AA2C22004D5F33 /* MealSettingsStateModel.swift */,
				19D466A829AA306E004D5F33 /* View */,
			);
			path = MealSettings;
			sourceTree = "<group>";
		};
		19D466A829AA306E004D5F33 /* View */ = {
			isa = PBXGroup;
			children = (
				19D466A929AA3099004D5F33 /* MealSettingsRootView.swift */,
			);
			path = View;
			sourceTree = "<group>";
		};
		19E1F7E629D0828B005C8D20 /* IconConfig */ = {
			isa = PBXGroup;
			children = (
				19E1F7E729D082D0005C8D20 /* IconConfigDataFlow.swift */,
				19E1F7E929D082ED005C8D20 /* IconConfigProvider.swift */,
				19E1F7EB29D082FE005C8D20 /* IconConfigStateModel.swift */,
				19E1F7ED29D088C0005C8D20 /* View */,
			);
			path = IconConfig;
			sourceTree = "<group>";
		};
		19E1F7ED29D088C0005C8D20 /* View */ = {
			isa = PBXGroup;
			children = (
				19E1F7EE29D08EBA005C8D20 /* IconConfigRootWiew.swift */,
				1967DFC129D053D300759F30 /* IconImage.swift */,
				1967DFBF29D053AC00759F30 /* IconSelection.swift */,
			);
			path = View;
			sourceTree = "<group>";
		};
		19F95FF129F10F9C00314DDC /* Stat */ = {
			isa = PBXGroup;
			children = (
				BD249D952D42FCA800412DEB /* StatStateModel+Setup */,
				19F95FF229F10FBC00314DDC /* StatDataFlow.swift */,
				19F95FF429F10FCF00314DDC /* StatProvider.swift */,
				19F95FF629F10FEE00314DDC /* StatStateModel.swift */,
				19F95FF829F10FF600314DDC /* View */,
			);
			path = Stat;
			sourceTree = "<group>";
		};
		19F95FF829F10FF600314DDC /* View */ = {
			isa = PBXGroup;
			children = (
				BD249D842D42FBD200412DEB /* ViewElements */,
				19F95FF929F1102A00314DDC /* StatRootView.swift */,
				DD98ACBF2D71013200C0778F /* StatChartUtils.swift */,
			);
			path = View;
			sourceTree = "<group>";
		};
		29B478DF61BF8D270F7D8954 /* Snooze */ = {
			isa = PBXGroup;
			children = (
				36A708CDB546692C2230B385 /* SnoozeDataFlow.swift */,
				1CAE81192B118804DCD23034 /* SnoozeProvider.swift */,
				E26904AACA8D9C15D229D675 /* SnoozeStateModel.swift */,
				0A67A70F9438DB6586398458 /* View */,
			);
			path = Snooze;
			sourceTree = "<group>";
		};
		34CA4DF169B53D67EF18ED8A /* View */ = {
			isa = PBXGroup;
			children = (
				4DD795BA46B193644D48138C /* TargetsEditorRootView.swift */,
			);
			path = View;
			sourceTree = "<group>";
		};
		3811DE0325C9D31700A708ED /* Modules */ = {
			isa = PBXGroup;
			children = (
				DDD163032C4C67B400CD525A /* Adjustments */,
				DD1745382C55BF8B00211FAC /* AlgorithmAdvancedSettings */,
				DDF690FE2DA2C9EE008BF16C /* AppDiagnostics */,
				DD1745422C55C5C400211FAC /* AutosensSettings */,
				A42F1FEDFFD0DDE00AAD54D3 /* BasalProfileEditor */,
				3811DE0425C9D32E00A708ED /* Base */,
				BD7DA9A32AE06DBA00601B20 /* BolusCalculatorConfig */,
				DD09D4792C5986BA003FEA5D /* CalendarEventSettings */,
				CEE9A64D2BBB411C00EB5194 /* Calibrations */,
				E42231DBF0DBE2B4B92D1B15 /* CarbRatioEditor */,
				F75CB57ED6971B46F8756083 /* CGMSettings */,
				0610F7D6D2EC00E3BA1569F0 /* ConfigEditor */,
				E592A3762CEEC038009A472C /* ContactImage */,
				9E56E3626FAD933385101B76 /* DataTable */,
				195D80B22AF696EE00D25097 /* DynamicSettings */,
				DD17454C2C55CA0200211FAC /* GeneralSettings */,
				F66B236E00924A05D6A9F9DF /* GlucoseNotificationSettings */,
				F90692CD274B99850037068D /* HealthKit */,
				3811DE2725C9D49500A708ED /* Home */,
				19E1F7E629D0828B005C8D20 /* IconConfig */,
				D8F047E14D567F2B5DBEFD96 /* ISFEditor */,
				DDF847DB2C5C28550049BB3B /* LiveActivitySettings */,
				3811DE1A25C9D48300A708ED /* Main */,
				5031FE61F63C2A8A8B7674DD /* ManualTempBasal */,
				19D466A129AA2B0A004D5F33 /* MealSettings */,
				D533BF261CDC1C3F871E7BFD /* NightscoutConfig */,
				BD47FD142D88AACC0043966B /* Onboarding */,
				99C01B871ACAB3F32CE755C7 /* PumpConfig */,
				DD9ECB6B2CA99FA400AA7C45 /* RemoteControlConfig */,
				3811DE3825C9D4A100A708ED /* Settings */,
				110AEDEA2C51A0AE00615CC9 /* ShortcutsConfig */,
				DD17451E2C55520000211FAC /* SMBSettings */,
				29B478DF61BF8D270F7D8954 /* Snooze */,
				19F95FF129F10F9C00314DDC /* Stat */,
				DD17452C2C55AE3500211FAC /* TargetBehavoir */,
				6517011F19F244F64E1FF14B /* TargetsEditor */,
				C2C98283C436DB934D7E7994 /* Treatments */,
				190EBCC229FF134900BA767D /* UserInterfaceSettings */,
				CE94597C29E9E1CD0047C9C6 /* WatchConfig */,
			);
			path = Modules;
			sourceTree = "<group>";
		};
		3811DE0425C9D32E00A708ED /* Base */ = {
			isa = PBXGroup;
			children = (
				3811DE0725C9D32E00A708ED /* BaseView.swift */,
				3811DE0825C9D32F00A708ED /* BaseProvider.swift */,
				38FEF3F92737E42000574A46 /* BaseStateModel.swift */,
			);
			path = Base;
			sourceTree = "<group>";
		};
		3811DE1325C9D39E00A708ED /* Sources */ = {
			isa = PBXGroup;
			children = (
				CE7CA3422A064973004BE681 /* Shortcuts */,
				3811DEDE25C9E2DD00A708ED /* Application */,
				3811DF0A25CAAAA500A708ED /* APS */,
				E00EEBFC27368630002FF094 /* Assemblies */,
				38E98A3225F5300800C0CED0 /* Config */,
				388E5A5A25B6F05F0019842D /* Helpers */,
				38DF178A27733E0F00B3528F /* AnimatedBackground */,
				198377CF266BFEDE004DE65E /* Localizations */,
				38E98A1A25F52C9300C0CED0 /* Logger */,
				388E5A5925B6F0250019842D /* Models */,
				3811DE0325C9D31700A708ED /* Modules */,
				3811DE1425C9D40400A708ED /* Router */,
				3811DE9125C9D88200A708ED /* Services */,
				3883582E25EEAFC000E024B2 /* Views */,
			);
			path = Sources;
			sourceTree = "<group>";
		};
		3811DE1425C9D40400A708ED /* Router */ = {
			isa = PBXGroup;
			children = (
				3811DE1525C9D40400A708ED /* Screen.swift */,
				3811DE1625C9D40400A708ED /* Router.swift */,
			);
			path = Router;
			sourceTree = "<group>";
		};
		3811DE1A25C9D48300A708ED /* Main */ = {
			isa = PBXGroup;
			children = (
				3811DE1D25C9D48300A708ED /* MainDataFlow.swift */,
				3811DE1C25C9D48300A708ED /* MainProvider.swift */,
				38FEF3FB2737E53800574A46 /* MainStateModel.swift */,
				3811DE1F25C9D48300A708ED /* View */,
			);
			path = Main;
			sourceTree = "<group>";
		};
		3811DE1F25C9D48300A708ED /* View */ = {
			isa = PBXGroup;
			children = (
				3BAD36B12D7CDC1400CC298D /* MainLoadingView.swift */,
				3811DE2025C9D48300A708ED /* MainRootView.swift */,
			);
			path = View;
			sourceTree = "<group>";
		};
		3811DE2725C9D49500A708ED /* Home */ = {
			isa = PBXGroup;
			children = (
				3811DE2A25C9D49500A708ED /* HomeDataFlow.swift */,
				3811DE2925C9D49500A708ED /* HomeProvider.swift */,
				3811DE2825C9D49500A708ED /* HomeStateModel.swift */,
				3B4196DF2D8C4BBB0091DFF7 /* HomeStateModel+CGM.swift */,
				58645B972CA2D16A008AFCE7 /* HomeStateModel+Setup */,
				3811DE2C25C9D49500A708ED /* View */,
			);
			path = Home;
			sourceTree = "<group>";
		};
		3811DE2C25C9D49500A708ED /* View */ = {
			isa = PBXGroup;
			children = (
				3811DE2E25C9D49500A708ED /* HomeRootView.swift */,
				3833B51E260264AC003021B3 /* Chart */,
				3833B51F260264B6003021B3 /* Header */,
			);
			path = View;
			sourceTree = "<group>";
		};
		3811DE3825C9D4A100A708ED /* Settings */ = {
			isa = PBXGroup;
			children = (
				3811DE3D25C9D4A100A708ED /* SettingsDataFlow.swift */,
				3811DE3E25C9D4A100A708ED /* SettingsProvider.swift */,
				3811DE3925C9D4A100A708ED /* SettingsStateModel.swift */,
				3811DE3B25C9D4A100A708ED /* View */,
				BDCAF2372C639F35002DC907 /* SettingItems.swift */,
			);
			path = Settings;
			sourceTree = "<group>";
		};
		3811DE3B25C9D4A100A708ED /* View */ = {
			isa = PBXGroup;
			children = (
				DD1745112C54168300211FAC /* Subviews */,
				3811DE3C25C9D4A100A708ED /* SettingsRootView.swift */,
				CE1F6DE82BAF37C90064EB8D /* TidepoolConfigView.swift */,
				65070A322BFDCB83006F213F /* TidepoolStartView.swift */,
			);
			path = View;
			sourceTree = "<group>";
		};
		3811DE9125C9D88200A708ED /* Services */ = {
			isa = PBXGroup;
			children = (
				BD47FD112D88AA630043966B /* OnboardingManager */,
				DDA9AC072D67291600E6F1A9 /* AppVersionChecker */,
				BD7DB88C2D2C49FF003D3155 /* BolusCalculator */,
				3811DE9225C9D88200A708ED /* Appearance */,
				CEB434E128B8F9BC00B70274 /* Bluetooth */,
				3862CC2C2743F9DC00BF832C /* Calendar */,
				E592A37E2CEEC046009A472C /* ContactImage */,
				F90692A8274B7A980037068D /* HealthKit */,
				6B1A8D2C2B156EC100E76752 /* LiveActivity */,
				3811DE9425C9D88200A708ED /* Network */,
				38B4F3C425E5016800E76A18 /* Notifications */,
				DD9ECB662CA99EFE00AA7C45 /* RemoteControl */,
				38AEE75025F021F10013F05B /* SettingsManager */,
				3811DE9825C9D88300A708ED /* Storage */,
				3811DEA525C9D88300A708ED /* UnlockManager */,
				38E87406274F9AA500975559 /* UserNotifications */,
				38E8754D275556E100975559 /* WatchManager */,
			);
			path = Services;
			sourceTree = "<group>";
		};
		3811DE9225C9D88200A708ED /* Appearance */ = {
			isa = PBXGroup;
			children = (
				3811DE9325C9D88200A708ED /* AppearanceManager.swift */,
			);
			path = Appearance;
			sourceTree = "<group>";
		};
		3811DE9425C9D88200A708ED /* Network */ = {
			isa = PBXGroup;
			children = (
				38E44521274E3DDC00EC9A94 /* NetworkReachabilityManager.swift */,
				38192E03261B82FA0094D973 /* ReachabilityManager.swift */,
				3811DE9625C9D88300A708ED /* HTTPResponseStatus.swift */,
				DDC9B9962CFD2332003E7721 /* Nightscout */,
				38FE826925CC82DB001FF17A /* NetworkService.swift */,
				CE1F6DDA2BAE08B60064EB8D /* TidepoolManager.swift */,
			);
			path = Network;
			sourceTree = "<group>";
		};
		3811DE9825C9D88300A708ED /* Storage */ = {
			isa = PBXGroup;
			children = (
				383948D525CD4D8900E91849 /* FileStorage.swift */,
				3811DE9C25C9D88300A708ED /* KeyValueStorage.swift */,
				3811DE9925C9D88300A708ED /* Cache */,
				38E44529274E40F100EC9A94 /* Disk */,
				3811DE9D25C9D88300A708ED /* Keychain */,
			);
			path = Storage;
			sourceTree = "<group>";
		};
		3811DE9925C9D88300A708ED /* Cache */ = {
			isa = PBXGroup;
			children = (
				3811DE9A25C9D88300A708ED /* UserDefaults+Cache.swift */,
				3811DE9B25C9D88300A708ED /* Cache.swift */,
			);
			path = Cache;
			sourceTree = "<group>";
		};
		3811DE9D25C9D88300A708ED /* Keychain */ = {
			isa = PBXGroup;
			children = (
				3811DE9E25C9D88300A708ED /* BaseKeychain.swift */,
				3811DE9F25C9D88300A708ED /* Keychain.swift */,
				3811DEA025C9D88300A708ED /* KeychainItemAccessibility.swift */,
			);
			path = Keychain;
			sourceTree = "<group>";
		};
		3811DEA525C9D88300A708ED /* UnlockManager */ = {
			isa = PBXGroup;
			children = (
				3811DEA625C9D88300A708ED /* UnlockManager.swift */,
			);
			path = UnlockManager;
			sourceTree = "<group>";
		};
		3811DED425C9E1E300A708ED /* Resources */ = {
			isa = PBXGroup;
			children = (
				388E597125AD9CF10019842D /* json */,
				388E596E25AD96040019842D /* javascript */,
				3811DEC725C9DA7300A708ED /* Trio.entitlements */,
				388E596425AD948E0019842D /* Info.plist */,
				8A91342B2D63D9A2007F8874 /* InfoPlist.xcstrings */,
				19DA487F29CD2B8400EEA1E7 /* Assets.xcassets */,
			);
			path = Resources;
			sourceTree = "<group>";
		};
		3811DEDE25C9E2DD00A708ED /* Application */ = {
			isa = PBXGroup;
			children = (
				38E4451D274DB04600EC9A94 /* AppDelegate.swift */,
				388E595B25AD948C0019842D /* TrioApp.swift */,
				BD4ED4FC2CF9D5E8000EDC9C /* AppState.swift */,
			);
			path = Application;
			sourceTree = "<group>";
		};
		3811DEE325CA063400A708ED /* PropertyWrappers */ = {
			isa = PBXGroup;
			children = (
				38E44527274E401C00EC9A94 /* Protected.swift */,
				3811DEE425CA063400A708ED /* Injected.swift */,
				3811DEE625CA063400A708ED /* SyncAccess.swift */,
				3811DEE725CA063400A708ED /* PersistedProperty.swift */,
			);
			path = PropertyWrappers;
			sourceTree = "<group>";
		};
		3811DF0A25CAAAA500A708ED /* APS */ = {
			isa = PBXGroup;
			children = (
				CE95BF562BA5F5FE00DC3DE3 /* PluginManager.swift */,
				3811DF0F25CAAAE200A708ED /* APSManager.swift */,
				38BF021E25E7F0DE00579895 /* DeviceDataManager.swift */,
				38DAB289260D349500F74C1A /* FetchGlucoseManager.swift */,
				38192E06261BA9960094D973 /* FetchTreatmentsManager.swift */,
				3856933F270B57A00002C50D /* CGM */,
				38A504F625DDA0E200C5B9E8 /* Extensions */,
				388E5A5825B6F0070019842D /* OpenAPS */,
				38A0362725ECF05300FCBB52 /* Storage */,
			);
			path = APS;
			sourceTree = "<group>";
		};
		3818AA44274C229000843DB3 /* Packages */ = {
			isa = PBXGroup;
			children = (
				3818AA45274C229000843DB3 /* LibreTransmitter */,
			);
			name = Packages;
			sourceTree = "<group>";
		};
		3818AA48274C267000843DB3 /* Frameworks */ = {
			isa = PBXGroup;
			children = (
				3B4BA7882D8DC0EC0069D5B8 /* TidepoolServiceKit.framework */,
				3B4BA7892D8DC0EC0069D5B8 /* TidepoolServiceKitUI.framework */,
				3B4BA75B2D8DBD690069D5B8 /* CGMBLEKit.framework */,
				3B4BA75C2D8DBD690069D5B8 /* CGMBLEKitUI.framework */,
				3B4BA75D2D8DBD690069D5B8 /* DanaKit.framework */,
				3B4BA75E2D8DBD690069D5B8 /* G7SensorKit.framework */,
				3B4BA75F2D8DBD690069D5B8 /* G7SensorKitUI.framework */,
				3B4BA7602D8DBD690069D5B8 /* LibreTransmitter.framework */,
				3B4BA7612D8DBD690069D5B8 /* LibreTransmitterUI.framework */,
				3B4BA7622D8DBD690069D5B8 /* MinimedKit.framework */,
				3B4BA7632D8DBD690069D5B8 /* MinimedKitUI.framework */,
				3B4BA7642D8DBD690069D5B8 /* OmniBLE.framework */,
				3B4BA7652D8DBD690069D5B8 /* OmniKit.framework */,
				3B4BA7662D8DBD690069D5B8 /* OmniKitUI.framework */,
				3B4BA7672D8DBD690069D5B8 /* RileyLinkBLEKit.framework */,
				3B4BA7682D8DBD690069D5B8 /* RileyLinkKit.framework */,
				3B4BA7692D8DBD690069D5B8 /* RileyLinkKitUI.framework */,
				CE95BF492BA5CED700DC3DE3 /* LoopKit.framework */,
				CE95BF4A2BA5CED700DC3DE3 /* LoopKitUI.framework */,
				CE51DD1B2A01970800F163F7 /* ConnectIQ 2.xcframework */,
				CE94597929E9DF7B0047C9C6 /* ConnectIQ.framework */,
				CEC751D529D88262006E9D24 /* MinimedKit.framework */,
				CEC751D729D88262006E9D24 /* MinimedKitUI.framework */,
				CEC751D129D88257006E9D24 /* OmniKit.framework */,
				CEC751D329D88257006E9D24 /* OmniKitUI.framework */,
				CE79502D29980E4D00FA576E /* ShareClientUI.framework */,
				CE79502929980C9F00FA576E /* G7SensorKitUI.framework */,
				CE79502729980C9600FA576E /* CGMBLEKitUI.framework */,
				CE398D1A297D69A900DF218F /* ShareClient.framework */,
				CE398D17297C9EE800DF218F /* G7SensorKit.framework */,
				CE398D012977349800DF218F /* CryptoKit.framework */,
				CE6B025628F350FF000C5502 /* HealthKit.framework */,
				CEB434DE28B8F5C400B70274 /* OmniBLE.framework */,
				CEB434DB28B8F5B900B70274 /* MKRingProgressView.framework */,
				E0CC2C5B275B9DAE00A7BC71 /* HealthKit.framework */,
				38E87402274F78C000975559 /* libswiftCoreNFC.tbd */,
				38E873FD274F761800975559 /* CoreNFC.framework */,
				3818AA70274C278200843DB3 /* LoopTestingKit.framework */,
				3818AA4C274C26A300843DB3 /* LoopKit.framework */,
				3818AA4D274C26A300843DB3 /* LoopKitUI.framework */,
				3818AA4E274C26A300843DB3 /* MockKit.framework */,
				3818AA4F274C26A300843DB3 /* MockKitUI.framework */,
				3818AA51274C26A300843DB3 /* MinimedKit.framework */,
				3818AA52274C26A300843DB3 /* MinimedKitUI.framework */,
				3818AA53274C26A300843DB3 /* OmniKit.framework */,
				3818AA54274C26A300843DB3 /* OmniKitUI.framework */,
				3818AA55274C26A300843DB3 /* RileyLinkBLEKit.framework */,
				3818AA56274C26A300843DB3 /* RileyLinkKit.framework */,
				3818AA57274C26A300843DB3 /* RileyLinkKitUI.framework */,
				3818AA49274C267000843DB3 /* CGMBLEKit.framework */,
				6B1A8D012B14D88B00E76752 /* UniformTypeIdentifiers.framework */,
				6B1A8D182B14D91600E76752 /* WidgetKit.framework */,
				6B1A8D1A2B14D91600E76752 /* SwiftUI.framework */,
			);
			name = Frameworks;
			sourceTree = "<group>";
		};
		3833B51E260264AC003021B3 /* Chart */ = {
			isa = PBXGroup;
			children = (
				DDA6E24F2D22187500C2988C /* ChartLegendView.swift */,
				BD3CC0712B0B89D50013189E /* MainChartView.swift */,
				BDDAF9F12D0055CC00B34E7A /* ChartElements */,
			);
			path = Chart;
			sourceTree = "<group>";
		};
		3833B51F260264B6003021B3 /* Header */ = {
			isa = PBXGroup;
			children = (
				DD1E53582D273F20008F32A4 /* LoopStatusHelpView.swift */,
				DDA6E2842D2361F800C2988C /* LoopStatusView.swift */,
				383420D525FFE38C002D46C1 /* LoopView.swift */,
				38AAF85425FFF846004AF583 /* CurrentGlucoseView.swift */,
				38DAB27F260CBB7F00F74C1A /* PumpView.swift */,
			);
			path = Header;
			sourceTree = "<group>";
		};
		3856933F270B57A00002C50D /* CGM */ = {
			isa = PBXGroup;
			children = (
				CEE9A65A2BBB41AD00EB5194 /* Calibrations */,
				F816825F28DB441800054060 /* BluetoothTransmitter.swift */,
				F816825D28DB441200054060 /* HeartBeatManager.swift */,
				38569346270B5DFB0002C50D /* AppGroupSource.swift */,
				38569344270B5DFA0002C50D /* CGMType.swift */,
				38569345270B5DFA0002C50D /* GlucoseSource.swift */,
				E013D871273AC6FE0014109C /* GlucoseSimulatorSource.swift */,
				CE95BF592BA62E4A00DC3DE3 /* PluginSource.swift */,
			);
			path = CGM;
			sourceTree = "<group>";
		};
		3862CC2C2743F9DC00BF832C /* Calendar */ = {
			isa = PBXGroup;
			children = (
				3862CC2D2743F9F700BF832C /* CalendarManager.swift */,
			);
			path = Calendar;
			sourceTree = "<group>";
		};
		3883582E25EEAFC000E024B2 /* Views */ = {
			isa = PBXGroup;
			children = (
				3811DE5925C9D4D500A708ED /* ViewModifiers.swift */,
				3883581B25EE79BB00E024B2 /* TextFieldWithToolBar.swift */,
				383420D825FFEB3F002D46C1 /* Popup.swift */,
				389ECDFD2601061500D86C4F /* View+Snapshot.swift */,
				38EA05FF262091870064E39B /* BolusProgressViewStyle.swift */,
				38DF1785276A73D400B3528F /* TagCloudView.swift */,
				DD88C8E12C50420800F2D558 /* DefinitionRow.swift */,
				DD1745282C55642100211FAC /* SettingInputSection.swift */,
				DD17452A2C556E8100211FAC /* SettingInputHintView.swift */,
			);
			path = Views;
			sourceTree = "<group>";
		};
		388E594F25AD948C0019842D = {
			isa = PBXGroup;
			children = (
				DDA9AC0A2D678DAD00E6F1A9 /* blacklisted-versions.json */,
				CE1F6DE62BAF1A180064EB8D /* BuildDetails.plist */,
				38F3783A2613555C009DB701 /* Config.xcconfig */,
				BD1CF8B72C1A4A8400CB930A /* ConfigOverride.xcconfig */,
				388E595A25AD948C0019842D /* Trio */,
				587A54C82BCDCE0F009D38E2 /* Model */,
				38FCF3EE25E9028E0078B0D1 /* TrioTests */,
				6B1A8D1C2B14D91600E76752 /* LiveActivity */,
				BDFF7AA12D25FAC70016C40C /* Trio Watch App */,
				BDFF7A9C2D25FA730016C40C /* Trio Watch App Extension */,
				BDFF7AA02D25FAA80016C40C /* Trio Watch App Tests */,
				DD09D6492D2B6253000D82C9 /* Trio Watch Complication */,
				3818AA48274C267000843DB3 /* Frameworks */,
				3818AA44274C229000843DB3 /* Packages */,
				388E595925AD948C0019842D /* Products */,
				192F0FF5276AC36D0085BE4D /* Recovered References */,
			);
			sourceTree = "<group>";
		};
		388E595925AD948C0019842D /* Products */ = {
			isa = PBXGroup;
			children = (
				388E595825AD948C0019842D /* Trio.app */,
				38FCF3ED25E9028E0078B0D1 /* TrioTests.xctest */,
				6B1A8D172B14D91600E76752 /* LiveActivityExtension.appex */,
				BDFF797C2D25AA870016C40C /* Trio Watch App.app */,
				BDFF798B2D25AA890016C40C /* Trio Watch AppTests.xctest */,
				BD8207C32D2B42E50023339D /* Trio Watch Complication Extension.appex */,
			);
			name = Products;
			sourceTree = "<group>";
		};
		388E595A25AD948C0019842D /* Trio */ = {
			isa = PBXGroup;
			children = (
				3B3B57C82DA07B3400849D16 /* GoogleService-Info.plist */,
				3811DED425C9E1E300A708ED /* Resources */,
				3811DE1325C9D39E00A708ED /* Sources */,
			);
			path = Trio;
			sourceTree = "<group>";
		};
		388E5A5825B6F0070019842D /* OpenAPS */ = {
			isa = PBXGroup;
			children = (
				388E596B25AD95110019842D /* OpenAPS.swift */,
				384E803325C385E60086DB71 /* JavaScriptWorker.swift */,
				384E803725C388640086DB71 /* Script.swift */,
				3821ED4B25DD18BA00BC42AD /* Constants.swift */,
			);
			path = OpenAPS;
			sourceTree = "<group>";
		};
		388E5A5925B6F0250019842D /* Models */ = {
			isa = PBXGroup;
			children = (
				DDFF204F2DB2C11900AB8A96 /* WatchStateSnapshot.swift */,
				DDEBB05B2D89E9050032305D /* TimeInRangeType.swift */,
				3B2F77852D7E52ED005ED9FA /* TDD.swift */,
				DD4FFF322D458EE600B6CFF9 /* GarminWatchState.swift */,
				DD3078692D42F94000DE0490 /* GarminDevice.swift */,
				DD3078672D42F5CE00DE0490 /* WatchGlucoseObject.swift */,
				BD432CA02D2F4E3300D1EB79 /* WatchMessageKeys.swift */,
				BD54A9722D281A9C00F9C1EE /* TempTargetPresetWatch.swift */,
				BD54A95A2D28087700F9C1EE /* OverridePresetWatch.swift */,
				BDA25EFC2D261BF200035F34 /* WatchState.swift */,
				715120D12D3C2B84005D9FB6 /* GlucoseNotificationsOption.swift */,
				DD940BA92CA7585D000830A5 /* GlucoseColorScheme.swift */,
				DD6D67E32C9C253500660C9B /* ColorSchemeOption.swift */,
				388E5A5F25B6F2310019842D /* Autosens.swift */,
				388358C725EEF6D200E024B2 /* BasalProfileEntry.swift */,
				38D0B3B525EBE24900CB6E88 /* Battery.swift */,
				382C134A25F14E3700715CE1 /* BGTargets.swift */,
				3870FF4225EC13F40088248F /* BloodGlucose.swift */,
				38A9260425F012D8009E3739 /* CarbRatios.swift */,
				38D0B3D825EC07C400CB6E88 /* CarbsEntry.swift */,
				3811DF0125CA9FEA00A708ED /* Credentials.swift */,
				E592A36F2CEEC01E009A472C /* ContactTrickEntry.swift */,
				38AEE73C25F0200C0013F05B /* TrioSettings.swift */,
				382C133625F13A1E00715CE1 /* InsulinSensitivities.swift */,
				38887CCD25F5725200944304 /* IOBEntry.swift */,
				DD68889C2C386E17006E3C44 /* NightscoutExercise.swift */,
				385CEA8125F23DFD002D6D5B /* NightscoutStatus.swift */,
				389442CA25F65F7100FA1F27 /* NightscoutTreatment.swift */,
				3895E4C525B9E00D00214B37 /* Preferences.swift */,
				38A13D3125E28B4B00EAA382 /* PumpHistoryEvent.swift */,
				3883583325EEB38000E024B2 /* PumpSettings.swift */,
				38E989DC25F5021400C0CED0 /* PumpStatus.swift */,
				38BF021C25E7E3AF00579895 /* Reservoir.swift */,
				38A0364125ED069400FCBB52 /* TempBasal.swift */,
				3871F39B25ED892B0013ECB5 /* TempTarget.swift */,
				3811DE8E25C9D80400A708ED /* User.swift */,
				E0D4F80427513ECF00BDF1FE /* HealthKitSample.swift */,
				1935363F28496F7D001E0B16 /* Oref2_variables.swift */,
				CE82E02628E869DF00473A9C /* AlertEntry.swift */,
				19B0EF2028F6D66200069496 /* Statistics.swift */,
				19012CDB291D2CB900FB8210 /* LoopStats.swift */,
				FE41E4D529463EE20047FD55 /* NightscoutPreferences.swift */,
				191F62672AD6B05A004D7911 /* NightscoutSettings.swift */,
				1967DFBD29D052C200759F30 /* Icons.swift */,
				19D4E4EA29FC6A9F00351451 /* Charts.swift */,
				19A910352A24D6D700C8951B /* DateFilter.swift */,
				193F6CDC2A512C8F001240FD /* Loops.swift */,
				CC6C406D2ACDD69E009B8058 /* RawFetchedProfile.swift */,
				BDF530D72B40F8AC002CAF43 /* LockScreenView.swift */,
				583684072BD195A700070A60 /* Determination.swift */,
				BDC2EA462C3045AD00E5BBD0 /* Override.swift */,
				DD21FCB42C6952AD00AF2C25 /* DecimalPickerSettings.swift */,
				DD6B7CB32C7B71F700B75029 /* ForecastDisplayType.swift */,
				DD9ECB692CA99F6C00AA7C45 /* PushMessage.swift */,
				DDD6D4D22CDE90720029439A /* EstimatedA1cDisplayUnit.swift */,
			);
			path = Models;
			sourceTree = "<group>";
		};
		388E5A5A25B6F05F0019842D /* Helpers */ = {
			isa = PBXGroup;
			children = (
				DDCAE8322D78D49C00B1BB51 /* TherapySettingsUtil.swift */,
				BD249DA62D42FE3800412DEB /* Calendar+GlucoseStatsChart.swift */,
				DD73FA0E2D74F57300D19D1E /* BackgroundTask+Helper.swift */,
				CEF1ED6A2D58FB4600FAF41E /* CGMOptions.swift */,
				C2A0A42E2CE0312C003B98E8 /* ConstantValues.swift */,
				DD940BAB2CA75889000830A5 /* DynamicGlucoseColor.swift */,
				38F37827261260DC009DB701 /* Color+Extensions.swift */,
				389ECE042601144100D86C4F /* ConcurrentMap.swift */,
				38192E0C261BAF980094D973 /* ConvenienceExtensions.swift */,
				3871F39E25ED895A0013ECB5 /* Decimal+Extensions.swift */,
				38C4D33625E9A1A200D30B77 /* DispatchQueue+Extensions.swift */,
				389487392614928B004DF424 /* DispatchTimer.swift */,
				3811DE5425C9D4D500A708ED /* Formatters.swift */,
				38FEF412273B317A00574A46 /* HKUnit.swift */,
				38B4F3AE25E2979F00E76A18 /* IndexedCollection.swift */,
				389A571F26079BAA00BC102F /* Interpolation.swift */,
				388E5A5B25B6F0770019842D /* JSON.swift */,
				38A00B2225FC2B55006BC0B0 /* LRUCache.swift */,
				38FCF3D525E8FDF40078B0D1 /* MD5.swift */,
				38E98A2C25F52DC400C0CED0 /* NSLocking+Extensions.swift */,
				38C4D33925E9A1ED00D30B77 /* NSObject+AssociatedValues.swift */,
				3811DE5725C9D4D500A708ED /* ProgressBar.swift */,
				3811DE5525C9D4D500A708ED /* Publisher.swift */,
				38E98A3625F5509500C0CED0 /* String+Extensions.swift */,
				3811DEE325CA063400A708ED /* PropertyWrappers */,
				E06B9119275B5EEA003C04B6 /* Array+Extension.swift */,
				CEB434E428B8FF5D00B70274 /* UIColor.swift */,
				FE66D16A291F74F8005D6F77 /* Bundle+Extensions.swift */,
				FEFFA7A12929FE49007B8193 /* UIDevice+Extensions.swift */,
				CEA4F62229BE10F70011ADF7 /* SavitzkyGolayFilter.swift */,
				BD2FF19F2AE29D43005D1C5D /* ToggleStyles.swift */,
				BD1661302B82ADAB00256551 /* CustomProgressView.swift */,
				581516A32BCED84A00BF67D7 /* DebuggingIdentifiers.swift */,
				DD1DB7CB2BECCA1F0048B367 /* BuildDetails.swift */,
				DD6B7CB12C7B6F0800B75029 /* Rounding.swift */,
				582DF9782C8CE1E5001F516D /* MainChartHelper.swift */,
			);
			path = Helpers;
			sourceTree = "<group>";
		};
		38A0362725ECF05300FCBB52 /* Storage */ = {
			isa = PBXGroup;
			children = (
				38AEE75625F0F18E0013F05B /* CarbsStorage.swift */,
				DDB37CC42D05048F00D99BF4 /* ContactImageStorage.swift */,
				38A0363A25ECF07E00FCBB52 /* GlucoseStorage.swift */,
				38FCF3FC25E997A80078B0D1 /* PumpHistoryStorage.swift */,
				38F3B2EE25ED8E2A005C48AA /* TempTargetsStorage.swift */,
				CE82E02428E867BA00473A9C /* AlertStorage.swift */,
				BDC2EA442C3043B000E5BBD0 /* OverrideStorage.swift */,
				5864E8582C42CFAE00294306 /* DeterminationStorage.swift */,
				BD4D73A12D15A4220052227B /* TDDStorage.swift */,
			);
			path = Storage;
			sourceTree = "<group>";
		};
		38A504F625DDA0E200C5B9E8 /* Extensions */ = {
			isa = PBXGroup;
			children = (
				DDB37CC62D05127500D99BF4 /* FontExtensions.swift */,
				38A5049125DD9C4000C5B9E8 /* UserDefaultsExtensions.swift */,
				38BF021625E7CBBC00579895 /* PumpManagerExtensions.swift */,
				CEB434E628B9053300B70274 /* LoopUIColorPalette+Default.swift */,
				CE48C86328CA69D5007C0598 /* OmniBLEPumpManagerExtensions.swift */,
				CE48C86528CA6B48007C0598 /* OmniPodManagerExtensions.swift */,
				CE2FAD39297D93F0001A872C /* BloodGlucoseExtensions.swift */,
			);
			path = Extensions;
			sourceTree = "<group>";
		};
		38AEE75025F021F10013F05B /* SettingsManager */ = {
			isa = PBXGroup;
			children = (
				38AEE75125F022080013F05B /* SettingsManager.swift */,
			);
			path = SettingsManager;
			sourceTree = "<group>";
		};
		38B4F3C425E5016800E76A18 /* Notifications */ = {
			isa = PBXGroup;
			children = (
				71D44AAA2CA5F5EA0036EE9E /* AlertPermissionsChecker.swift */,
				38B4F3CC25E5031100E76A18 /* Broadcaster.swift */,
				38B4F3C525E5017E00E76A18 /* NotificationCenter.swift */,
				38B4F3C725E502C000E76A18 /* SwiftNotificationCenter */,
			);
			path = Notifications;
			sourceTree = "<group>";
		};
		38B4F3C725E502C000E76A18 /* SwiftNotificationCenter */ = {
			isa = PBXGroup;
			children = (
				38B4F3C825E502E100E76A18 /* SwiftNotificationCenter.swift */,
				38B4F3C925E502E100E76A18 /* WeakObjectSet.swift */,
			);
			path = SwiftNotificationCenter;
			sourceTree = "<group>";
		};
		38DF178A27733E0F00B3528F /* AnimatedBackground */ = {
			isa = PBXGroup;
			children = (
				38DF178B27733E6800B3528F /* snow.sks */,
				38DF178C27733E6800B3528F /* Assets.xcassets */,
				38DF178F27733EAD00B3528F /* SnowScene.swift */,
			);
			path = AnimatedBackground;
			sourceTree = "<group>";
		};
		38E44529274E40F100EC9A94 /* Disk */ = {
			isa = PBXGroup;
			children = (
				38E4452C274E411600EC9A94 /* Disk.swift */,
				38E4452E274E411600EC9A94 /* Disk+[Data].swift */,
				38E44530274E411700EC9A94 /* Disk+[UIImage].swift */,
				38E44532274E411700EC9A94 /* Disk+Codable.swift */,
				38E4452B274E411600EC9A94 /* Disk+Data.swift */,
				38E44533274E411700EC9A94 /* Disk+Errors.swift */,
				38E4452D274E411600EC9A94 /* Disk+Helpers.swift */,
				38E4452A274E411600EC9A94 /* Disk+InternalHelpers.swift */,
				38E4452F274E411600EC9A94 /* Disk+UIImage.swift */,
				38E44531274E411700EC9A94 /* Disk+VolumeInformation.swift */,
			);
			path = Disk;
			sourceTree = "<group>";
		};
		38E87406274F9AA500975559 /* UserNotifications */ = {
			isa = PBXGroup;
			children = (
				38E87407274F9AD000975559 /* UserNotificationsManager.swift */,
			);
			path = UserNotifications;
			sourceTree = "<group>";
		};
		38E8754D275556E100975559 /* WatchManager */ = {
			isa = PBXGroup;
			children = (
				BDA25EE32D260CCF00035F34 /* AppleWatchManager.swift */,
				CE94597D29E9E1EE0047C9C6 /* GarminManager.swift */,
			);
			path = WatchManager;
			sourceTree = "<group>";
		};
		38E98A1A25F52C9300C0CED0 /* Logger */ = {
			isa = PBXGroup;
			children = (
				38E98A1B25F52C9300C0CED0 /* Signpost.swift */,
				38E98A1C25F52C9300C0CED0 /* Logger.swift */,
				38E98A1D25F52C9300C0CED0 /* IssueReporter */,
				38E98A2225F52C9300C0CED0 /* Error+Extensions.swift */,
			);
			path = Logger;
			sourceTree = "<group>";
		};
		38E98A1D25F52C9300C0CED0 /* IssueReporter */ = {
			isa = PBXGroup;
			children = (
				38E98A1E25F52C9300C0CED0 /* IssueReporter.swift */,
				38E98A2025F52C9300C0CED0 /* CollectionIssueReporter.swift */,
				38EA05D9261F6E7C0064E39B /* SimpleLogReporter.swift */,
			);
			path = IssueReporter;
			sourceTree = "<group>";
		};
		38E98A3225F5300800C0CED0 /* Config */ = {
			isa = PBXGroup;
			children = (
				38E98A2F25F52FF700C0CED0 /* Config.swift */,
			);
			path = Config;
			sourceTree = "<group>";
		};
		38FCF3EE25E9028E0078B0D1 /* TrioTests */ = {
			isa = PBXGroup;
			children = (
				3B997DD22DC02AEF006B6BB2 /* JSONImporterData */,
				BD8FC05C2D6618BE00B95AED /* BolusCalculatorTests */,
				BD8FC0552D66187700B95AED /* CoreDataTests */,
				38FCF3F125E9028E0078B0D1 /* Info.plist */,
				CEE9A65D2BBC9F6500EB5194 /* CalibrationsTests.swift */,
				38FCF3F825E902C20078B0D1 /* FileStorageTests.swift */,
				3B997DCE2DC00A3A006B6BB2 /* JSONImporterTests.swift */,
				CE1F6DD82BADF4620064EB8D /* PluginManagerTests.swift */,
				BD8FC0532D66186000B95AED /* TestError.swift */,
			);
			path = TrioTests;
			sourceTree = "<group>";
		};
		3B997DD22DC02AEF006B6BB2 /* JSONImporterData */ = {
			isa = PBXGroup;
			children = (
<<<<<<< HEAD
				DDD78AD72DC421B500AC63F3 /* enacted.json */,
				DDD78AD82DC421B500AC63F3 /* suggested.json */,
=======
				DDD78A902DC4064800AC63F3 /* carbhistory.json */,
>>>>>>> 83b4d474
				3B997DD12DC02AEF006B6BB2 /* glucose.json */,
				3BD6CE252DC24CFD00FA0472 /* pumphistory-24h-zoned.json */,
			);
			path = JSONImporterData;
			sourceTree = "<group>";
		};
		4E8C7B59F8065047ECE20965 /* View */ = {
			isa = PBXGroup;
			children = (
				920DDB21E5D0EB813197500D /* ConfigEditorRootView.swift */,
			);
			path = View;
			sourceTree = "<group>";
		};
		4F4AE4D901E8BA872B207D7F /* View */ = {
			isa = PBXGroup;
			children = (
				8782B44544F38F2B2D82C38E /* NightscoutConfigRootView.swift */,
				5A2325512BFCBF55003518CA /* NightscoutUploadView.swift */,
				5A2325532BFCBF65003518CA /* NightscoutFetchView.swift */,
				5A2325572BFCC168003518CA /* NightscoutConnectView.swift */,
			);
			path = View;
			sourceTree = "<group>";
		};
		5031FE61F63C2A8A8B7674DD /* ManualTempBasal */ = {
			isa = PBXGroup;
			children = (
				96653287EDB276A111288305 /* ManualTempBasalDataFlow.swift */,
				680C4420C9A345D46D90D06C /* ManualTempBasalProvider.swift */,
				CFCFE0781F9074C2917890E8 /* ManualTempBasalStateModel.swift */,
				84BDC840A57C65A1E6F9F780 /* View */,
			);
			path = ManualTempBasal;
			sourceTree = "<group>";
		};
		510CCF29FD3216C5BBC49A15 /* View */ = {
			isa = PBXGroup;
			children = (
				2AD22C985B79A2F0D2EA3D9D /* PumpConfigRootView.swift */,
				38B4F3C225E2A20B00E76A18 /* PumpSetupView.swift */,
				38BF021A25E7D06400579895 /* PumpSettingsView.swift */,
			);
			path = View;
			sourceTree = "<group>";
		};
		54946647FDCFE43028F60511 /* View */ = {
			isa = PBXGroup;
			children = (
				D0BDC6993C1087310EDFC428 /* CarbRatioEditorRootView.swift */,
			);
			path = View;
			sourceTree = "<group>";
		};
		5825D1622BD405AE00F36E9B /* Helper */ = {
			isa = PBXGroup;
			children = (
				49B9B57E2D5768D2009C6B59 /* AdjustmentStored+Helper.swift */,
				581516A82BCEEDF800BF67D7 /* NSPredicates.swift */,
				583684052BD178DB00070A60 /* GlucoseStored+helper.swift */,
				58F107732BD1A4D000B1A680 /* Determination+helper.swift */,
				5837A52F2BD2E3C700A5DC04 /* CarbEntryStored+helper.swift */,
				585E2CAD2BE7BF46006ECF1A /* PumpEvent+helper.swift */,
				CC76E9502BD4812E008BEB61 /* Forecast+helper.swift */,
				5887527B2BD986E1008B081D /* OpenAPSBattery.swift */,
				581AC4382BE22ED10038760C /* JSONConverter.swift */,
				BDB3C1182C03DD1000CEEAA1 /* UserDefaultsExtension.swift */,
				582FAE422C05102C00D1C13F /* CoreDataError.swift */,
				BDF34EBD2C0A31D000D51995 /* CustomNotification.swift */,
				BDCD47AE2C1F3F1700F8BCD5 /* OverrideStored+helper.swift */,
				BD793CAF2CE7C60E00D669AC /* OverrideRunStored+helper.swift */,
				BDB899892C565D0B006F3298 /* CarbsGlucose+helper.swift */,
				58A3D5432C96DE11003F90FC /* TempTargetStored+Helper.swift */,
				BD793CB12CE8032E00D669AC /* TempTargetRunStored.swift */,
			);
			path = Helper;
			sourceTree = "<group>";
		};
		58645B972CA2D16A008AFCE7 /* HomeStateModel+Setup */ = {
			isa = PBXGroup;
			children = (
				3B2F77872D7E5387005ED9FA /* CurrentTDDSetup.swift */,
				BD4E1A7B2D3686D400D21626 /* StartEndMarkerSetup.swift */,
				BD4E1A792D3681AD00D21626 /* GlucoseTargetSetup.swift */,
				BDA6CC872CAF219800F942F9 /* TempTargetSetup.swift */,
				58645B982CA2D1A4008AFCE7 /* GlucoseSetup.swift */,
				58645B9A2CA2D24F008AFCE7 /* CarbSetup.swift */,
				58645B9C2CA2D275008AFCE7 /* DeterminationSetup.swift */,
				58645B9E2CA2D2BE008AFCE7 /* PumpHistorySetup.swift */,
				58645BA02CA2D2F8008AFCE7 /* OverrideSetup.swift */,
				58645BA22CA2D325008AFCE7 /* BatterySetup.swift */,
				58645BA42CA2D347008AFCE7 /* ForecastSetup.swift */,
				58645BA62CA2D390008AFCE7 /* ChartAxisSetup.swift */,
			);
			path = "HomeStateModel+Setup";
			sourceTree = "<group>";
		};
		587A54C82BCDCE0F009D38E2 /* Model */ = {
			isa = PBXGroup;
			children = (
				3BAD36CB2D7D420500CC298D /* CoreDataInitializationCoordinator.swift */,
				BDF34F8F2C10CF8C00D51995 /* CoreDataStack.swift */,
				BD4064D02C4ED26900582F43 /* CoreDataObserver.swift */,
				3B997DCA2DC00849006B6BB2 /* JSONImporter.swift */,
				DDD1631D2C4C6F6900CD525A /* TrioCoreDataPersistentContainer.xcdatamodeld */,
				DDE179112C9100FA003CDDB7 /* Classes+Properties */,
				5825D1622BD405AE00F36E9B /* Helper */,
			);
			path = Model;
			sourceTree = "<group>";
		};
		6517011F19F244F64E1FF14B /* TargetsEditor */ = {
			isa = PBXGroup;
			children = (
				BA49538D56989D8DA6FCF538 /* TargetsEditorDataFlow.swift */,
				3BDEA2DC60EDE0A3CA54DC73 /* TargetsEditorProvider.swift */,
				36F58DDD71F0E795464FA3F0 /* TargetsEditorStateModel.swift */,
				34CA4DF169B53D67EF18ED8A /* View */,
			);
			path = TargetsEditor;
			sourceTree = "<group>";
		};
		6B1A8D1C2B14D91600E76752 /* LiveActivity */ = {
			isa = PBXGroup;
			children = (
				DDCEBF412CC1B42500DF4C36 /* Views */,
				6B1A8D1D2B14D91600E76752 /* LiveActivityBundle.swift */,
				6B1A8D1F2B14D91600E76752 /* LiveActivity.swift */,
				6B1A8D232B14D91700E76752 /* Assets.xcassets */,
				6B1A8D252B14D91700E76752 /* Info.plist */,
				DDCEBF5A2CC1B76400DF4C36 /* LiveActivity+Helper.swift */,
			);
			path = LiveActivity;
			sourceTree = "<group>";
		};
		6B1A8D2C2B156EC100E76752 /* LiveActivity */ = {
			isa = PBXGroup;
			children = (
				6B1A8D2D2B156EEF00E76752 /* LiveActivityManager.swift */,
				6BCF84DC2B16843A003AD46E /* LiveActitiyAttributes.swift */,
				BDF34F922C10D0E100D51995 /* LiveActivityAttributes+Helper.swift */,
				BDF34F882C10C65E00D51995 /* Data */,
			);
			path = LiveActivity;
			sourceTree = "<group>";
		};
		84BDC840A57C65A1E6F9F780 /* View */ = {
			isa = PBXGroup;
			children = (
				C377490C77661D75E8C50649 /* ManualTempBasalRootView.swift */,
			);
			path = View;
			sourceTree = "<group>";
		};
		99C01B871ACAB3F32CE755C7 /* PumpConfig */ = {
			isa = PBXGroup;
			children = (
				AF65DA88F972B56090AD6AC3 /* PumpConfigDataFlow.swift */,
				A8630D58BDAD6D9C650B9B39 /* PumpConfigProvider.swift */,
				3F60E97100041040446F44E7 /* PumpConfigStateModel.swift */,
				510CCF29FD3216C5BBC49A15 /* View */,
			);
			path = PumpConfig;
			sourceTree = "<group>";
		};
		9E56E3626FAD933385101B76 /* DataTable */ = {
			isa = PBXGroup;
			children = (
				A401509D21F7F35D4E109EDA /* DataTableDataFlow.swift */,
				60744C3E9BB3652895C908CC /* DataTableProvider.swift */,
				9455FA2D92E77A6C4AFED8A3 /* DataTableStateModel.swift */,
				0EE66DD474AFFD4FD787D5B9 /* View */,
			);
			path = DataTable;
			sourceTree = "<group>";
		};
		A42F1FEDFFD0DDE00AAD54D3 /* BasalProfileEditor */ = {
			isa = PBXGroup;
			children = (
				67F94DD2853CF42BA4E30616 /* BasalProfileEditorDataFlow.swift */,
				42369F66CF91F30624C0B3A6 /* BasalProfileEditorProvider.swift */,
				AAFF91130F2FCCC7EBBA11AD /* BasalProfileEditorStateModel.swift */,
				18B49BC9587A59E3A347C1CD /* View */,
			);
			path = BasalProfileEditor;
			sourceTree = "<group>";
		};
		B9488883C59C31550E0B4CEC /* View */ = {
			isa = PBXGroup;
			children = (
				BDFD16592AE40438007F0DDA /* TreatmentsRootView.swift */,
				58237D9D2BCF0A6B00A47A79 /* PopupView.swift */,
				BDB899872C564509006F3298 /* ForecastChart.swift */,
				DD07CA5A2CE950B9002D45A9 /* MealPreset */,
			);
			path = View;
			sourceTree = "<group>";
		};
		BD249D842D42FBD200412DEB /* ViewElements */ = {
			isa = PBXGroup;
			children = (
				DDCAE97A2D79F99B00B1BB51 /* Glucose */,
				DDCAE9792D79F99200B1BB51 /* Meal */,
				DDCAE9782D79F98E00B1BB51 /* Insulin */,
				DDCAE9772D79F98600B1BB51 /* Looping */,
			);
			path = ViewElements;
			sourceTree = "<group>";
		};
		BD249D952D42FCA800412DEB /* StatStateModel+Setup */ = {
			isa = PBXGroup;
			children = (
				BD249DA02D42FD1000412DEB /* TDDSetup.swift */,
				BD249D9C2D42FCF300412DEB /* MealStatsSetup.swift */,
				BD249D982D42FCCA00412DEB /* BolusStatsSetup.swift */,
				BD249D962D42FCBD00412DEB /* AreaChartSetup.swift */,
				BD249D9E2D42FD0200412DEB /* StackedChartSetup.swift */,
				BD249D9A2D42FCD800412DEB /* LoopChartSetup.swift */,
			);
			path = "StatStateModel+Setup";
			sourceTree = "<group>";
		};
		BD47FD112D88AA630043966B /* OnboardingManager */ = {
			isa = PBXGroup;
			children = (
				BD47FD122D88AA6B0043966B /* OnboardingManager.swift */,
			);
			path = OnboardingManager;
			sourceTree = "<group>";
		};
		BD47FD142D88AACC0043966B /* Onboarding */ = {
			isa = PBXGroup;
			children = (
				BD8E6B222D9036F700ABF8FA /* OnboardingDataFlow.swift */,
				BD8E6B202D9036CA00ABF8FA /* OnboardingProvider.swift */,
				BD47FD1A2D88AB4A0043966B /* OnboardingStateModel.swift */,
				DDF68FFB2D9ECF77008BF16C /* OnboardingStateModel+Nightscout.swift */,
				BD47FD152D88AAD80043966B /* View */,
			);
			path = Onboarding;
			sourceTree = "<group>";
		};
		BD47FD152D88AAD80043966B /* View */ = {
			isa = PBXGroup;
			children = (
				DDB0E3722DB1BABB004B826F /* Animations */,
				DD4A00202DAEEEC400AB7387 /* OnboardingView+AlgorithmUtil.swift */,
				DD3F1F882D9E078300DCE7B3 /* TherapySettingEditorView.swift */,
				DDC38E0F2D9B376900ADCB46 /* OnboardingView+Util.swift */,
				BD47FD182D88AAF90043966B /* OnboardingRootView.swift */,
				BD47FDD52D8B64AE0043966B /* OnboardingSteps */,
			);
			path = View;
			sourceTree = "<group>";
		};
		BD47FDD52D8B64AE0043966B /* OnboardingSteps */ = {
			isa = PBXGroup;
			children = (
				DD6A4E4E2DBEBC7B008C4B26 /* StartupGuide */,
				DDFF20302DB1D15500AB8A96 /* BluetoothPermissionStepView.swift */,
				DDFF202E2DB1D14500AB8A96 /* NotificationPermissionStepView.swift */,
				DD4A00222DAEF5CD00AB7387 /* AlgorithmSettings */,
				DDBD53FB2DAA903100F940A6 /* OverviewStepView.swift */,
				DDF6905B2DA0AFC5008BF16C /* WelcomeStepView.swift */,
				DDF6902B2DA028D3008BF16C /* DiagnosticsStepView.swift */,
				DD3F1F8E2D9E151200DCE7B3 /* Nightscout */,
				DD3F1F842D9DD83B00DCE7B3 /* DeliveryLimitsStepView.swift */,
				DD3F1F822D9DC78300DCE7B3 /* UnitSelectionStepView.swift */,
				BD47FD162D88AAEF0043966B /* CompletedStepView.swift */,
				BD47FDDC2D8B65AD0043966B /* GlucoseTargetStepView.swift */,
				BD47FDDA2D8B65960043966B /* BasalProfileStepView.swift */,
				BD47FDD82D8B65730043966B /* InsulinSensitivityStepView.swift */,
				BD47FDD62D8B64CC0043966B /* CarbRatioStepView.swift */,
			);
			path = OnboardingSteps;
			sourceTree = "<group>";
		};
		BD793CAD2CE7660C00D669AC /* Overrides */ = {
			isa = PBXGroup;
			children = (
				DDAA29822D2D1D7B006546A1 /* AdjustmentsRootView+Overrides.swift */,
				DDA6E31F2D258E0500C2988C /* OverrideHelpView.swift */,
				DDD1631B2C4C697400CD525A /* AddOverrideForm.swift */,
				DDD163192C4C695E00CD525A /* EditOverrideForm.swift */,
			);
			path = Overrides;
			sourceTree = "<group>";
		};
		BD793CAE2CE7661D00D669AC /* TempTargets */ = {
			isa = PBXGroup;
			children = (
				DDA6E3212D25901100C2988C /* TempTargetHelpView.swift */,
				58A3D5392C96D4DE003F90FC /* AddTempTargetForm.swift */,
				5825A1BD2C97335C0046467E /* EditTempTargetForm.swift */,
				DDAA29842D2D1D98006546A1 /* AdjustmentsRootView+TempTargets.swift */,
			);
			path = TempTargets;
			sourceTree = "<group>";
		};
		BD7DA9A32AE06DBA00601B20 /* BolusCalculatorConfig */ = {
			isa = PBXGroup;
			children = (
				BD7DA9A42AE06DFC00601B20 /* BolusCalculatorConfigDataFlow.swift */,
				BD7DA9A62AE06E2B00601B20 /* BolusCalculatorConfigProvider.swift */,
				BD7DA9A82AE06E9200601B20 /* BolusCalculatorStateModel.swift */,
				BD7DA9AA2AE06E9600601B20 /* View */,
			);
			path = BolusCalculatorConfig;
			sourceTree = "<group>";
		};
		BD7DA9AA2AE06E9600601B20 /* View */ = {
			isa = PBXGroup;
			children = (
				BD7DA9AB2AE06EB900601B20 /* BolusCalculatorConfigRootView.swift */,
			);
			path = View;
			sourceTree = "<group>";
		};
		BD7DB88C2D2C49FF003D3155 /* BolusCalculator */ = {
			isa = PBXGroup;
			children = (
				BD7DB88D2D2C4A0A003D3155 /* BolusCalculationManager.swift */,
			);
			path = BolusCalculator;
			sourceTree = "<group>";
		};
		BD8FC0552D66187700B95AED /* CoreDataTests */ = {
			isa = PBXGroup;
			children = (
				BD8FC0562D66188700B95AED /* PumpHistoryStorageTests.swift */,
				BD8FC0582D66189700B95AED /* TestAssembly.swift */,
				BD8FC05A2D6618AF00B95AED /* DeterminationStorageTests.swift */,
				BD8FC05F2D6619DB00B95AED /* CarbsStorageTests.swift */,
				BD8FC0612D6619E600B95AED /* OverrideStorageTests.swift */,
				BD8FC0632D6619EF00B95AED /* TempTargetStorageTests.swift */,
				BD8FC0652D661A0000B95AED /* GlucoseStorageTests.swift */,
			);
			path = CoreDataTests;
			sourceTree = "<group>";
		};
		BD8FC05C2D6618BE00B95AED /* BolusCalculatorTests */ = {
			isa = PBXGroup;
			children = (
				BD8FC05D2D6618CE00B95AED /* BolusCalculatorTests.swift */,
			);
			path = BolusCalculatorTests;
			sourceTree = "<group>";
		};
		BDA25F1A2D26BCE800035F34 /* Views */ = {
			isa = PBXGroup;
			children = (
				DD09D5C82D29F3D0000D82C9 /* AcknowledgementPendingView.swift */,
				BD04ECCD2D299522008C5FEB /* BolusProgressOverlay.swift */,
				DD8262CA2D289297009F6F62 /* BolusConfirmationView.swift */,
				BDA25F212D26D62200035F34 /* BolusInputView.swift */,
				BDA25F1F2D26D5FB00035F34 /* CarbsInputView.swift */,
				BDA25F1D2D26D5D800035F34 /* GlucoseChartView.swift */,
				DD246F052D2836AA0027DDE0 /* GlucoseTrendView.swift */,
				BD54A9582D27FB6A00F9C1EE /* OverridePresetsView.swift */,
				BD54A9702D281A7A00F9C1EE /* TempTargetPresetsView.swift */,
				DD6F63CB2D27F606007D94CF /* TreatmentMenuView.swift */,
				BDA25F1B2D26BD0300035F34 /* TrendShape.swift */,
				BDFF7A842D25F97D0016C40C /* TrioMainWatchView.swift */,
			);
			path = Views;
			sourceTree = "<group>";
		};
		BDDAF9F12D0055CC00B34E7A /* ChartElements */ = {
			isa = PBXGroup;
			children = (
				DD2CC85B2D25D9CE00445446 /* GlucoseTargetsView.swift */,
				BDDAF9EE2D00553E00B34E7A /* SelectionPopoverView.swift */,
				582DF9742C8CDB92001F516D /* GlucoseChartView.swift */,
				582DF9762C8CDBE7001F516D /* InsulinView.swift */,
				582DF97A2C8CE209001F516D /* CarbView.swift */,
				58D08B212C8DAA8E00AA37D3 /* OverrideView.swift */,
				58D08B2F2C8DEA7500AA37D3 /* ForecastView.swift */,
				58D08B312C8DF88900AA37D3 /* DummyCharts.swift */,
				58D08B332C8DF9A700AA37D3 /* CobIobChart.swift */,
				58D08B372C8DFB6000AA37D3 /* BasalChart.swift */,
				58D08B392C8DFECD00AA37D3 /* TempTargets.swift */,
			);
			path = ChartElements;
			sourceTree = "<group>";
		};
		BDF34F882C10C65E00D51995 /* Data */ = {
			isa = PBXGroup;
			children = (
				BDF34F822C10C5B600D51995 /* DataManager.swift */,
				BDF34F842C10C62E00D51995 /* GlucoseData.swift */,
				BDF34F942C10D27300D51995 /* DeterminationData.swift */,
				BDBAACF92C2D439700370AAE /* OverrideData.swift */,
			);
			path = Data;
			sourceTree = "<group>";
		};
		BDFF7A9C2D25FA730016C40C /* Trio Watch App Extension */ = {
			isa = PBXGroup;
			children = (
				DDFF204D2DB2C00B00AB8A96 /* WatchStateSnapshot.swift */,
				DDFF20492DB29EF500AB8A96 /* WatchLogger.swift */,
				BDA25EE52D260D5800035F34 /* WatchState.swift */,
				BDAE3FFF2D372BA8009C12B1 /* WatchState+Requests.swift */,
				DD3A3CEC2D29CFBA00AE478E /* Helper */,
				BDA25F1A2D26BCE800035F34 /* Views */,
				BDFF7A9E2D25FA970016C40C /* Preview Content */,
				BDFF7A832D25F97D0016C40C /* Assets.xcassets */,
				BDFF7A852D25F97D0016C40C /* TrioWatchApp.swift */,
			);
			path = "Trio Watch App Extension";
			sourceTree = "<group>";
		};
		BDFF7AA02D25FAA80016C40C /* Trio Watch App Tests */ = {
			isa = PBXGroup;
			children = (
				BDFF7A8A2D25F97D0016C40C /* Unit Tests.swift */,
			);
			path = "Trio Watch App Tests";
			sourceTree = "<group>";
		};
		BDFF7AA12D25FAC70016C40C /* Trio Watch App */ = {
			isa = PBXGroup;
			children = (
				DD09D6162D2A2E4A000D82C9 /* Assets.xcassets */,
				BDFF7A902D25F97D0016C40C /* Info.plist */,
				BDFF7A912D25F97D0016C40C /* TrioWatchApp.swift */,
				BDFF7A922D25F97D0016C40C /* TrioWatchAppExtension.swift */,
			);
			path = "Trio Watch App";
			sourceTree = "<group>";
		};
		C2C98283C436DB934D7E7994 /* Treatments */ = {
			isa = PBXGroup;
			children = (
				C8D1A7CA8C10C4403D4BBFA7 /* TreatmentsDataFlow.swift */,
				C19984D62EFC0035A9E9644D /* TreatmentsProvider.swift */,
				223EC0494F55A91E3EA69EF4 /* TreatmentsStateModel.swift */,
				B9488883C59C31550E0B4CEC /* View */,
			);
			path = Treatments;
			sourceTree = "<group>";
		};
		CE1856F32ADC4835007E39C7 /* Carbs */ = {
			isa = PBXGroup;
			children = (
				CE1856F42ADC4858007E39C7 /* AddCarbPresetIntent.swift */,
				CE1856F62ADC4869007E39C7 /* CarbPresetIntentRequest.swift */,
			);
			path = Carbs;
			sourceTree = "<group>";
		};
		CE7CA3422A064973004BE681 /* Shortcuts */ = {
			isa = PBXGroup;
			children = (
				DD4C57A42D73ADDA001BFF2C /* LiveActivity */,
				118DF7692C5ECBC60067FEB7 /* Override */,
				110AEDE22C5193D100615CC9 /* Bolus */,
				CE1856F32ADC4835007E39C7 /* Carbs */,
				CE7CA3432A064973004BE681 /* AppShortcuts.swift */,
				CE7CA3442A064973004BE681 /* BaseIntentsRequest.swift */,
				CE7CA3452A064973004BE681 /* TempPresets */,
				CE7CA34B2A064973004BE681 /* State */,
			);
			path = Shortcuts;
			sourceTree = "<group>";
		};
		CE7CA3452A064973004BE681 /* TempPresets */ = {
			isa = PBXGroup;
			children = (
				CE7CA3472A064973004BE681 /* ApplyTempPresetIntent.swift */,
				CE7CA3462A064973004BE681 /* CancelTempPresetIntent.swift */,
				CE7CA3492A064973004BE681 /* TempPresetIntent.swift */,
				CE7CA34A2A064973004BE681 /* TempPresetsIntentRequest.swift */,
			);
			path = TempPresets;
			sourceTree = "<group>";
		};
		CE7CA34B2A064973004BE681 /* State */ = {
			isa = PBXGroup;
			children = (
				CE7CA34C2A064973004BE681 /* ListStateIntent.swift */,
				CE7CA34D2A064973004BE681 /* StateIntentRequest.swift */,
				CE7CA3572A064E2F004BE681 /* ListStateView.swift */,
			);
			path = State;
			sourceTree = "<group>";
		};
		CE94597C29E9E1CD0047C9C6 /* WatchConfig */ = {
			isa = PBXGroup;
			children = (
				CE94598529E9E3FE0047C9C6 /* View */,
				CE94597F29E9E3BD0047C9C6 /* WatchConfigDataFlow.swift */,
				CE94598129E9E3D30047C9C6 /* WatchConfigProvider.swift */,
				CE94598329E9E3E60047C9C6 /* WatchConfigStateModel.swift */,
			);
			path = WatchConfig;
			sourceTree = "<group>";
		};
		CE94598529E9E3FE0047C9C6 /* View */ = {
			isa = PBXGroup;
			children = (
				CE94598629E9E4110047C9C6 /* WatchConfigRootView.swift */,
				DDF847E72C5DABA30049BB3B /* WatchConfigAppleWatchView.swift */,
				DDF847E92C5DABAC0049BB3B /* WatchConfigGarminView.swift */,
			);
			path = View;
			sourceTree = "<group>";
		};
		CEB434E128B8F9BC00B70274 /* Bluetooth */ = {
			isa = PBXGroup;
			children = (
				CEB434E228B8F9DB00B70274 /* BluetoothStateManager.swift */,
			);
			path = Bluetooth;
			sourceTree = "<group>";
		};
		CEE9A64D2BBB411C00EB5194 /* Calibrations */ = {
			isa = PBXGroup;
			children = (
				CEE9A6542BBB418300EB5194 /* CalibrationsDataFlow.swift */,
				CEE9A64F2BBB418300EB5194 /* CalibrationsProvider.swift */,
				CEE9A6532BBB418300EB5194 /* CalibrationsStateModel.swift */,
				CEE9A6502BBB418300EB5194 /* View */,
			);
			path = Calibrations;
			sourceTree = "<group>";
		};
		CEE9A6502BBB418300EB5194 /* View */ = {
			isa = PBXGroup;
			children = (
				CEE9A6512BBB418300EB5194 /* CalibrationsRootView.swift */,
				CEE9A6522BBB418300EB5194 /* CalibrationsChart.swift */,
			);
			path = View;
			sourceTree = "<group>";
		};
		CEE9A65A2BBB41AD00EB5194 /* Calibrations */ = {
			isa = PBXGroup;
			children = (
				CEE9A65B2BBB41C800EB5194 /* CalibrationService.swift */,
			);
			path = Calibrations;
			sourceTree = "<group>";
		};
		D533BF261CDC1C3F871E7BFD /* NightscoutConfig */ = {
			isa = PBXGroup;
			children = (
				2F2A13DF0EDEEEDC4106AA2A /* NightscoutConfigDataFlow.swift */,
				3BF768BD6264FF7D71D66767 /* NightscoutConfigProvider.swift */,
				A0A48AE3AC813A49A517846A /* NightscoutConfigStateModel.swift */,
				4F4AE4D901E8BA872B207D7F /* View */,
			);
			path = NightscoutConfig;
			sourceTree = "<group>";
		};
		D8F047E14D567F2B5DBEFD96 /* ISFEditor */ = {
			isa = PBXGroup;
			children = (
				79BDA519C9B890FD9A5DFCF3 /* ISFEditorDataFlow.swift */,
				9F9F137F126D9F8DEB799F26 /* ISFEditorProvider.swift */,
				505E09DC17A0C3D0AF4B66FE /* ISFEditorStateModel.swift */,
				EEC747824D6593B5CD87E195 /* View */,
			);
			path = ISFEditor;
			sourceTree = "<group>";
		};
		DD07CA5A2CE950B9002D45A9 /* MealPreset */ = {
			isa = PBXGroup;
			children = (
				BD0B2EF22C5998E600B3298F /* MealPresetView.swift */,
				DDF847E52C5D66490049BB3B /* AddMealPresetView.swift */,
			);
			path = MealPreset;
			sourceTree = "<group>";
		};
		DD09D4792C5986BA003FEA5D /* CalendarEventSettings */ = {
			isa = PBXGroup;
			children = (
				DD09D4802C5986E8003FEA5D /* View */,
				DD09D47A2C5986D1003FEA5D /* CalendarEventSettingsDataFlow.swift */,
				DD09D47C2C5986DA003FEA5D /* CalendarEventSettingsProvider.swift */,
				DD09D47E2C5986E5003FEA5D /* CalendarEventSettingsStateModel.swift */,
			);
			path = CalendarEventSettings;
			sourceTree = "<group>";
		};
		DD09D4802C5986E8003FEA5D /* View */ = {
			isa = PBXGroup;
			children = (
				DD09D4812C5986F6003FEA5D /* CalendarEventSettingsRootView.swift */,
			);
			path = View;
			sourceTree = "<group>";
		};
		DD09D6492D2B6253000D82C9 /* Trio Watch Complication */ = {
			isa = PBXGroup;
			children = (
				DD09D6412D2B553A000D82C9 /* Assets.xcassets */,
				DD09D6422D2B553A000D82C9 /* Info.plist */,
				DD09D6432D2B553A000D82C9 /* TrioWatchComplication.swift */,
			);
			path = "Trio Watch Complication";
			sourceTree = "<group>";
		};
		DD1745112C54168300211FAC /* Subviews */ = {
			isa = PBXGroup;
			children = (
				DDCE790E2D6F97F7000A4D7A /* SubmodulesView.swift */,
				DD1745122C54169400211FAC /* DevicesView.swift */,
				DD1745142C54388A00211FAC /* TherapySettingsView.swift */,
				DD1745162C54389F00211FAC /* FeatureSettingsView.swift */,
				DD1745182C543B5700211FAC /* NotificationsView.swift */,
				DD17451C2C543C5F00211FAC /* ServicesView.swift */,
				DD1745362C55B74200211FAC /* AlgorithmSettings.swift */,
			);
			path = Subviews;
			sourceTree = "<group>";
		};
		DD17451E2C55520000211FAC /* SMBSettings */ = {
			isa = PBXGroup;
			children = (
				DD1745272C5553C400211FAC /* View */,
				DD17451F2C55523E00211FAC /* SMBSettingsDataFlow.swift */,
				DD1745212C55524800211FAC /* SMBSettingsProvider.swift */,
				DD1745232C55526000211FAC /* SMBSettingsStateModel.swift */,
			);
			path = SMBSettings;
			sourceTree = "<group>";
		};
		DD1745272C5553C400211FAC /* View */ = {
			isa = PBXGroup;
			children = (
				DD1745252C55526F00211FAC /* SMBSettingsRootView.swift */,
			);
			path = View;
			sourceTree = "<group>";
		};
		DD17452C2C55AE3500211FAC /* TargetBehavoir */ = {
			isa = PBXGroup;
			children = (
				DD1745332C55AE6500211FAC /* View */,
				DD17452D2C55AE4800211FAC /* TargetBehavoirDataFlow.swift */,
				DD17452F2C55AE5300211FAC /* TargetBehaviorProvider.swift */,
				DD1745312C55AE6000211FAC /* TargetBehavoirStateModel.swift */,
			);
			path = TargetBehavoir;
			sourceTree = "<group>";
		};
		DD1745332C55AE6500211FAC /* View */ = {
			isa = PBXGroup;
			children = (
				DD1745342C55AE7E00211FAC /* TargetBehavoirRootView.swift */,
			);
			path = View;
			sourceTree = "<group>";
		};
		DD1745382C55BF8B00211FAC /* AlgorithmAdvancedSettings */ = {
			isa = PBXGroup;
			children = (
				DD1745412C55BFC400211FAC /* View */,
				DD1745392C55BFA600211FAC /* AlgorithmAdvancedSettingsDataFlow.swift */,
				DD17453B2C55BFAD00211FAC /* AlgorithmAdvancedSettingsProvider.swift */,
				DD17453D2C55BFB600211FAC /* AlgorithmAdvancedSettingsStateModel.swift */,
			);
			path = AlgorithmAdvancedSettings;
			sourceTree = "<group>";
		};
		DD1745412C55BFC400211FAC /* View */ = {
			isa = PBXGroup;
			children = (
				DD17453F2C55BFC100211FAC /* AlgorithmAdvancedSettingsRootView.swift */,
			);
			path = View;
			sourceTree = "<group>";
		};
		DD1745422C55C5C400211FAC /* AutosensSettings */ = {
			isa = PBXGroup;
			children = (
				DD1745492C55C62000211FAC /* View */,
				DD1745432C55C60E00211FAC /* AutosensSettingsDataFlow.swift */,
				DD1745452C55C61500211FAC /* AutosensSettingsProvider.swift */,
				DD1745472C55C61D00211FAC /* AutosensSettingsStateModel.swift */,
			);
			path = AutosensSettings;
			sourceTree = "<group>";
		};
		DD1745492C55C62000211FAC /* View */ = {
			isa = PBXGroup;
			children = (
				DD17454A2C55C62800211FAC /* AutosensSettingsRootView.swift */,
			);
			path = View;
			sourceTree = "<group>";
		};
		DD17454C2C55CA0200211FAC /* GeneralSettings */ = {
			isa = PBXGroup;
			children = (
				DD1745532C55CA6100211FAC /* View */,
				DD17454D2C55CA4D00211FAC /* UnitsLimitsSettingsDataFlow.swift */,
				DD17454F2C55CA5500211FAC /* UnitsLimitsSettingsProvider.swift */,
				DD1745512C55CA5D00211FAC /* UnitsLimitsSettingsStateModel.swift */,
			);
			path = GeneralSettings;
			sourceTree = "<group>";
		};
		DD1745532C55CA6100211FAC /* View */ = {
			isa = PBXGroup;
			children = (
				DD1745542C55CA6C00211FAC /* UnitsLimitsSettingsRootView.swift */,
			);
			path = View;
			sourceTree = "<group>";
		};
		DD3A3CEC2D29CFBA00AE478E /* Helper */ = {
			isa = PBXGroup;
			children = (
				DD09D5C62D29EB26000D82C9 /* Helper+Enums.swift */,
				DD3A3CE82D29C97800AE478E /* Helper+ButtonStyles.swift */,
				DD3A3CE62D29C93F00AE478E /* Helper+Extensions.swift */,
			);
			path = Helper;
			sourceTree = "<group>";
		};
		DD3F1F8E2D9E151200DCE7B3 /* Nightscout */ = {
			isa = PBXGroup;
			children = (
				DD3F1F8F2D9E153A00DCE7B3 /* NightscoutImportStepView.swift */,
				DD3F1F8C2D9E0E0000DCE7B3 /* NightscoutSetupStepView.swift */,
				DD3F1F8A2D9E08B200DCE7B3 /* NightscoutLoginStepView.swift */,
			);
			path = Nightscout;
			sourceTree = "<group>";
		};
		DD4A00222DAEF5CD00AB7387 /* AlgorithmSettings */ = {
			isa = PBXGroup;
			children = (
				DD6A4E832DBEDD39008C4B26 /* AlgorithmSettingsImportantNotesStepView.swift */,
				DD4A00232DAEF5DC00AB7387 /* AlgorithmSettingsSubstepView.swift */,
				DD4AFFF02DADB59100AB7387 /* AlgorithmSettingsContentsStepView.swift */,
			);
			path = AlgorithmSettings;
			sourceTree = "<group>";
		};
		DD4C57A42D73ADDA001BFF2C /* LiveActivity */ = {
			isa = PBXGroup;
			children = (
				DD4C57A92D73B3D9001BFF2C /* RestartLiveActivityIntentRequest.swift */,
				DD4C57A72D73ADEA001BFF2C /* RestartLiveActivityIntent.swift */,
			);
			path = LiveActivity;
			sourceTree = "<group>";
		};
		DD5DC9EF2CF3D95400AB8703 /* AdjustmentsStateModel+Extensions */ = {
			isa = PBXGroup;
			children = (
				DD5DC9FA2CF3E1AA00AB8703 /* AdjustmentsStateModel+Helpers.swift */,
				DD5DC9F22CF3D9D600AB8703 /* AdjustmentsStateModel+TempTargets.swift */,
				DD5DC9F02CF3D96E00AB8703 /* AdjustmentsStateModel+Overrides.swift */,
			);
			path = "AdjustmentsStateModel+Extensions";
			sourceTree = "<group>";
		};
		DD5DC9F52CF3DA8900AB8703 /* ViewElements */ = {
			isa = PBXGroup;
			children = (
				DD5DC9F82CF3DAA900AB8703 /* RadioButton.swift */,
				DD5DC9F62CF3DA9300AB8703 /* TargetPicker.swift */,
			);
			path = ViewElements;
			sourceTree = "<group>";
		};
		DD6A4E4E2DBEBC7B008C4B26 /* StartupGuide */ = {
			isa = PBXGroup;
			children = (
				DD6A4E7F2DBEC3EE008C4B26 /* StartupForceCloseWarningStepView.swift */,
				DD6A4E7D2DBEBF0F008C4B26 /* StartupReturningUserStepView.swift */,
				DDF691362DA30332008BF16C /* StartupGuideStepView.swift */,
			);
			path = StartupGuide;
			sourceTree = "<group>";
		};
		DD9ECB662CA99EFE00AA7C45 /* RemoteControl */ = {
			isa = PBXGroup;
			children = (
				DD32CFA12CC824E1003686D6 /* TrioRemoteControl+Helpers.swift */,
				DD32CF9F2CC824D3003686D6 /* TrioRemoteControl+APNS.swift */,
				DD32CF9D2CC824C2003686D6 /* TrioRemoteControl+Override.swift */,
				DD32CF9B2CC82495003686D6 /* TrioRemoteControl+TempTarget.swift */,
				DD32CF992CC8246F003686D6 /* TrioRemoteControl+Meal.swift */,
				DD32CF972CC82460003686D6 /* TrioRemoteControl+Bolus.swift */,
				DD9ECB672CA99F4500AA7C45 /* TrioRemoteControl.swift */,
			);
			path = RemoteControl;
			sourceTree = "<group>";
		};
		DD9ECB6B2CA99FA400AA7C45 /* RemoteControlConfig */ = {
			isa = PBXGroup;
			children = (
				DD9ECB6F2CA9A0BA00AA7C45 /* RemoteControlConfigDataFlow.swift */,
				DD9ECB6E2CA9A0BA00AA7C45 /* RemoteControlConfigProvider.swift */,
				DD9ECB6D2CA9A0BA00AA7C45 /* RemoteControlConfigStateModel.swift */,
				DD9ECB6C2CA99FAE00AA7C45 /* View */,
			);
			path = RemoteControlConfig;
			sourceTree = "<group>";
		};
		DD9ECB6C2CA99FAE00AA7C45 /* View */ = {
			isa = PBXGroup;
			children = (
				DD9ECB732CA9A0C300AA7C45 /* RemoteControlConfig.swift */,
			);
			path = View;
			sourceTree = "<group>";
		};
		DDA9AC072D67291600E6F1A9 /* AppVersionChecker */ = {
			isa = PBXGroup;
			children = (
				DDA9AC082D672CEB00E6F1A9 /* AppVersionChecker.swift */,
			);
			path = AppVersionChecker;
			sourceTree = "<group>";
		};
		DDB0E3722DB1BABB004B826F /* Animations */ = {
			isa = PBXGroup;
			children = (
				BD10516C2DA986DC007C6D89 /* PulsingLogoAnimation.swift */,
				DDB0E3732DB1BAC1004B826F /* LogoBurstSplash.swift */,
			);
			path = Animations;
			sourceTree = "<group>";
		};
		DDC9B9962CFD2332003E7721 /* Nightscout */ = {
			isa = PBXGroup;
			children = (
				3811DE9725C9D88300A708ED /* NightscoutManager.swift */,
				38FE826C25CC8461001FF17A /* NightscoutAPI.swift */,
			);
			path = Nightscout;
			sourceTree = "<group>";
		};
		DDCAE9772D79F98600B1BB51 /* Looping */ = {
			isa = PBXGroup;
			children = (
				DD4C581E2D73C43D001BFF2C /* LoopStatsView.swift */,
				BD249D8D2D42FC3600412DEB /* LoopBarChartView.swift */,
			);
			path = Looping;
			sourceTree = "<group>";
		};
		DDCAE9782D79F98E00B1BB51 /* Insulin */ = {
			isa = PBXGroup;
			children = (
				BD249D932D42FC5C00412DEB /* TotalDailyDoseChart.swift */,
				BD249D872D42FBFB00412DEB /* BolusStatsView.swift */,
			);
			path = Insulin;
			sourceTree = "<group>";
		};
		DDCAE9792D79F99200B1BB51 /* Meal */ = {
			isa = PBXGroup;
			children = (
				BD249D8F2D42FC4300412DEB /* MealStatsView.swift */,
			);
			path = Meal;
			sourceTree = "<group>";
		};
		DDCAE97A2D79F99B00B1BB51 /* Glucose */ = {
			isa = PBXGroup;
			children = (
				BD249D912D42FC5000412DEB /* GlucoseSectorChart.swift */,
				BD249D8B2D42FC2500412DEB /* GlucoseDistributionChart.swift */,
				BD249D892D42FC0E00412DEB /* GlucosePercentileChart.swift */,
				BD249D852D42FBE600412DEB /* GlucoseMetricsView.swift */,
			);
			path = Glucose;
			sourceTree = "<group>";
		};
		DDD163032C4C67B400CD525A /* Adjustments */ = {
			isa = PBXGroup;
			children = (
				DD5DC9EF2CF3D95400AB8703 /* AdjustmentsStateModel+Extensions */,
				DDD1630A2C4C67F000CD525A /* View */,
				DDD163112C4C689900CD525A /* AdjustmentsStateModel.swift */,
				DDD163132C4C68D300CD525A /* AdjustmentsProvider.swift */,
				DDD163152C4C690300CD525A /* AdjustmentsDataFlow.swift */,
			);
			path = Adjustments;
			sourceTree = "<group>";
		};
		DDD1630A2C4C67F000CD525A /* View */ = {
			isa = PBXGroup;
			children = (
				DD5DC9F52CF3DA8900AB8703 /* ViewElements */,
				DDD163172C4C694000CD525A /* AdjustmentsRootView.swift */,
				BD793CAD2CE7660C00D669AC /* Overrides */,
				BD793CAE2CE7661D00D669AC /* TempTargets */,
			);
			path = View;
			sourceTree = "<group>";
		};
		DDE179112C9100FA003CDDB7 /* Classes+Properties */ = {
			isa = PBXGroup;
			children = (
				BD4D738B2D15A4080052227B /* TDDStored+CoreDataClass.swift */,
				BD4D738C2D15A4080052227B /* TDDStored+CoreDataProperties.swift */,
				DDE179362C910127003CDDB7 /* BolusStored+CoreDataClass.swift */,
				DDE179372C910127003CDDB7 /* BolusStored+CoreDataProperties.swift */,
				DDE1793A2C910127003CDDB7 /* CarbEntryStored+CoreDataClass.swift */,
				DDE1793B2C910127003CDDB7 /* CarbEntryStored+CoreDataProperties.swift */,
				DDB37CC22D05044D00D99BF4 /* ContactTrickEntryStored+CoreDataClass.swift */,
				DDB37CC32D05044D00D99BF4 /* ContactTrickEntryStored+CoreDataProperties.swift */,
				DDE179422C910127003CDDB7 /* Forecast+CoreDataClass.swift */,
				DDE179432C910127003CDDB7 /* Forecast+CoreDataProperties.swift */,
				DDE179382C910127003CDDB7 /* ForecastValue+CoreDataClass.swift */,
				DDE179392C910127003CDDB7 /* ForecastValue+CoreDataProperties.swift */,
				DDE179442C910127003CDDB7 /* GlucoseStored+CoreDataClass.swift */,
				DDE179452C910127003CDDB7 /* GlucoseStored+CoreDataProperties.swift */,
				DDE179342C910127003CDDB7 /* LoopStatRecord+CoreDataClass.swift */,
				DDE179352C910127003CDDB7 /* LoopStatRecord+CoreDataProperties.swift */,
				DDE179322C910127003CDDB7 /* MealPresetStored+CoreDataClass.swift */,
				DDE179332C910127003CDDB7 /* MealPresetStored+CoreDataProperties.swift */,
				DDE179462C910127003CDDB7 /* OpenAPS_Battery+CoreDataClass.swift */,
				DDE179472C910127003CDDB7 /* OpenAPS_Battery+CoreDataProperties.swift */,
				DDE1794E2C910127003CDDB7 /* OrefDetermination+CoreDataClass.swift */,
				DDE1794F2C910127003CDDB7 /* OrefDetermination+CoreDataProperties.swift */,
				DDE1794C2C910127003CDDB7 /* OverrideRunStored+CoreDataClass.swift */,
				DDE1794D2C910127003CDDB7 /* OverrideRunStored+CoreDataProperties.swift */,
				DDE179502C910127003CDDB7 /* OverrideStored+CoreDataClass.swift */,
				DDE179512C910127003CDDB7 /* OverrideStored+CoreDataProperties.swift */,
				DDE1793E2C910127003CDDB7 /* PumpEventStored+CoreDataClass.swift */,
				DDE1793F2C910127003CDDB7 /* PumpEventStored+CoreDataProperties.swift */,
				DDE179402C910127003CDDB7 /* StatsData+CoreDataClass.swift */,
				DDE179412C910127003CDDB7 /* StatsData+CoreDataProperties.swift */,
				DDE179482C910127003CDDB7 /* TempBasalStored+CoreDataClass.swift */,
				DDE179492C910127003CDDB7 /* TempBasalStored+CoreDataProperties.swift */,
				491D6FB92D56741C00C49F67 /* TempTargetRunStored+CoreDataClass.swift */,
				491D6FBA2D56741C00C49F67 /* TempTargetRunStored+CoreDataProperties.swift */,
				491D6FBB2D56741C00C49F67 /* TempTargetStored+CoreDataClass.swift */,
				491D6FBC2D56741C00C49F67 /* TempTargetStored+CoreDataProperties.swift */,
			);
			path = "Classes+Properties";
			sourceTree = "<group>";
		};
		DDF690FE2DA2C9EE008BF16C /* AppDiagnostics */ = {
			isa = PBXGroup;
			children = (
				DDF691042DA2CA20008BF16C /* AppDiagnosticsStateModel.swift */,
				DDF691022DA2CA14008BF16C /* AppDiagnosticsProvider.swift */,
				DDF691002DA2CA0B008BF16C /* AppDiagnosticsDataFlow.swift */,
				DDF690FF2DA2CA03008BF16C /* View */,
			);
			path = AppDiagnostics;
			sourceTree = "<group>";
		};
		DDF690FF2DA2CA03008BF16C /* View */ = {
			isa = PBXGroup;
			children = (
				DDB0E3702DB087B6004B826F /* PrivacyPolicyView.swift */,
				DDF691062DA2CA28008BF16C /* AppDiagnosticsRootView.swift */,
			);
			path = View;
			sourceTree = "<group>";
		};
		DDF847DB2C5C28550049BB3B /* LiveActivitySettings */ = {
			isa = PBXGroup;
			children = (
				DDF847E22C5C28830049BB3B /* View */,
				DDF847DC2C5C28720049BB3B /* LiveActivitySettingsDataFlow.swift */,
				DDF847DE2C5C28780049BB3B /* LiveActivitySettingsProvider.swift */,
				DDF847E02C5C287F0049BB3B /* LiveActivitySettingsStateModel.swift */,
			);
			path = LiveActivitySettings;
			sourceTree = "<group>";
		};
		DDF847E22C5C28830049BB3B /* View */ = {
			isa = PBXGroup;
			children = (
				DDF847E32C5C288F0049BB3B /* LiveActivitySettingsRootView.swift */,
				BD6EB2D52C7D049B0086BBB6 /* LiveActivityWidgetConfiguration.swift */,
			);
			path = View;
			sourceTree = "<group>";
		};
		E00EEBFC27368630002FF094 /* Assemblies */ = {
			isa = PBXGroup;
			children = (
				E00EEBFD27368630002FF094 /* ServiceAssembly.swift */,
				E00EEBFE27368630002FF094 /* SecurityAssembly.swift */,
				E00EEBFF27368630002FF094 /* StorageAssembly.swift */,
				E00EEC0027368630002FF094 /* UIAssembly.swift */,
				E00EEC0127368630002FF094 /* APSAssembly.swift */,
				E00EEC0227368630002FF094 /* NetworkAssembly.swift */,
			);
			path = Assemblies;
			sourceTree = "<group>";
		};
		E42231DBF0DBE2B4B92D1B15 /* CarbRatioEditor */ = {
			isa = PBXGroup;
			children = (
				7E22146D3DF4853786C78132 /* CarbRatioEditorDataFlow.swift */,
				9C8D5F457B5AFF763F8CF3DF /* CarbRatioEditorProvider.swift */,
				64AA5E04A2761F6EEA6568E1 /* CarbRatioEditorStateModel.swift */,
				54946647FDCFE43028F60511 /* View */,
			);
			path = CarbRatioEditor;
			sourceTree = "<group>";
		};
		E592A3722CEEC038009A472C /* View */ = {
			isa = PBXGroup;
			children = (
				DDA6E3562D25988500C2988C /* ContactImageHelpView.swift */,
				E592A3712CEEC038009A472C /* ContactImageRootView.swift */,
				BDC531112D1060FA00088832 /* ContactImageDetailView.swift */,
				BDC531132D10611D00088832 /* AddContactImageSheet.swift */,
			);
			path = View;
			sourceTree = "<group>";
		};
		E592A3762CEEC038009A472C /* ContactImage */ = {
			isa = PBXGroup;
			children = (
				E592A3722CEEC038009A472C /* View */,
				E592A3732CEEC038009A472C /* ContactImageDataFlow.swift */,
				E592A3742CEEC038009A472C /* ContactImageProvider.swift */,
				E592A3752CEEC038009A472C /* ContactImageStateModel.swift */,
			);
			path = ContactImage;
			sourceTree = "<group>";
		};
		E592A37E2CEEC046009A472C /* ContactImage */ = {
			isa = PBXGroup;
			children = (
				BDC530FE2D0F6BE300088832 /* ContactImageManager.swift */,
				BDC531152D10629000088832 /* ContactPicture.swift */,
				BDC531172D1062F200088832 /* ContactImageState.swift */,
			);
			path = ContactImage;
			sourceTree = "<group>";
		};
		EEC747824D6593B5CD87E195 /* View */ = {
			isa = PBXGroup;
			children = (
				FBB3BAE7494CB771ABAC7B8B /* ISFEditorRootView.swift */,
			);
			path = View;
			sourceTree = "<group>";
		};
		F5DE2E6D7B2133BBD3353DC7 /* View */ = {
			isa = PBXGroup;
			children = (
				22963BD06A9C83959D4914E4 /* GlucoseNotificationSettingsRootView.swift */,
			);
			path = View;
			sourceTree = "<group>";
		};
		F66B236E00924A05D6A9F9DF /* GlucoseNotificationSettings */ = {
			isa = PBXGroup;
			children = (
				3260468377DA9DB4DEE9AF6D /* GlucoseNotificationSettingsDataFlow.swift */,
				E625985B47742D498CB1681A /* GlucoseNotificationSettingsProvider.swift */,
				DC2C6489D29ECCCAD78E0721 /* GlucoseNotificationSettingsStateModel.swift */,
				F5DE2E6D7B2133BBD3353DC7 /* View */,
			);
			path = GlucoseNotificationSettings;
			sourceTree = "<group>";
		};
		F75CB57ED6971B46F8756083 /* CGMSettings */ = {
			isa = PBXGroup;
			children = (
				B9B5C0607505A38F256BF99A /* CGMSettingsDataFlow.swift */,
				38FEF3FD2738083E00574A46 /* CGMSettingsProvider.swift */,
				5C018D1680307A31C9ED7120 /* CGMSettingsStateModel.swift */,
				0D76BBC81CEDC1A0050F45EF /* View */,
			);
			path = CGMSettings;
			sourceTree = "<group>";
		};
		F90692A8274B7A980037068D /* HealthKit */ = {
			isa = PBXGroup;
			children = (
				F90692A9274B7AAE0037068D /* HealthKitManager.swift */,
			);
			path = HealthKit;
			sourceTree = "<group>";
		};
		F90692CD274B99850037068D /* HealthKit */ = {
			isa = PBXGroup;
			children = (
				F90692CE274B999A0037068D /* HealthKitDataFlow.swift */,
				F90692D0274B99B60037068D /* HealthKitProvider.swift */,
				F90692D5274B9A450037068D /* HealthKitStateModel.swift */,
				F90692D4274B9A160037068D /* View */,
			);
			path = HealthKit;
			sourceTree = "<group>";
		};
		F90692D4274B9A160037068D /* View */ = {
			isa = PBXGroup;
			children = (
				F90692D2274B9A130037068D /* AppleHealthKitRootView.swift */,
			);
			path = View;
			sourceTree = "<group>";
		};
/* End PBXGroup section */

/* Begin PBXNativeTarget section */
		388E595725AD948C0019842D /* Trio */ = {
			isa = PBXNativeTarget;
			buildConfigurationList = 388E596725AD948E0019842D /* Build configuration list for PBXNativeTarget "Trio" */;
			buildPhases = (
				3811DEF525CA169200A708ED /* Swiftformat */,
				388E595425AD948C0019842D /* Sources */,
				388E595525AD948C0019842D /* Frameworks */,
				388E595625AD948C0019842D /* Resources */,
				3821ECD025DC703C00BC42AD /* Embed Frameworks */,
				38E8753D27554D5900975559 /* Embed Watch Content */,
				6B1A8D122B14D88E00E76752 /* Embed Foundation Extensions */,
				DD88C8DF2C4D583900F2D558 /* Run Script: Capture Build Details */,
				3B47C6112DA0A52C00B0E5EF /* Run Script: Copy dSYM to Crashlytics */,
			);
			buildRules = (
			);
			dependencies = (
				6B1A8D272B14D91700E76752 /* PBXTargetDependency */,
				BDFF799E2D25AA890016C40C /* PBXTargetDependency */,
			);
			name = Trio;
			packageProductDependencies = (
				3811DE0F25C9D37700A708ED /* Swinject */,
				38B17B6525DD90E0005CAE3D /* SwiftDate */,
				3833B46C26012030003021B3 /* Algorithms */,
				38DF1788276FC8C400B3528F /* SwiftMessages */,
				CEB434FC28B90B7C00B70274 /* SwiftCharts */,
				B958F1B62BA0711600484851 /* MKRingProgressView */,
				3BD9687B2D8DDD4600899469 /* SlideButton */,
				3BD9687E2D8DDD8800899469 /* CryptoSwift */,
				3B47C60F2DA0A28F00B0E5EF /* FirebaseCrashlytics */,
			);
			productName = Trio;
			productReference = 388E595825AD948C0019842D /* Trio.app */;
			productType = "com.apple.product-type.application";
		};
		38FCF3EC25E9028E0078B0D1 /* TrioTests */ = {
			isa = PBXNativeTarget;
			buildConfigurationList = 38FCF3F425E9028E0078B0D1 /* Build configuration list for PBXNativeTarget "TrioTests" */;
			buildPhases = (
				38FCF3E925E9028E0078B0D1 /* Sources */,
				38FCF3EA25E9028E0078B0D1 /* Frameworks */,
				38FCF3EB25E9028E0078B0D1 /* Resources */,
			);
			buildRules = (
			);
			dependencies = (
				38FCF3F325E9028E0078B0D1 /* PBXTargetDependency */,
			);
			name = TrioTests;
			productName = TrioTests;
			productReference = 38FCF3ED25E9028E0078B0D1 /* TrioTests.xctest */;
			productType = "com.apple.product-type.bundle.unit-test";
		};
		6B1A8D162B14D91500E76752 /* LiveActivityExtension */ = {
			isa = PBXNativeTarget;
			buildConfigurationList = 6B1A8D292B14D91800E76752 /* Build configuration list for PBXNativeTarget "LiveActivityExtension" */;
			buildPhases = (
				6B1A8D132B14D91500E76752 /* Sources */,
				6B1A8D142B14D91500E76752 /* Frameworks */,
				6B1A8D152B14D91500E76752 /* Resources */,
			);
			buildRules = (
			);
			dependencies = (
			);
			fileSystemSynchronizedGroups = (
				DDCEBF412CC1B42500DF4C36 /* Views */,
			);
			name = LiveActivityExtension;
			productName = LiveActivityExtension;
			productReference = 6B1A8D172B14D91600E76752 /* LiveActivityExtension.appex */;
			productType = "com.apple.product-type.app-extension";
		};
		BD8207C22D2B42E50023339D /* Trio Watch Complication Extension */ = {
			isa = PBXNativeTarget;
			buildConfigurationList = BD8207D32D2B42E80023339D /* Build configuration list for PBXNativeTarget "Trio Watch Complication Extension" */;
			buildPhases = (
				BD8207BF2D2B42E50023339D /* Sources */,
				BD8207C02D2B42E50023339D /* Frameworks */,
				BD8207C12D2B42E50023339D /* Resources */,
			);
			buildRules = (
			);
			dependencies = (
			);
			name = "Trio Watch Complication Extension";
			packageProductDependencies = (
			);
			productName = "Trio Watch WidgetExtension";
			productReference = BD8207C32D2B42E50023339D /* Trio Watch Complication Extension.appex */;
			productType = "com.apple.product-type.app-extension";
		};
		BDFF797B2D25AA870016C40C /* Trio Watch App */ = {
			isa = PBXNativeTarget;
			buildConfigurationList = BDFF79A02D25AA890016C40C /* Build configuration list for PBXNativeTarget "Trio Watch App" */;
			buildPhases = (
				BDFF79782D25AA870016C40C /* Sources */,
				BDFF79792D25AA870016C40C /* Frameworks */,
				BDFF797A2D25AA870016C40C /* Resources */,
				BD8207CF2D2B42E80023339D /* Embed Foundation Extensions */,
			);
			buildRules = (
			);
			dependencies = (
				BD8207CD2D2B42E70023339D /* PBXTargetDependency */,
			);
			fileSystemSynchronizedGroups = (
				BDFF7A9E2D25FA970016C40C /* Preview Content */,
			);
			name = "Trio Watch App";
			packageProductDependencies = (
			);
			productName = "TrioWatch Watch App";
			productReference = BDFF797C2D25AA870016C40C /* Trio Watch App.app */;
			productType = "com.apple.product-type.application";
		};
		BDFF798A2D25AA890016C40C /* Trio Watch AppTests */ = {
			isa = PBXNativeTarget;
			buildConfigurationList = BDFF79A32D25AA890016C40C /* Build configuration list for PBXNativeTarget "Trio Watch AppTests" */;
			buildPhases = (
				BDFF79872D25AA890016C40C /* Sources */,
				BDFF79882D25AA890016C40C /* Frameworks */,
				BDFF79892D25AA890016C40C /* Resources */,
			);
			buildRules = (
			);
			dependencies = (
				BDFF798D2D25AA890016C40C /* PBXTargetDependency */,
			);
			name = "Trio Watch AppTests";
			packageProductDependencies = (
			);
			productName = "TrioWatch Watch AppTests";
			productReference = BDFF798B2D25AA890016C40C /* Trio Watch AppTests.xctest */;
			productType = "com.apple.product-type.bundle.unit-test";
		};
/* End PBXNativeTarget section */

/* Begin PBXProject section */
		388E595025AD948C0019842D /* Project object */ = {
			isa = PBXProject;
			attributes = {
				BuildIndependentTargetsInParallel = YES;
				LastSwiftUpdateCheck = 1620;
				LastUpgradeCheck = 1620;
				TargetAttributes = {
					388E595725AD948C0019842D = {
						CreatedOnToolsVersion = 12.3;
					};
					38FCF3EC25E9028E0078B0D1 = {
						CreatedOnToolsVersion = 12.4;
						TestTargetID = 388E595725AD948C0019842D;
					};
					BD8207C22D2B42E50023339D = {
						CreatedOnToolsVersion = 16.2;
					};
					BDFF797B2D25AA870016C40C = {
						CreatedOnToolsVersion = 16.2;
					};
					BDFF798A2D25AA890016C40C = {
						CreatedOnToolsVersion = 16.2;
						TestTargetID = BDFF797B2D25AA870016C40C;
					};
				};
			};
			buildConfigurationList = 388E595325AD948C0019842D /* Build configuration list for PBXProject "Trio" */;
			compatibilityVersion = "Xcode 9.3";
			developmentRegion = en;
			hasScannedForEncodings = 0;
			knownRegions = (
				en,
				Base,
				ar,
				ca,
				"zh-Hans",
				da,
				nl,
				fr,
				de,
				he,
				it,
				nb,
				pl,
				ru,
				es,
				sv,
				tr,
				uk,
				fi,
				"pt-PT",
				"pt-BR",
				sk,
				hu,
				vi,
			);
			mainGroup = 388E594F25AD948C0019842D;
			packageReferences = (
				3811DE0E25C9D37700A708ED /* XCRemoteSwiftPackageReference "Swinject" */,
				38B17B6425DD90E0005CAE3D /* XCRemoteSwiftPackageReference "SwiftDate" */,
				3833B46B26012030003021B3 /* XCRemoteSwiftPackageReference "swift-algorithms" */,
				38DF1787276FC8C300B3528F /* XCRemoteSwiftPackageReference "SwiftMessages" */,
				CEB434FB28B90B7C00B70274 /* XCRemoteSwiftPackageReference "SwiftCharts" */,
				B958F1B52BA0711600484851 /* XCRemoteSwiftPackageReference "MKRingProgressView" */,
				3BD9687A2D8DDD4600899469 /* XCRemoteSwiftPackageReference "SlideButton" */,
				3BD9687D2D8DDD8800899469 /* XCRemoteSwiftPackageReference "CryptoSwift" */,
				3B47C60E2DA0A28F00B0E5EF /* XCRemoteSwiftPackageReference "firebase-ios-sdk" */,
			);
			productRefGroup = 388E595925AD948C0019842D /* Products */;
			projectDirPath = "";
			projectRoot = "";
			targets = (
				388E595725AD948C0019842D /* Trio */,
				38FCF3EC25E9028E0078B0D1 /* TrioTests */,
				6B1A8D162B14D91500E76752 /* LiveActivityExtension */,
				BDFF797B2D25AA870016C40C /* Trio Watch App */,
				BDFF798A2D25AA890016C40C /* Trio Watch AppTests */,
				BD8207C22D2B42E50023339D /* Trio Watch Complication Extension */,
			);
		};
/* End PBXProject section */

/* Begin PBXResourcesBuildPhase section */
		388E595625AD948C0019842D /* Resources */ = {
			isa = PBXResourcesBuildPhase;
			buildActionMask = 2147483647;
			files = (
				8A91342C2D63D9A2007F8874 /* InfoPlist.xcstrings in Resources */,
				CE1F6DE72BAF1A180064EB8D /* BuildDetails.plist in Resources */,
				3B3B57C92DA07B3400849D16 /* GoogleService-Info.plist in Resources */,
				38DF178D27733E6800B3528F /* snow.sks in Resources */,
				388E597225AD9CF10019842D /* json in Resources */,
				38DF178E27733E6800B3528F /* Assets.xcassets in Resources */,
				19DA48E829CD339B00EEA1E7 /* Assets.xcassets in Resources */,
				8A91342A2D63D9A1007F8874 /* Localizable.xcstrings in Resources */,
				388E596F25AD96040019842D /* javascript in Resources */,
			);
			runOnlyForDeploymentPostprocessing = 0;
		};
		38FCF3EB25E9028E0078B0D1 /* Resources */ = {
			isa = PBXResourcesBuildPhase;
			buildActionMask = 2147483647;
			files = (
				3BD6CE262DC24CFD00FA0472 /* pumphistory-24h-zoned.json in Resources */,
				DDD78A912DC4064800AC63F3 /* carbhistory.json in Resources */,
				3B997DD32DC02AEF006B6BB2 /* glucose.json in Resources */,
				DDD78AD92DC421B500AC63F3 /* enacted.json in Resources */,
				DDD78ADA2DC421B500AC63F3 /* suggested.json in Resources */,
			);
			runOnlyForDeploymentPostprocessing = 0;
		};
		6B1A8D152B14D91500E76752 /* Resources */ = {
			isa = PBXResourcesBuildPhase;
			buildActionMask = 2147483647;
			files = (
				DD498F2B2D692BEA00AAEA30 /* Localizable.xcstrings in Resources */,
				6B1A8D242B14D91700E76752 /* Assets.xcassets in Resources */,
			);
			runOnlyForDeploymentPostprocessing = 0;
		};
		BD8207C12D2B42E50023339D /* Resources */ = {
			isa = PBXResourcesBuildPhase;
			buildActionMask = 2147483647;
			files = (
				DD498F2D2D692BEA00AAEA30 /* Localizable.xcstrings in Resources */,
				DD09D6442D2B553A000D82C9 /* Assets.xcassets in Resources */,
			);
			runOnlyForDeploymentPostprocessing = 0;
		};
		BDFF797A2D25AA870016C40C /* Resources */ = {
			isa = PBXResourcesBuildPhase;
			buildActionMask = 2147483647;
			files = (
				BDFF7A872D25F97D0016C40C /* Assets.xcassets in Resources */,
				DD498F2C2D692BEA00AAEA30 /* Localizable.xcstrings in Resources */,
			);
			runOnlyForDeploymentPostprocessing = 0;
		};
		BDFF79892D25AA890016C40C /* Resources */ = {
			isa = PBXResourcesBuildPhase;
			buildActionMask = 2147483647;
			files = (
			);
			runOnlyForDeploymentPostprocessing = 0;
		};
/* End PBXResourcesBuildPhase section */

/* Begin PBXShellScriptBuildPhase section */
		3811DEF525CA169200A708ED /* Swiftformat */ = {
			isa = PBXShellScriptBuildPhase;
			alwaysOutOfDate = 1;
			buildActionMask = 12;
			files = (
			);
			inputFileListPaths = (
			);
			inputPaths = (
			);
			name = Swiftformat;
			outputFileListPaths = (
			);
			outputPaths = (
			);
			runOnlyForDeploymentPostprocessing = 0;
			shellPath = /bin/sh;
			shellScript = "source \"${SRCROOT}\"/scripts/swiftformat.sh\n\n";
		};
		3B47C6112DA0A52C00B0E5EF /* Run Script: Copy dSYM to Crashlytics */ = {
			isa = PBXShellScriptBuildPhase;
			buildActionMask = 2147483647;
			files = (
			);
			inputFileListPaths = (
			);
			inputPaths = (
				"${DWARF_DSYM_FOLDER_PATH}/${DWARF_DSYM_FILE_NAME}",
				"${DWARF_DSYM_FOLDER_PATH}/${DWARF_DSYM_FILE_NAME}/Contents/Resources/DWARF/${PRODUCT_NAME}",
				"${DWARF_DSYM_FOLDER_PATH}/${DWARF_DSYM_FILE_NAME}/Contents/Info.plist",
				"$(TARGET_BUILD_DIR)/$(UNLOCALIZED_RESOURCES_FOLDER_PATH)/GoogleService-Info.plist",
				"$(TARGET_BUILD_DIR)/$(EXECUTABLE_PATH)",
			);
			name = "Run Script: Copy dSYM to Crashlytics";
			outputFileListPaths = (
			);
			outputPaths = (
			);
			runOnlyForDeploymentPostprocessing = 0;
			shellPath = /bin/sh;
			shellScript = "# Type a script or drag a script file from your workspace to insert its path.\n\"${BUILD_DIR%/Build/*}/SourcePackages/checkouts/firebase-ios-sdk/Crashlytics/run\"\n";
		};
		DD88C8DF2C4D583900F2D558 /* Run Script: Capture Build Details */ = {
			isa = PBXShellScriptBuildPhase;
			alwaysOutOfDate = 1;
			buildActionMask = 2147483647;
			files = (
			);
			inputFileListPaths = (
			);
			inputPaths = (
			);
			name = "Run Script: Capture Build Details";
			outputFileListPaths = (
			);
			outputPaths = (
			);
			runOnlyForDeploymentPostprocessing = 0;
			shellPath = /bin/sh;
			shellScript = "\"${SRCROOT}/scripts/capture-build-details.sh\"\n";
		};
/* End PBXShellScriptBuildPhase section */

/* Begin PBXSourcesBuildPhase section */
		388E595425AD948C0019842D /* Sources */ = {
			isa = PBXSourcesBuildPhase;
			buildActionMask = 2147483647;
			files = (
				DD5DC9F12CF3D97C00AB8703 /* AdjustmentsStateModel+Overrides.swift in Sources */,
				3811DE2325C9D48300A708ED /* MainDataFlow.swift in Sources */,
				C2A0A42F2CE03131003B98E8 /* ConstantValues.swift in Sources */,
				BD3CC0722B0B89D50013189E /* MainChartView.swift in Sources */,
				3811DEEB25CA063400A708ED /* PersistedProperty.swift in Sources */,
				38E44537274E411700EC9A94 /* Disk+Helpers.swift in Sources */,
				388E5A6025B6F2310019842D /* Autosens.swift in Sources */,
				DD9ECB6A2CA99F6C00AA7C45 /* PushMessage.swift in Sources */,
				3811DE8F25C9D80400A708ED /* User.swift in Sources */,
				5825A1BE2C97335C0046467E /* EditTempTargetForm.swift in Sources */,
				BD47FDDD2D8B65B10043966B /* GlucoseTargetStepView.swift in Sources */,
				19D466A329AA2B80004D5F33 /* MealSettingsDataFlow.swift in Sources */,
				3811DEB225C9D88300A708ED /* KeychainItemAccessibility.swift in Sources */,
				38AEE73D25F0200C0013F05B /* TrioSettings.swift in Sources */,
				38FCF3FD25E997A80078B0D1 /* PumpHistoryStorage.swift in Sources */,
				58645BA72CA2D390008AFCE7 /* ChartAxisSetup.swift in Sources */,
				38D0B3B625EBE24900CB6E88 /* Battery.swift in Sources */,
				38C4D33725E9A1A300D30B77 /* DispatchQueue+Extensions.swift in Sources */,
				DD3F1F8D2D9E0E0600DCE7B3 /* NightscoutSetupStepView.swift in Sources */,
				F90692CF274B999A0037068D /* HealthKitDataFlow.swift in Sources */,
				CE7CA3552A064973004BE681 /* ListStateIntent.swift in Sources */,
				BDF530D82B40F8AC002CAF43 /* LockScreenView.swift in Sources */,
				195D80B72AF697B800D25097 /* DynamicSettingsDataFlow.swift in Sources */,
				DD98ACC02D71013200C0778F /* StatChartUtils.swift in Sources */,
				BD47FDD92D8B657D0043966B /* InsulinSensitivityStepView.swift in Sources */,
				3862CC2E2743F9F700BF832C /* CalendarManager.swift in Sources */,
				CEA4F62329BE10F70011ADF7 /* SavitzkyGolayFilter.swift in Sources */,
				38B4F3C325E2A20B00E76A18 /* PumpSetupView.swift in Sources */,
				38E4453C274E411700EC9A94 /* Disk+Codable.swift in Sources */,
				58D08B322C8DF88900AA37D3 /* DummyCharts.swift in Sources */,
				19E1F7EF29D08EBA005C8D20 /* IconConfigRootWiew.swift in Sources */,
				1967DFC229D053D300759F30 /* IconImage.swift in Sources */,
				382C134B25F14E3700715CE1 /* BGTargets.swift in Sources */,
				38AEE75725F0F18E0013F05B /* CarbsStorage.swift in Sources */,
				38B4F3CA25E502E200E76A18 /* SwiftNotificationCenter.swift in Sources */,
				38AEE75225F022080013F05B /* SettingsManager.swift in Sources */,
				3894873A2614928B004DF424 /* DispatchTimer.swift in Sources */,
				3895E4C625B9E00D00214B37 /* Preferences.swift in Sources */,
				CE94598429E9E3E60047C9C6 /* WatchConfigStateModel.swift in Sources */,
				38DF1786276A73D400B3528F /* TagCloudView.swift in Sources */,
				38B4F3CD25E5031100E76A18 /* Broadcaster.swift in Sources */,
				383420D925FFEB3F002D46C1 /* Popup.swift in Sources */,
				DD4C57AA2D73B3E2001BFF2C /* RestartLiveActivityIntentRequest.swift in Sources */,
				DDB0E3712DB087B6004B826F /* PrivacyPolicyView.swift in Sources */,
				DD1745402C55BFC100211FAC /* AlgorithmAdvancedSettingsRootView.swift in Sources */,
				58645BA52CA2D347008AFCE7 /* ForecastSetup.swift in Sources */,
				110AEDEE2C51A0AE00615CC9 /* ShortcutsConfigStateModel.swift in Sources */,
				DD9ECB722CA9A0BA00AA7C45 /* RemoteControlConfigDataFlow.swift in Sources */,
				DD1745262C55526F00211FAC /* SMBSettingsRootView.swift in Sources */,
				3811DE3025C9D49500A708ED /* HomeStateModel.swift in Sources */,
				38BF021725E7CBBC00579895 /* PumpManagerExtensions.swift in Sources */,
				118DF76E2C5ECBC60067FEB7 /* OverridePresetsIntentRequest.swift in Sources */,
				CEE9A6552BBB418300EB5194 /* CalibrationsProvider.swift in Sources */,
				19F95FF529F10FCF00314DDC /* StatProvider.swift in Sources */,
				38F3B2EF25ED8E2A005C48AA /* TempTargetsStorage.swift in Sources */,
				5A2325542BFCBF66003518CA /* NightscoutFetchView.swift in Sources */,
				19B0EF2128F6D66200069496 /* Statistics.swift in Sources */,
				DDF847E82C5DABA30049BB3B /* WatchConfigAppleWatchView.swift in Sources */,
				3811DF1025CAAAE200A708ED /* APSManager.swift in Sources */,
				3870FF4725EC187A0088248F /* BloodGlucose.swift in Sources */,
				DDBD53FC2DAA903100F940A6 /* OverviewStepView.swift in Sources */,
				38A0364225ED069400FCBB52 /* TempBasal.swift in Sources */,
				3811DE1725C9D40400A708ED /* Screen.swift in Sources */,
				CE94598029E9E3BD0047C9C6 /* WatchConfigDataFlow.swift in Sources */,
				388E596C25AD95110019842D /* OpenAPS.swift in Sources */,
				E00EEC0527368630002FF094 /* StorageAssembly.swift in Sources */,
				DD1745552C55CA6C00211FAC /* UnitsLimitsSettingsRootView.swift in Sources */,
				384E803825C388640086DB71 /* Script.swift in Sources */,
				CE94597E29E9E1EE0047C9C6 /* GarminManager.swift in Sources */,
				3883583425EEB38000E024B2 /* PumpSettings.swift in Sources */,
				38DAB280260CBB7F00F74C1A /* PumpView.swift in Sources */,
				DDD1631C2C4C697400CD525A /* AddOverrideForm.swift in Sources */,
				3811DEB125C9D88300A708ED /* Keychain.swift in Sources */,
				DD17453E2C55BFB600211FAC /* AlgorithmAdvancedSettingsStateModel.swift in Sources */,
				CE95BF572BA5F5FE00DC3DE3 /* PluginManager.swift in Sources */,
				3BAD36B22D7CDC1A00CC298D /* MainLoadingView.swift in Sources */,
				382C133725F13A1E00715CE1 /* InsulinSensitivities.swift in Sources */,
				19D466A529AA2BD4004D5F33 /* MealSettingsProvider.swift in Sources */,
				DD5DC9F72CF3DA9300AB8703 /* TargetPicker.swift in Sources */,
				DDF68FFC2D9ECF7F008BF16C /* OnboardingStateModel+Nightscout.swift in Sources */,
				383948D625CD4D8900E91849 /* FileStorage.swift in Sources */,
				CEE9A6572BBB418300EB5194 /* CalibrationsChart.swift in Sources */,
				3811DE4125C9D4A100A708ED /* SettingsRootView.swift in Sources */,
				38192E04261B82FA0094D973 /* ReachabilityManager.swift in Sources */,
				38E44539274E411700EC9A94 /* Disk+UIImage.swift in Sources */,
				3BAD36CC2D7D420E00CC298D /* CoreDataInitializationCoordinator.swift in Sources */,
				DD4A00242DAEF5E400AB7387 /* AlgorithmSettingsSubstepView.swift in Sources */,
				DDB0E3742DB1BAC1004B826F /* LogoBurstSplash.swift in Sources */,
				388E595C25AD948C0019842D /* TrioApp.swift in Sources */,
				38FEF3FC2737E53800574A46 /* MainStateModel.swift in Sources */,
				DD1745352C55AE7E00211FAC /* TargetBehavoirRootView.swift in Sources */,
				DDFF20502DB2C11900AB8A96 /* WatchStateSnapshot.swift in Sources */,
				5887527C2BD986E1008B081D /* OpenAPSBattery.swift in Sources */,
				38569348270B5DFB0002C50D /* GlucoseSource.swift in Sources */,
				CEE9A6582BBB418300EB5194 /* CalibrationsStateModel.swift in Sources */,
				BD47FD192D88AAFE0043966B /* OnboardingRootView.swift in Sources */,
				CEB434E328B8F9DB00B70274 /* BluetoothStateManager.swift in Sources */,
				BDC2EA452C3043B000E5BBD0 /* OverrideStorage.swift in Sources */,
				3811DE4225C9D4A100A708ED /* SettingsDataFlow.swift in Sources */,
				CEE9A6562BBB418300EB5194 /* CalibrationsRootView.swift in Sources */,
				3811DE2525C9D48300A708ED /* MainRootView.swift in Sources */,
				CE94598229E9E3D30047C9C6 /* WatchConfigProvider.swift in Sources */,
				DD1745322C55AE6000211FAC /* TargetBehavoirStateModel.swift in Sources */,
				38E44535274E411700EC9A94 /* Disk+Data.swift in Sources */,
				BD8E6B232D9036F700ABF8FA /* OnboardingDataFlow.swift in Sources */,
				3811DE3125C9D49500A708ED /* HomeProvider.swift in Sources */,
				FE41E4D629463EE20047FD55 /* NightscoutPreferences.swift in Sources */,
				E013D872273AC6FE0014109C /* GlucoseSimulatorSource.swift in Sources */,
				BD249D862D42FBEC00412DEB /* GlucoseMetricsView.swift in Sources */,
				58645BA32CA2D325008AFCE7 /* BatterySetup.swift in Sources */,
				388E5A5C25B6F0770019842D /* JSON.swift in Sources */,
				3811DF0225CA9FEA00A708ED /* Credentials.swift in Sources */,
				5837A5302BD2E3C700A5DC04 /* CarbEntryStored+helper.swift in Sources */,
				389A572026079BAA00BC102F /* Interpolation.swift in Sources */,
				DD9ECB702CA9A0BA00AA7C45 /* RemoteControlConfigStateModel.swift in Sources */,
				BD249D942D42FC5E00412DEB /* TotalDailyDoseChart.swift in Sources */,
				BD249D902D42FC4500412DEB /* MealStatsView.swift in Sources */,
				DD32CF9A2CC8247B003686D6 /* TrioRemoteControl+Meal.swift in Sources */,
				BDF34F832C10C5B600D51995 /* DataManager.swift in Sources */,
				38B4F3C625E5017E00E76A18 /* NotificationCenter.swift in Sources */,
				19D466A729AA2C22004D5F33 /* MealSettingsStateModel.swift in Sources */,
				DD17452B2C556E8100211FAC /* SettingInputHintView.swift in Sources */,
				38E44528274E401C00EC9A94 /* Protected.swift in Sources */,
				DD3F1F8B2D9E08B600DCE7B3 /* NightscoutLoginStepView.swift in Sources */,
				3811DEB625C9D88300A708ED /* UnlockManager.swift in Sources */,
				581516A42BCED84A00BF67D7 /* DebuggingIdentifiers.swift in Sources */,
				E00EEC0827368630002FF094 /* NetworkAssembly.swift in Sources */,
				38A13D3225E28B4B00EAA382 /* PumpHistoryEvent.swift in Sources */,
				E00EEC0627368630002FF094 /* UIAssembly.swift in Sources */,
				3811DE1825C9D40400A708ED /* Router.swift in Sources */,
				BD249DA12D42FD1200412DEB /* TDDSetup.swift in Sources */,
				CE7950262998056D00FA576E /* CGMSetupView.swift in Sources */,
				582FAE432C05102C00D1C13F /* CoreDataError.swift in Sources */,
				38A0363B25ECF07E00FCBB52 /* GlucoseStorage.swift in Sources */,
				65070A332BFDCB83006F213F /* TidepoolStartView.swift in Sources */,
				190EBCC629FF138000BA767D /* UserInterfaceSettingsProvider.swift in Sources */,
				38E98A2725F52C9300C0CED0 /* CollectionIssueReporter.swift in Sources */,
				E00EEC0427368630002FF094 /* SecurityAssembly.swift in Sources */,
				3811DEE825CA063400A708ED /* Injected.swift in Sources */,
				DD1745152C54388A00211FAC /* TherapySettingsView.swift in Sources */,
				585E2CAE2BE7BF46006ECF1A /* PumpEvent+helper.swift in Sources */,
				DDAA29832D2D1D93006546A1 /* AdjustmentsRootView+Overrides.swift in Sources */,
				DDD1631F2C4C6F6900CD525A /* TrioCoreDataPersistentContainer.xcdatamodeld in Sources */,
				DD1745482C55C61D00211FAC /* AutosensSettingsStateModel.swift in Sources */,
				DD1745462C55C61500211FAC /* AutosensSettingsProvider.swift in Sources */,
				DD6A4E802DBEC3EE008C4B26 /* StartupForceCloseWarningStepView.swift in Sources */,
				DDA6E2852D2361F800C2988C /* LoopStatusView.swift in Sources */,
				DDF691012DA2CA11008BF16C /* AppDiagnosticsDataFlow.swift in Sources */,
				DDA6E3202D258E0500C2988C /* OverrideHelpView.swift in Sources */,
				DDA6E2502D22187500C2988C /* ChartLegendView.swift in Sources */,
				3811DEAF25C9D88300A708ED /* KeyValueStorage.swift in Sources */,
				DDD6D4D32CDE90720029439A /* EstimatedA1cDisplayUnit.swift in Sources */,
				DDA6E3572D25988500C2988C /* ContactImageHelpView.swift in Sources */,
				38FE826D25CC8461001FF17A /* NightscoutAPI.swift in Sources */,
				388358C825EEF6D200E024B2 /* BasalProfileEntry.swift in Sources */,
				DDA9AC092D672CF100E6F1A9 /* AppVersionChecker.swift in Sources */,
				3811DE0B25C9D32F00A708ED /* BaseView.swift in Sources */,
				3811DE3225C9D49500A708ED /* HomeDataFlow.swift in Sources */,
				DD32CFA22CC824E2003686D6 /* TrioRemoteControl+Helpers.swift in Sources */,
				CE1856F52ADC4858007E39C7 /* AddCarbPresetIntent.swift in Sources */,
				38569347270B5DFB0002C50D /* CGMType.swift in Sources */,
				3821ED4C25DD18BA00BC42AD /* Constants.swift in Sources */,
				384E803425C385E60086DB71 /* JavaScriptWorker.swift in Sources */,
				CE1F6DE92BAF37C90064EB8D /* TidepoolConfigView.swift in Sources */,
				3811DE5D25C9D4D500A708ED /* Publisher.swift in Sources */,
				E00EEC0727368630002FF094 /* APSAssembly.swift in Sources */,
				BD249D8A2D42FC1200412DEB /* GlucosePercentileChart.swift in Sources */,
				38B4F3AF25E2979F00E76A18 /* IndexedCollection.swift in Sources */,
				58D08B222C8DAA8E00AA37D3 /* OverrideView.swift in Sources */,
				BD0B2EF32C5998E600B3298F /* MealPresetView.swift in Sources */,
				E592A3702CEEC01E009A472C /* ContactTrickEntry.swift in Sources */,
				DD6A4E7E2DBEBF0F008C4B26 /* StartupReturningUserStepView.swift in Sources */,
				DD6D67E42C9C253500660C9B /* ColorSchemeOption.swift in Sources */,
				582DF9752C8CDB92001F516D /* GlucoseChartView.swift in Sources */,
				BD432CA12D2F4E3600D1EB79 /* WatchMessageKeys.swift in Sources */,
				DD4C581F2D73C43D001BFF2C /* LoopStatsView.swift in Sources */,
				58A3D53A2C96D4DE003F90FC /* AddTempTargetForm.swift in Sources */,
				DD1745302C55AE5300211FAC /* TargetBehaviorProvider.swift in Sources */,
				58D08B382C8DFB6000AA37D3 /* BasalChart.swift in Sources */,
				118DF76D2C5ECBC60067FEB7 /* OverridePresetEntity.swift in Sources */,
				58645B9F2CA2D2BE008AFCE7 /* PumpHistorySetup.swift in Sources */,
				DD17454E2C55CA4D00211FAC /* UnitsLimitsSettingsDataFlow.swift in Sources */,
				DDF847E62C5D66490049BB3B /* AddMealPresetView.swift in Sources */,
				3811DEAE25C9D88300A708ED /* Cache.swift in Sources */,
				BDA6CC882CAF219B00F942F9 /* TempTargetSetup.swift in Sources */,
				383420D625FFE38C002D46C1 /* LoopView.swift in Sources */,
				DD1745192C543B5700211FAC /* NotificationsView.swift in Sources */,
				3811DEAD25C9D88300A708ED /* UserDefaults+Cache.swift in Sources */,
				CE48C86628CA6B48007C0598 /* OmniPodManagerExtensions.swift in Sources */,
				CEB434E728B9053300B70274 /* LoopUIColorPalette+Default.swift in Sources */,
				19F95FF329F10FBC00314DDC /* StatDataFlow.swift in Sources */,
				582DF97B2C8CE209001F516D /* CarbView.swift in Sources */,
				DD940BAA2CA7585D000830A5 /* GlucoseColorScheme.swift in Sources */,
				3811DE2225C9D48300A708ED /* MainProvider.swift in Sources */,
				BD47FD1B2D88AB4F0043966B /* OnboardingStateModel.swift in Sources */,
				3811DE0C25C9D32F00A708ED /* BaseProvider.swift in Sources */,
				CE95BF5A2BA62E4A00DC3DE3 /* PluginSource.swift in Sources */,
				DD21FCB52C6952AD00AF2C25 /* DecimalPickerSettings.swift in Sources */,
				3811DE5C25C9D4D500A708ED /* Formatters.swift in Sources */,
				3871F39F25ED895A0013ECB5 /* Decimal+Extensions.swift in Sources */,
				CEE9A6592BBB418300EB5194 /* CalibrationsDataFlow.swift in Sources */,
				3811DE3525C9D49500A708ED /* HomeRootView.swift in Sources */,
				38E98A2925F52C9300C0CED0 /* Error+Extensions.swift in Sources */,
				38EA05DA261F6E7C0064E39B /* SimpleLogReporter.swift in Sources */,
				3811DE6125C9D4D500A708ED /* ViewModifiers.swift in Sources */,
				3811DEAC25C9D88300A708ED /* NightscoutManager.swift in Sources */,
				BD793CB22CE8033500D669AC /* TempTargetRunStored.swift in Sources */,
				BD7DA9A92AE06E9200601B20 /* BolusCalculatorStateModel.swift in Sources */,
				CEB434E528B8FF5D00B70274 /* UIColor.swift in Sources */,
				190EBCCB29FF13CB00BA767D /* UserInterfaceSettingsRootView.swift in Sources */,
				3811DEA925C9D88300A708ED /* AppearanceManager.swift in Sources */,
				BD249D8E2D42FC3900412DEB /* LoopBarChartView.swift in Sources */,
				CE7950242997D81700FA576E /* CGMSettingsView.swift in Sources */,
				58237D9E2BCF0A6B00A47A79 /* PopupView.swift in Sources */,
				BD793CB02CE7C61500D669AC /* OverrideRunStored+helper.swift in Sources */,
				3B4196E02D8C4BC00091DFF7 /* HomeStateModel+CGM.swift in Sources */,
				38D0B3D925EC07C400CB6E88 /* CarbsEntry.swift in Sources */,
				DD32CF9C2CC82499003686D6 /* TrioRemoteControl+TempTarget.swift in Sources */,
				BD249D882D42FC0000412DEB /* BolusStatsView.swift in Sources */,
				38A9260525F012D8009E3739 /* CarbRatios.swift in Sources */,
				38FCF3D625E8FDF40078B0D1 /* MD5.swift in Sources */,
				DDD163142C4C68D300CD525A /* AdjustmentsProvider.swift in Sources */,
				3871F39C25ED892B0013ECB5 /* TempTarget.swift in Sources */,
				191F62682AD6B05A004D7911 /* NightscoutSettings.swift in Sources */,
				3811DEAB25C9D88300A708ED /* HTTPResponseStatus.swift in Sources */,
				3811DE5F25C9D4D500A708ED /* ProgressBar.swift in Sources */,
				BD249D8C2D42FC2C00412DEB /* GlucoseDistributionChart.swift in Sources */,
				DDFF20312DB1D15500AB8A96 /* BluetoothPermissionStepView.swift in Sources */,
				38E87408274F9AD000975559 /* UserNotificationsManager.swift in Sources */,
				DD3F1F902D9E153F00DCE7B3 /* NightscoutImportStepView.swift in Sources */,
				CE82E02528E867BA00473A9C /* AlertStorage.swift in Sources */,
				DD1745372C55B74200211FAC /* AlgorithmSettings.swift in Sources */,
				38BF021D25E7E3AF00579895 /* Reservoir.swift in Sources */,
				DDF847E12C5C287F0049BB3B /* LiveActivitySettingsStateModel.swift in Sources */,
				583684082BD195A700070A60 /* Determination.swift in Sources */,
				DD17451D2C543C5F00211FAC /* ServicesView.swift in Sources */,
				38BF021B25E7D06400579895 /* PumpSettingsView.swift in Sources */,
				3811DEEA25CA063400A708ED /* SyncAccess.swift in Sources */,
				190EBCC829FF13AA00BA767D /* UserInterfaceSettingsStateModel.swift in Sources */,
				DDF847EA2C5DABAC0049BB3B /* WatchConfigGarminView.swift in Sources */,
				38BF021F25E7F0DE00579895 /* DeviceDataManager.swift in Sources */,
				BD4E1A7A2D3681B700D21626 /* GlucoseTargetSetup.swift in Sources */,
				BDB3C1192C03DD1000CEEAA1 /* UserDefaultsExtension.swift in Sources */,
				38A504A425DD9C4000C5B9E8 /* UserDefaultsExtensions.swift in Sources */,
				38FE826A25CC82DB001FF17A /* NetworkService.swift in Sources */,
				FE66D16B291F74F8005D6F77 /* Bundle+Extensions.swift in Sources */,
				DD940BAC2CA75889000830A5 /* DynamicGlucoseColor.swift in Sources */,
				3883581C25EE79BB00E024B2 /* TextFieldWithToolBar.swift in Sources */,
				58D08B302C8DEA7500AA37D3 /* ForecastView.swift in Sources */,
				DDF691072DA2CA2D008BF16C /* AppDiagnosticsRootView.swift in Sources */,
				6B1A8D2E2B156EEF00E76752 /* LiveActivityManager.swift in Sources */,
				581516A92BCEEDF800BF67D7 /* NSPredicates.swift in Sources */,
				DD4FFF332D458EE600B6CFF9 /* GarminWatchState.swift in Sources */,
				DD6B7CB22C7B6F0800B75029 /* Rounding.swift in Sources */,
				38DAB28A260D349500F74C1A /* FetchGlucoseManager.swift in Sources */,
				BDB8998A2C565D0C006F3298 /* CarbsGlucose+helper.swift in Sources */,
				BD7DB88E2D2C4A17003D3155 /* BolusCalculationManager.swift in Sources */,
				38F37828261260DC009DB701 /* Color+Extensions.swift in Sources */,
				BDCD47AF2C1F3F1700F8BCD5 /* OverrideStored+helper.swift in Sources */,
				3811DE3F25C9D4A100A708ED /* SettingsStateModel.swift in Sources */,
				CE7CA3582A064E2F004BE681 /* ListStateView.swift in Sources */,
				193F6CDD2A512C8F001240FD /* Loops.swift in Sources */,
				38B4F3CB25E502E200E76A18 /* WeakObjectSet.swift in Sources */,
				38E989DD25F5021400C0CED0 /* PumpStatus.swift in Sources */,
				BDFD165A2AE40438007F0DDA /* TreatmentsRootView.swift in Sources */,
				BD54A9732D281ABC00F9C1EE /* TempTargetPresetWatch.swift in Sources */,
				DD3078682D42F5CE00DE0490 /* WatchGlucoseObject.swift in Sources */,
				38E98A2525F52C9300C0CED0 /* IssueReporter.swift in Sources */,
				DD1745522C55CA5D00211FAC /* UnitsLimitsSettingsStateModel.swift in Sources */,
				DD2CC85C2D25DA1000445446 /* GlucoseTargetsView.swift in Sources */,
				190EBCC429FF136900BA767D /* UserInterfaceSettingsDataFlow.swift in Sources */,
				CE3EEF9A2D463717001944DD /* CustomCGMOptionsView.swift in Sources */,
				5A2325582BFCC168003518CA /* NightscoutConnectView.swift in Sources */,
				DD6A4E842DBEDD39008C4B26 /* AlgorithmSettingsImportantNotesStepView.swift in Sources */,
				3811DEB025C9D88300A708ED /* BaseKeychain.swift in Sources */,
				110AEDE42C5193D200615CC9 /* BolusIntentRequest.swift in Sources */,
				3811DE4325C9D4A100A708ED /* SettingsProvider.swift in Sources */,
				45252C95D220E796FDB3B022 /* ConfigEditorDataFlow.swift in Sources */,
				CE7CA34E2A064973004BE681 /* AppShortcuts.swift in Sources */,
				38C4D33A25E9A1ED00D30B77 /* NSObject+AssociatedValues.swift in Sources */,
				110AEDEB2C51A0AE00615CC9 /* ShortcutsConfigView.swift in Sources */,
				38DF179027733EAD00B3528F /* SnowScene.swift in Sources */,
				DD1DB7CC2BECCA1F0048B367 /* BuildDetails.swift in Sources */,
				1935364028496F7D001E0B16 /* Oref2_variables.swift in Sources */,
				CE2FAD3A297D93F0001A872C /* BloodGlucoseExtensions.swift in Sources */,
				38E4453A274E411700EC9A94 /* Disk+[UIImage].swift in Sources */,
				DD73FA0F2D74F58E00D19D1E /* BackgroundTask+Helper.swift in Sources */,
				72F1BD388F42FCA6C52E4500 /* ConfigEditorProvider.swift in Sources */,
				E39E418C56A5A46B61D960EE /* ConfigEditorStateModel.swift in Sources */,
				45717281F743594AA9D87191 /* ConfigEditorRootView.swift in Sources */,
				DD32CFA02CC824D6003686D6 /* TrioRemoteControl+APNS.swift in Sources */,
				CE7CA3532A064973004BE681 /* TempPresetIntent.swift in Sources */,
				D6DEC113821A7F1056C4AA1E /* NightscoutConfigDataFlow.swift in Sources */,
				38E98A3025F52FF700C0CED0 /* Config.swift in Sources */,
				BDB899882C564509006F3298 /* ForecastChart.swift in Sources */,
				110AEDE32C5193D200615CC9 /* BolusIntent.swift in Sources */,
				58645BA12CA2D2F8008AFCE7 /* OverrideSetup.swift in Sources */,
				DDD1631A2C4C695E00CD525A /* EditOverrideForm.swift in Sources */,
				CE1856F72ADC4869007E39C7 /* CarbPresetIntentRequest.swift in Sources */,
				CE1F6DDB2BAE08B60064EB8D /* TidepoolManager.swift in Sources */,
				BD2B464E0745FBE7B79913F4 /* NightscoutConfigProvider.swift in Sources */,
				9825E5E923F0B8FA80C8C7C7 /* NightscoutConfigStateModel.swift in Sources */,
				DDA6E3222D25901100C2988C /* TempTargetHelpView.swift in Sources */,
				58645B9D2CA2D275008AFCE7 /* DeterminationSetup.swift in Sources */,
				DDFF202F2DB1D14500AB8A96 /* NotificationPermissionStepView.swift in Sources */,
				491D6FBD2D56741C00C49F67 /* TempTargetStored+CoreDataProperties.swift in Sources */,
				491D6FBE2D56741C00C49F67 /* TempTargetRunStored+CoreDataClass.swift in Sources */,
				491D6FBF2D56741C00C49F67 /* TempTargetRunStored+CoreDataProperties.swift in Sources */,
				491D6FC02D56741C00C49F67 /* TempTargetStored+CoreDataClass.swift in Sources */,
				DD1745442C55C60E00211FAC /* AutosensSettingsDataFlow.swift in Sources */,
				BD249DA72D42FE4600412DEB /* Calendar+GlucoseStatsChart.swift in Sources */,
				BDCAF2382C639F35002DC907 /* SettingItems.swift in Sources */,
				58D08B342C8DF9A700AA37D3 /* CobIobChart.swift in Sources */,
				642F76A05A4FF530463A9FD0 /* NightscoutConfigRootView.swift in Sources */,
				BD249D9B2D42FCDB00412DEB /* LoopChartSetup.swift in Sources */,
				BD7DA9AC2AE06EB900601B20 /* BolusCalculatorConfigRootView.swift in Sources */,
				AD3D2CD42CD01B9EB8F26522 /* PumpConfigDataFlow.swift in Sources */,
				DD17452E2C55AE4800211FAC /* TargetBehavoirDataFlow.swift in Sources */,
				53F2382465BF74DB1A967C8B /* PumpConfigProvider.swift in Sources */,
				5D16287A969E64D18CE40E44 /* PumpConfigStateModel.swift in Sources */,
				DDF6902C2DA028D3008BF16C /* DiagnosticsStepView.swift in Sources */,
				19D466AA29AA3099004D5F33 /* MealSettingsRootView.swift in Sources */,
				CEF1ED6B2D58FB5800FAF41E /* CGMOptions.swift in Sources */,
				E974172296125A5AE99E634C /* PumpConfigRootView.swift in Sources */,
				BD8E6B212D9036CA00ABF8FA /* OnboardingProvider.swift in Sources */,
				DD1745502C55CA5500211FAC /* UnitsLimitsSettingsProvider.swift in Sources */,
				581AC4392BE22ED10038760C /* JSONConverter.swift in Sources */,
				BD4064D12C4ED26900582F43 /* CoreDataObserver.swift in Sources */,
				DDF691372DA30332008BF16C /* StartupGuideStepView.swift in Sources */,
				58645B9B2CA2D24F008AFCE7 /* CarbSetup.swift in Sources */,
				38E44536274E411700EC9A94 /* Disk.swift in Sources */,
				19A910362A24D6D700C8951B /* DateFilter.swift in Sources */,
				582DF9792C8CE1E5001F516D /* MainChartHelper.swift in Sources */,
				E06B911A275B5EEA003C04B6 /* Array+Extension.swift in Sources */,
				38EA0600262091870064E39B /* BolusProgressViewStyle.swift in Sources */,
				389ECDFE2601061500D86C4F /* View+Snapshot.swift in Sources */,
				38FEF3FE2738083E00574A46 /* CGMSettingsProvider.swift in Sources */,
				38E98A3725F5509500C0CED0 /* String+Extensions.swift in Sources */,
				CC76E9512BD4812E008BEB61 /* Forecast+helper.swift in Sources */,
				DD1745242C55526000211FAC /* SMBSettingsStateModel.swift in Sources */,
				F90692D1274B99B60037068D /* HealthKitProvider.swift in Sources */,
				19F95FF729F10FEE00314DDC /* StatStateModel.swift in Sources */,
				8B759CFCF47B392BB365C251 /* BasalProfileEditorDataFlow.swift in Sources */,
				195D80B42AF6973A00D25097 /* DynamicSettingsRootView.swift in Sources */,
				389442CB25F65F7100FA1F27 /* NightscoutTreatment.swift in Sources */,
				DD09D47F2C5986E5003FEA5D /* CalendarEventSettingsStateModel.swift in Sources */,
				CE7CA3512A064973004BE681 /* ApplyTempPresetIntent.swift in Sources */,
				FA630397F76B582C8D8681A7 /* BasalProfileEditorProvider.swift in Sources */,
				DD1745172C54389F00211FAC /* FeatureSettingsView.swift in Sources */,
				DD9ECB712CA9A0BA00AA7C45 /* RemoteControlConfigProvider.swift in Sources */,
				63E890B4D951EAA91C071D5C /* BasalProfileEditorStateModel.swift in Sources */,
				38FEF3FA2737E42000574A46 /* BaseStateModel.swift in Sources */,
				DDCAE8332D78D4A800B1BB51 /* TherapySettingsUtil.swift in Sources */,
				BDA25EFD2D261C0000035F34 /* WatchState.swift in Sources */,
				CC6C406E2ACDD69E009B8058 /* RawFetchedProfile.swift in Sources */,
				385CEA8225F23DFD002D6D5B /* NightscoutStatus.swift in Sources */,
				DD17453C2C55BFAD00211FAC /* AlgorithmAdvancedSettingsProvider.swift in Sources */,
				F90692AA274B7AAE0037068D /* HealthKitManager.swift in Sources */,
				38887CCE25F5725200944304 /* IOBEntry.swift in Sources */,
				38E98A2425F52C9300C0CED0 /* Logger.swift in Sources */,
				DD1E53592D273F26008F32A4 /* LoopStatusHelpView.swift in Sources */,
				CA370FC152BC98B3D1832968 /* BasalProfileEditorRootView.swift in Sources */,
				195D80BB2AF6980B00D25097 /* DynamicSettingsStateModel.swift in Sources */,
				E00EEC0327368630002FF094 /* ServiceAssembly.swift in Sources */,
				38192E07261BA9960094D973 /* FetchTreatmentsManager.swift in Sources */,
				19012CDC291D2CB900FB8210 /* LoopStats.swift in Sources */,
				6632A0DC746872439A858B44 /* ISFEditorDataFlow.swift in Sources */,
				DD17454B2C55C62800211FAC /* AutosensSettingsRootView.swift in Sources */,
				DDF847DF2C5C28780049BB3B /* LiveActivitySettingsProvider.swift in Sources */,
				DDB37CC52D05048F00D99BF4 /* ContactImageStorage.swift in Sources */,
				BD54A95B2D28087C00F9C1EE /* OverridePresetWatch.swift in Sources */,
				3B2F77882D7E5387005ED9FA /* CurrentTDDSetup.swift in Sources */,
				DBA5254DBB2586C98F61220C /* ISFEditorProvider.swift in Sources */,
				BDF34EBE2C0A31D100D51995 /* CustomNotification.swift in Sources */,
				DDC38E102D9B377800ADCB46 /* OnboardingView+Util.swift in Sources */,
				BDC2EA472C3045AD00E5BBD0 /* Override.swift in Sources */,
				1BBB001DAD60F3B8CEA4B1C7 /* ISFEditorStateModel.swift in Sources */,
				DDB37CC72D05127500D99BF4 /* FontExtensions.swift in Sources */,
				582DF9772C8CDBE7001F516D /* InsulinView.swift in Sources */,
				BD47FD132D88AA700043966B /* OnboardingManager.swift in Sources */,
				F816826028DB441800054060 /* BluetoothTransmitter.swift in Sources */,
				DD68889D2C386E17006E3C44 /* NightscoutExercise.swift in Sources */,
				5864E8592C42CFAE00294306 /* DeterminationStorage.swift in Sources */,
				BD7DA9A72AE06E2B00601B20 /* BolusCalculatorConfigProvider.swift in Sources */,
				38192E0D261BAF980094D973 /* ConvenienceExtensions.swift in Sources */,
				88AB39B23C9552BD6E0C9461 /* ISFEditorRootView.swift in Sources */,
				BD249D9D2D42FCF500412DEB /* MealStatsSetup.swift in Sources */,
				BD6EB2D62C7D049B0086BBB6 /* LiveActivityWidgetConfiguration.swift in Sources */,
				DD32CF982CC82463003686D6 /* TrioRemoteControl+Bolus.swift in Sources */,
				F816825E28DB441200054060 /* HeartBeatManager.swift in Sources */,
				58F107742BD1A4D000B1A680 /* Determination+helper.swift in Sources */,
				38FEF413273B317A00574A46 /* HKUnit.swift in Sources */,
				A33352ED40476125EBAC6EE0 /* CarbRatioEditorDataFlow.swift in Sources */,
				17A9D0899046B45E87834820 /* CarbRatioEditorProvider.swift in Sources */,
				69B9A368029F7EB39F525422 /* CarbRatioEditorStateModel.swift in Sources */,
				118DF76B2C5ECBC60067FEB7 /* CancelOverrideIntent.swift in Sources */,
				38E44538274E411700EC9A94 /* Disk+[Data].swift in Sources */,
				98641AF4F92123DA668AB931 /* CarbRatioEditorRootView.swift in Sources */,
				BDF34F902C10CF8C00D51995 /* CoreDataStack.swift in Sources */,
				CEE9A65C2BBB41C800EB5194 /* CalibrationService.swift in Sources */,
				110AEDED2C51A0AE00615CC9 /* ShortcutsConfigProvider.swift in Sources */,
				38E4453D274E411700EC9A94 /* Disk+Errors.swift in Sources */,
				58D08B3A2C8DFECD00AA37D3 /* TempTargets.swift in Sources */,
				38E98A2325F52C9300C0CED0 /* Signpost.swift in Sources */,
				CE7CA3542A064973004BE681 /* TempPresetsIntentRequest.swift in Sources */,
				58A3D5442C96DE11003F90FC /* TempTargetStored+Helper.swift in Sources */,
				DD6B7CB42C7B71F700B75029 /* ForecastDisplayType.swift in Sources */,
				BD47FD172D88AAF50043966B /* CompletedStepView.swift in Sources */,
				DD4AFFF12DADB59100AB7387 /* AlgorithmSettingsContentsStepView.swift in Sources */,
				DDEBB05C2D89E9050032305D /* TimeInRangeType.swift in Sources */,
				DD5DC9F32CF3D9DD00AB8703 /* AdjustmentsStateModel+TempTargets.swift in Sources */,
				BD47FDDB2D8B659B0043966B /* BasalProfileStepView.swift in Sources */,
				F5F7E6C1B7F098F59EB67EC5 /* TargetsEditorDataFlow.swift in Sources */,
				DD17453A2C55BFA600211FAC /* AlgorithmAdvancedSettingsDataFlow.swift in Sources */,
				5075C1608E6249A51495C422 /* TargetsEditorProvider.swift in Sources */,
				E13B7DAB2A435F57066AF02E /* TargetsEditorStateModel.swift in Sources */,
				3B997DCB2DC00849006B6BB2 /* JSONImporter.swift in Sources */,
				BD249D992D42FCCD00412DEB /* BolusStatsSetup.swift in Sources */,
				9702FF92A09C53942F20D7EA /* TargetsEditorRootView.swift in Sources */,
				1967DFBE29D052C200759F30 /* Icons.swift in Sources */,
				DDD163182C4C694000CD525A /* AdjustmentsRootView.swift in Sources */,
				389ECE052601144100D86C4F /* ConcurrentMap.swift in Sources */,
				110AEDEC2C51A0AE00615CC9 /* ShortcutsConfigDataFlow.swift in Sources */,
				CE7CA3562A064973004BE681 /* StateIntentRequest.swift in Sources */,
				DD4C57A82D73ADEA001BFF2C /* RestartLiveActivityIntent.swift in Sources */,
				19E1F7EA29D082ED005C8D20 /* IconConfigProvider.swift in Sources */,
				DD09D4822C5986F6003FEA5D /* CalendarEventSettingsRootView.swift in Sources */,
				CE48C86428CA69D5007C0598 /* OmniBLEPumpManagerExtensions.swift in Sources */,
				DD5DC9F92CF3DAA900AB8703 /* RadioButton.swift in Sources */,
				38E44522274E3DDC00EC9A94 /* NetworkReachabilityManager.swift in Sources */,
				CE7CA34F2A064973004BE681 /* BaseIntentsRequest.swift in Sources */,
				E592A3772CEEC038009A472C /* ContactImageStateModel.swift in Sources */,
				E592A3782CEEC038009A472C /* ContactImageDataFlow.swift in Sources */,
				DDAA29852D2D1D9E006546A1 /* AdjustmentsRootView+TempTargets.swift in Sources */,
				E592A3792CEEC038009A472C /* ContactImageRootView.swift in Sources */,
				BDC531182D1062F200088832 /* ContactImageState.swift in Sources */,
				BD249D9F2D42FD0600412DEB /* StackedChartSetup.swift in Sources */,
				E592A37A2CEEC038009A472C /* ContactImageProvider.swift in Sources */,
				CE82E02728E869DF00473A9C /* AlertEntry.swift in Sources */,
				DD30786A2D42F94000DE0490 /* GarminDevice.swift in Sources */,
				38E4451E274DB04600EC9A94 /* AppDelegate.swift in Sources */,
				BD2FF1A02AE29D43005D1C5D /* ToggleStyles.swift in Sources */,
				DDD163162C4C690300CD525A /* AdjustmentsDataFlow.swift in Sources */,
				BDF34F932C10D0E100D51995 /* LiveActivityAttributes+Helper.swift in Sources */,
				E0D4F80527513ECF00BDF1FE /* HealthKitSample.swift in Sources */,
				38AAF85525FFF846004AF583 /* CurrentGlucoseView.swift in Sources */,
				041D1E995A6AE92E9289DC49 /* TreatmentsDataFlow.swift in Sources */,
				DD32CF9E2CC824C5003686D6 /* TrioRemoteControl+Override.swift in Sources */,
				BD249D922D42FC5300412DEB /* GlucoseSectorChart.swift in Sources */,
				23888883D4EA091C88480FF2 /* TreatmentsProvider.swift in Sources */,
				38E98A2D25F52DC400C0CED0 /* NSLocking+Extensions.swift in Sources */,
				715120D22D3C2BB4005D9FB6 /* GlucoseNotificationsOption.swift in Sources */,
				BDBAACFA2C2D439700370AAE /* OverrideData.swift in Sources */,
				DD9ECB682CA99F4500AA7C45 /* TrioRemoteControl.swift in Sources */,
				38569353270B5E350002C50D /* CGMRootView.swift in Sources */,
				69A31254F2451C20361D172F /* TreatmentsStateModel.swift in Sources */,
				DDF6905C2DA0AFC5008BF16C /* WelcomeStepView.swift in Sources */,
				1967DFC029D053AC00759F30 /* IconSelection.swift in Sources */,
				19D4E4EB29FC6A9F00351451 /* Charts.swift in Sources */,
				BDC531162D10629000088832 /* ContactPicture.swift in Sources */,
				FEFFA7A22929FE49007B8193 /* UIDevice+Extensions.swift in Sources */,
				BD4E1A7C2D3686D900D21626 /* StartEndMarkerSetup.swift in Sources */,
				F90692D3274B9A130037068D /* AppleHealthKitRootView.swift in Sources */,
				BDF34F852C10C62E00D51995 /* GlucoseData.swift in Sources */,
				19E1F7EC29D082FE005C8D20 /* IconConfigStateModel.swift in Sources */,
				711C0CB42CAABE788916BC9D /* ManualTempBasalDataFlow.swift in Sources */,
				DD1745222C55524800211FAC /* SMBSettingsProvider.swift in Sources */,
				BF1667ADE69E4B5B111CECAE /* ManualTempBasalProvider.swift in Sources */,
				583684062BD178DB00070A60 /* GlucoseStored+helper.swift in Sources */,
				49B9B57F2D5768D2009C6B59 /* AdjustmentStored+Helper.swift in Sources */,
				F90692D6274B9A450037068D /* HealthKitStateModel.swift in Sources */,
				BD1661312B82ADAB00256551 /* CustomProgressView.swift in Sources */,
				C967DACD3B1E638F8B43BE06 /* ManualTempBasalStateModel.swift in Sources */,
				38E4453B274E411700EC9A94 /* Disk+VolumeInformation.swift in Sources */,
				BDA7593E2D37CFC400E649A4 /* CarbEntryEditorView.swift in Sources */,
				118DF76A2C5ECBC60067FEB7 /* ApplyOverridePresetIntent.swift in Sources */,
				58645B992CA2D1A4008AFCE7 /* GlucoseSetup.swift in Sources */,
				7BCFACB97C821041BA43A114 /* ManualTempBasalRootView.swift in Sources */,
				38E44534274E411700EC9A94 /* Disk+InternalHelpers.swift in Sources */,
				DDF691052DA2CA23008BF16C /* AppDiagnosticsStateModel.swift in Sources */,
				38A00B2325FC2B55006BC0B0 /* LRUCache.swift in Sources */,
				DDD163122C4C689900CD525A /* AdjustmentsStateModel.swift in Sources */,
				BD47FDD72D8B64D20043966B /* CarbRatioStepView.swift in Sources */,
				3B2F77862D7E52ED005ED9FA /* TDD.swift in Sources */,
				DD3F1F892D9E078D00DCE7B3 /* TherapySettingEditorView.swift in Sources */,
				DD1745132C54169400211FAC /* DevicesView.swift in Sources */,
				7F7B756BE8543965D9FDF1A2 /* DataTableDataFlow.swift in Sources */,
				1D845DF2E3324130E1D95E67 /* DataTableProvider.swift in Sources */,
				DDCE790F2D6F97FC000A4D7A /* SubmodulesView.swift in Sources */,
				19F95FFA29F1102A00314DDC /* StatRootView.swift in Sources */,
				0D9A5E34A899219C5C4CDFAF /* DataTableStateModel.swift in Sources */,
				6BCF84DD2B16843A003AD46E /* LiveActitiyAttributes.swift in Sources */,
				195D80B92AF697F700D25097 /* DynamicSettingsProvider.swift in Sources */,
				DD3F1F832D9DC78800DCE7B3 /* UnitSelectionStepView.swift in Sources */,
				DD09D47D2C5986DA003FEA5D /* CalendarEventSettingsProvider.swift in Sources */,
				DD09D47B2C5986D1003FEA5D /* CalendarEventSettingsDataFlow.swift in Sources */,
				DD1745202C55523E00211FAC /* SMBSettingsDataFlow.swift in Sources */,
				D6D02515BBFBE64FEBE89856 /* DataTableRootView.swift in Sources */,
				DD1745292C55642100211FAC /* SettingInputSection.swift in Sources */,
				38569349270B5DFB0002C50D /* AppGroupSource.swift in Sources */,
				F5CA3DB1F9DC8B05792BBFAA /* CGMSettingsDataFlow.swift in Sources */,
				BDF34F952C10D27300D51995 /* DeterminationData.swift in Sources */,
				BA00D96F7B2FF169A06FB530 /* CGMSettingsStateModel.swift in Sources */,
				BD7DA9A52AE06DFC00601B20 /* BolusCalculatorConfigDataFlow.swift in Sources */,
				6EADD581738D64431902AC0A /* (null) in Sources */,
				CE94598729E9E4110047C9C6 /* WatchConfigRootView.swift in Sources */,
				DD5DC9FB2CF3E1B100AB8703 /* AdjustmentsStateModel+Helpers.swift in Sources */,
				BD249D972D42FCBF00412DEB /* AreaChartSetup.swift in Sources */,
				DDF847E42C5C288F0049BB3B /* LiveActivitySettingsRootView.swift in Sources */,
				DD88C8E22C50420800F2D558 /* DefinitionRow.swift in Sources */,
				B7C465E9472624D8A2BE2A6A /* (null) in Sources */,
				71D44AAB2CA5F5EA0036EE9E /* AlertPermissionsChecker.swift in Sources */,
				DDF691032DA2CA1E008BF16C /* AppDiagnosticsProvider.swift in Sources */,
				320D030F724170A637F06D50 /* (null) in Sources */,
				19E1F7E829D082D0005C8D20 /* IconConfigDataFlow.swift in Sources */,
				5A2325522BFCBF55003518CA /* NightscoutUploadView.swift in Sources */,
				E3A08AAE59538BC8A8ABE477 /* GlucoseNotificationSettingsDataFlow.swift in Sources */,
				0F7A65FBD2CD8D6477ED4539 /* GlucoseNotificationSettingsProvider.swift in Sources */,
				3171D2818C7C72CD1584BB5E /* GlucoseNotificationSettingsStateModel.swift in Sources */,
				DDE179522C910127003CDDB7 /* MealPresetStored+CoreDataClass.swift in Sources */,
				DDE179532C910127003CDDB7 /* MealPresetStored+CoreDataProperties.swift in Sources */,
				DDE179542C910127003CDDB7 /* LoopStatRecord+CoreDataClass.swift in Sources */,
				BDC530FF2D0F6BE300088832 /* ContactImageManager.swift in Sources */,
				BDC531122D1060FA00088832 /* ContactImageDetailView.swift in Sources */,
				DDE179552C910127003CDDB7 /* LoopStatRecord+CoreDataProperties.swift in Sources */,
				BD10516D2DA986E1007C6D89 /* PulsingLogoAnimation.swift in Sources */,
				DDE179562C910127003CDDB7 /* BolusStored+CoreDataClass.swift in Sources */,
				DDE179572C910127003CDDB7 /* BolusStored+CoreDataProperties.swift in Sources */,
				BD4D738D2D15A4080052227B /* TDDStored+CoreDataClass.swift in Sources */,
				BD4D738E2D15A4080052227B /* TDDStored+CoreDataProperties.swift in Sources */,
				DDE179582C910127003CDDB7 /* ForecastValue+CoreDataClass.swift in Sources */,
				DDE179592C910127003CDDB7 /* ForecastValue+CoreDataProperties.swift in Sources */,
				DDE1795A2C910127003CDDB7 /* CarbEntryStored+CoreDataClass.swift in Sources */,
				DDE1795B2C910127003CDDB7 /* CarbEntryStored+CoreDataProperties.swift in Sources */,
				DDE1795E2C910127003CDDB7 /* PumpEventStored+CoreDataClass.swift in Sources */,
				BDDAF9EF2D00554500B34E7A /* SelectionPopoverView.swift in Sources */,
				DDE1795F2C910127003CDDB7 /* PumpEventStored+CoreDataProperties.swift in Sources */,
				DDE179602C910127003CDDB7 /* StatsData+CoreDataClass.swift in Sources */,
				DD3F1F852D9DD84000DCE7B3 /* DeliveryLimitsStepView.swift in Sources */,
				DDE179612C910127003CDDB7 /* StatsData+CoreDataProperties.swift in Sources */,
				DDE179622C910127003CDDB7 /* Forecast+CoreDataClass.swift in Sources */,
				DDE179632C910127003CDDB7 /* Forecast+CoreDataProperties.swift in Sources */,
				DDE179642C910127003CDDB7 /* GlucoseStored+CoreDataClass.swift in Sources */,
				DDE179652C910127003CDDB7 /* GlucoseStored+CoreDataProperties.swift in Sources */,
				BDC531142D10611D00088832 /* AddContactImageSheet.swift in Sources */,
				DDE179662C910127003CDDB7 /* OpenAPS_Battery+CoreDataClass.swift in Sources */,
				DDE179672C910127003CDDB7 /* OpenAPS_Battery+CoreDataProperties.swift in Sources */,
				DDE179682C910127003CDDB7 /* TempBasalStored+CoreDataClass.swift in Sources */,
				DDE179692C910127003CDDB7 /* TempBasalStored+CoreDataProperties.swift in Sources */,
				BD4D73A22D15A42A0052227B /* TDDStorage.swift in Sources */,
				DDE1796C2C910127003CDDB7 /* OverrideRunStored+CoreDataClass.swift in Sources */,
				DDE1796D2C910127003CDDB7 /* OverrideRunStored+CoreDataProperties.swift in Sources */,
				DDE1796E2C910127003CDDB7 /* OrefDetermination+CoreDataClass.swift in Sources */,
				DDE1796F2C910127003CDDB7 /* OrefDetermination+CoreDataProperties.swift in Sources */,
				DDE179702C910127003CDDB7 /* OverrideStored+CoreDataClass.swift in Sources */,
				DD9ECB742CA9A0C300AA7C45 /* RemoteControlConfig.swift in Sources */,
				DD4A00212DAEEED800AB7387 /* OnboardingView+AlgorithmUtil.swift in Sources */,
				DDE179712C910127003CDDB7 /* OverrideStored+CoreDataProperties.swift in Sources */,
				CD78BB94E43B249D60CC1A1B /* GlucoseNotificationSettingsRootView.swift in Sources */,
				CE7CA3502A064973004BE681 /* CancelTempPresetIntent.swift in Sources */,
				6B1F539F9FF75646D1606066 /* SnoozeDataFlow.swift in Sources */,
				6FFAE524D1D9C262F2407CAE /* SnoozeProvider.swift in Sources */,
				BD4ED4FD2CF9D5E8000EDC9C /* AppState.swift in Sources */,
				DDF847DD2C5C28720049BB3B /* LiveActivitySettingsDataFlow.swift in Sources */,
				8194B80890CDD6A3C13B0FEE /* SnoozeStateModel.swift in Sources */,
				BDA25EE42D260CD500035F34 /* AppleWatchManager.swift in Sources */,
				0437CE46C12535A56504EC19 /* SnoozeRootView.swift in Sources */,
			);
			runOnlyForDeploymentPostprocessing = 0;
		};
		38FCF3E925E9028E0078B0D1 /* Sources */ = {
			isa = PBXSourcesBuildPhase;
			buildActionMask = 2147483647;
			files = (
				BD8FC0572D66188700B95AED /* PumpHistoryStorageTests.swift in Sources */,
				BD8FC0642D6619EF00B95AED /* TempTargetStorageTests.swift in Sources */,
				BD8FC0542D66186000B95AED /* TestError.swift in Sources */,
				CEE9A65E2BBC9F6500EB5194 /* CalibrationsTests.swift in Sources */,
				BD8FC0622D6619E600B95AED /* OverrideStorageTests.swift in Sources */,
				BD8FC0592D66189700B95AED /* TestAssembly.swift in Sources */,
				3B997DCF2DC00A3A006B6BB2 /* JSONImporterTests.swift in Sources */,
				BD8FC0662D661A0000B95AED /* GlucoseStorageTests.swift in Sources */,
				BD8FC05B2D6618AF00B95AED /* DeterminationStorageTests.swift in Sources */,
				CE1F6DD92BADF4620064EB8D /* PluginManagerTests.swift in Sources */,
				38FCF3F925E902C20078B0D1 /* FileStorageTests.swift in Sources */,
				BD8FC0602D6619DB00B95AED /* CarbsStorageTests.swift in Sources */,
				BD8FC05E2D6618CE00B95AED /* BolusCalculatorTests.swift in Sources */,
			);
			runOnlyForDeploymentPostprocessing = 0;
		};
		6B1A8D132B14D91500E76752 /* Sources */ = {
			isa = PBXSourcesBuildPhase;
			buildActionMask = 2147483647;
			files = (
				6BCF84DE2B16843A003AD46E /* LiveActitiyAttributes.swift in Sources */,
				DDCEBF5B2CC1B76400DF4C36 /* LiveActivity+Helper.swift in Sources */,
				6B1A8D1E2B14D91600E76752 /* LiveActivityBundle.swift in Sources */,
				6B1A8D202B14D91600E76752 /* LiveActivity.swift in Sources */,
			);
			runOnlyForDeploymentPostprocessing = 0;
		};
		BD8207BF2D2B42E50023339D /* Sources */ = {
			isa = PBXSourcesBuildPhase;
			buildActionMask = 2147483647;
			files = (
				DD09D6462D2B553A000D82C9 /* TrioWatchComplication.swift in Sources */,
			);
			runOnlyForDeploymentPostprocessing = 0;
		};
		BDFF79782D25AA870016C40C /* Sources */ = {
			isa = PBXSourcesBuildPhase;
			buildActionMask = 2147483647;
			files = (
				BDA25F222D26D62800035F34 /* BolusInputView.swift in Sources */,
				BDFF7A882D25F97D0016C40C /* TrioMainWatchView.swift in Sources */,
				BDA25F202D26D5FE00035F34 /* CarbsInputView.swift in Sources */,
				BDA25F1C2D26BD0700035F34 /* TrendShape.swift in Sources */,
				BDFF7A892D25F97D0016C40C /* TrioWatchApp.swift in Sources */,
				DD09D5C72D29EB2F000D82C9 /* Helper+Enums.swift in Sources */,
				BD54A9742D281AEF00F9C1EE /* TempTargetPresetWatch.swift in Sources */,
				BD54A95C2D2808A300F9C1EE /* OverridePresetWatch.swift in Sources */,
				BD54A9592D27FB7800F9C1EE /* OverridePresetsView.swift in Sources */,
				BDA25F1E2D26D5DD00035F34 /* GlucoseChartView.swift in Sources */,
				DDFF204E2DB2C00B00AB8A96 /* WatchStateSnapshot.swift in Sources */,
				DD6F63CC2D27F615007D94CF /* TreatmentMenuView.swift in Sources */,
				DD3A3CE72D29C93F00AE478E /* Helper+Extensions.swift in Sources */,
				DD246F062D2836AA0027DDE0 /* GlucoseTrendView.swift in Sources */,
				BD432CA22D2F4E4000D1EB79 /* WatchMessageKeys.swift in Sources */,
				DD8262CB2D289297009F6F62 /* BolusConfirmationView.swift in Sources */,
				BD54A9712D281A8100F9C1EE /* TempTargetPresetsView.swift in Sources */,
				DD3A3CE92D29C97800AE478E /* Helper+ButtonStyles.swift in Sources */,
				BDAE40002D372BAD009C12B1 /* WatchState+Requests.swift in Sources */,
				BDA25EE62D260D5E00035F34 /* WatchState.swift in Sources */,
				BD04ECCE2D29952A008C5FEB /* BolusProgressOverlay.swift in Sources */,
				DD09D5C92D29F3D0000D82C9 /* AcknowledgementPendingView.swift in Sources */,
				DDFF204A2DB29EF500AB8A96 /* WatchLogger.swift in Sources */,
			);
			runOnlyForDeploymentPostprocessing = 0;
		};
		BDFF79872D25AA890016C40C /* Sources */ = {
			isa = PBXSourcesBuildPhase;
			buildActionMask = 2147483647;
			files = (
				BDFF7A8B2D25F97D0016C40C /* Unit Tests.swift in Sources */,
			);
			runOnlyForDeploymentPostprocessing = 0;
		};
/* End PBXSourcesBuildPhase section */

/* Begin PBXTargetDependency section */
		38FCF3F325E9028E0078B0D1 /* PBXTargetDependency */ = {
			isa = PBXTargetDependency;
			target = 388E595725AD948C0019842D /* Trio */;
			targetProxy = 38FCF3F225E9028E0078B0D1 /* PBXContainerItemProxy */;
		};
		6B1A8D272B14D91700E76752 /* PBXTargetDependency */ = {
			isa = PBXTargetDependency;
			target = 6B1A8D162B14D91500E76752 /* LiveActivityExtension */;
			targetProxy = 6B1A8D262B14D91700E76752 /* PBXContainerItemProxy */;
		};
		BD8207CD2D2B42E70023339D /* PBXTargetDependency */ = {
			isa = PBXTargetDependency;
			target = BD8207C22D2B42E50023339D /* Trio Watch Complication Extension */;
			targetProxy = BD8207CC2D2B42E70023339D /* PBXContainerItemProxy */;
		};
		BDFF798D2D25AA890016C40C /* PBXTargetDependency */ = {
			isa = PBXTargetDependency;
			target = BDFF797B2D25AA870016C40C /* Trio Watch App */;
			targetProxy = BDFF798C2D25AA890016C40C /* PBXContainerItemProxy */;
		};
		BDFF799E2D25AA890016C40C /* PBXTargetDependency */ = {
			isa = PBXTargetDependency;
			target = BDFF797B2D25AA870016C40C /* Trio Watch App */;
			targetProxy = BDFF799D2D25AA890016C40C /* PBXContainerItemProxy */;
		};
/* End PBXTargetDependency section */

/* Begin XCBuildConfiguration section */
		388E596525AD948E0019842D /* Debug */ = {
			isa = XCBuildConfiguration;
			baseConfigurationReference = 38F3783A2613555C009DB701 /* Config.xcconfig */;
			buildSettings = {
				ALWAYS_SEARCH_USER_PATHS = NO;
				APP_GROUP_ID = "group.$(BUNDLE_IDENTIFIER).trio-app-group";
				CLANG_ANALYZER_LOCALIZABILITY_NONLOCALIZED = YES;
				CLANG_ANALYZER_NONNULL = YES;
				CLANG_ANALYZER_NUMBER_OBJECT_CONVERSION = YES_AGGRESSIVE;
				CLANG_CXX_LANGUAGE_STANDARD = "gnu++14";
				CLANG_CXX_LIBRARY = "libc++";
				CLANG_ENABLE_MODULES = YES;
				CLANG_ENABLE_OBJC_ARC = YES;
				CLANG_ENABLE_OBJC_WEAK = YES;
				CLANG_WARN_BLOCK_CAPTURE_AUTORELEASING = YES;
				CLANG_WARN_BOOL_CONVERSION = YES;
				CLANG_WARN_COMMA = YES;
				CLANG_WARN_CONSTANT_CONVERSION = YES;
				CLANG_WARN_DEPRECATED_OBJC_IMPLEMENTATIONS = YES;
				CLANG_WARN_DIRECT_OBJC_ISA_USAGE = YES_ERROR;
				CLANG_WARN_DOCUMENTATION_COMMENTS = YES;
				CLANG_WARN_EMPTY_BODY = YES;
				CLANG_WARN_ENUM_CONVERSION = YES;
				CLANG_WARN_INFINITE_RECURSION = YES;
				CLANG_WARN_INT_CONVERSION = YES;
				CLANG_WARN_NON_LITERAL_NULL_CONVERSION = YES;
				CLANG_WARN_OBJC_IMPLICIT_RETAIN_SELF = YES;
				CLANG_WARN_OBJC_LITERAL_CONVERSION = YES;
				CLANG_WARN_OBJC_ROOT_CLASS = YES_ERROR;
				CLANG_WARN_QUOTED_INCLUDE_IN_FRAMEWORK_HEADER = YES;
				CLANG_WARN_RANGE_LOOP_ANALYSIS = YES;
				CLANG_WARN_STRICT_PROTOTYPES = YES;
				CLANG_WARN_SUSPICIOUS_MOVE = YES;
				CLANG_WARN_UNGUARDED_AVAILABILITY = YES_AGGRESSIVE;
				CLANG_WARN_UNREACHABLE_CODE = YES;
				CLANG_WARN__DUPLICATE_METHOD_MATCH = YES;
				COPY_PHASE_STRIP = NO;
				CURRENT_PROJECT_VERSION = "$(APP_BUILD_NUMBER)";
				DEBUG_INFORMATION_FORMAT = dwarf;
				ENABLE_STRICT_OBJC_MSGSEND = YES;
				ENABLE_TESTABILITY = YES;
				GCC_C_LANGUAGE_STANDARD = gnu11;
				GCC_DYNAMIC_NO_PIC = NO;
				GCC_NO_COMMON_BLOCKS = YES;
				GCC_OPTIMIZATION_LEVEL = 0;
				GCC_PREPROCESSOR_DEFINITIONS = (
					"DEBUG=1",
					"$(inherited)",
				);
				GCC_WARN_64_TO_32_BIT_CONVERSION = YES;
				GCC_WARN_ABOUT_RETURN_TYPE = YES_ERROR;
				GCC_WARN_UNDECLARED_SELECTOR = YES;
				GCC_WARN_UNINITIALIZED_AUTOS = YES_AGGRESSIVE;
				GCC_WARN_UNUSED_FUNCTION = YES;
				GCC_WARN_UNUSED_VARIABLE = YES;
				IPHONEOS_DEPLOYMENT_TARGET = 17.0;
				LOCALIZATION_PREFERS_STRING_CATALOGS = YES;
				MARKETING_VERSION = "$(APP_VERSION)";
				MTL_ENABLE_DEBUG_INFO = INCLUDE_SOURCE;
				MTL_FAST_MATH = YES;
				ONLY_ACTIVE_ARCH = YES;
				SDKROOT = iphoneos;
				SWIFT_ACTIVE_COMPILATION_CONDITIONS = DEBUG;
				SWIFT_EMIT_LOC_STRINGS = YES;
				SWIFT_OPTIMIZATION_LEVEL = "-Onone";
			};
			name = Debug;
		};
		388E596625AD948E0019842D /* Release */ = {
			isa = XCBuildConfiguration;
			baseConfigurationReference = 38F3783A2613555C009DB701 /* Config.xcconfig */;
			buildSettings = {
				ALWAYS_SEARCH_USER_PATHS = NO;
				APP_GROUP_ID = "group.$(BUNDLE_IDENTIFIER).trio-app-group";
				CLANG_ANALYZER_LOCALIZABILITY_NONLOCALIZED = YES;
				CLANG_ANALYZER_NONNULL = YES;
				CLANG_ANALYZER_NUMBER_OBJECT_CONVERSION = YES_AGGRESSIVE;
				CLANG_CXX_LANGUAGE_STANDARD = "gnu++14";
				CLANG_CXX_LIBRARY = "libc++";
				CLANG_ENABLE_MODULES = YES;
				CLANG_ENABLE_OBJC_ARC = YES;
				CLANG_ENABLE_OBJC_WEAK = YES;
				CLANG_WARN_BLOCK_CAPTURE_AUTORELEASING = YES;
				CLANG_WARN_BOOL_CONVERSION = YES;
				CLANG_WARN_COMMA = YES;
				CLANG_WARN_CONSTANT_CONVERSION = YES;
				CLANG_WARN_DEPRECATED_OBJC_IMPLEMENTATIONS = YES;
				CLANG_WARN_DIRECT_OBJC_ISA_USAGE = YES_ERROR;
				CLANG_WARN_DOCUMENTATION_COMMENTS = YES;
				CLANG_WARN_EMPTY_BODY = YES;
				CLANG_WARN_ENUM_CONVERSION = YES;
				CLANG_WARN_INFINITE_RECURSION = YES;
				CLANG_WARN_INT_CONVERSION = YES;
				CLANG_WARN_NON_LITERAL_NULL_CONVERSION = YES;
				CLANG_WARN_OBJC_IMPLICIT_RETAIN_SELF = YES;
				CLANG_WARN_OBJC_LITERAL_CONVERSION = YES;
				CLANG_WARN_OBJC_ROOT_CLASS = YES_ERROR;
				CLANG_WARN_QUOTED_INCLUDE_IN_FRAMEWORK_HEADER = YES;
				CLANG_WARN_RANGE_LOOP_ANALYSIS = YES;
				CLANG_WARN_STRICT_PROTOTYPES = YES;
				CLANG_WARN_SUSPICIOUS_MOVE = YES;
				CLANG_WARN_UNGUARDED_AVAILABILITY = YES_AGGRESSIVE;
				CLANG_WARN_UNREACHABLE_CODE = YES;
				CLANG_WARN__DUPLICATE_METHOD_MATCH = YES;
				COPY_PHASE_STRIP = NO;
				CURRENT_PROJECT_VERSION = "$(APP_BUILD_NUMBER)";
				DEBUG_INFORMATION_FORMAT = "dwarf-with-dsym";
				ENABLE_NS_ASSERTIONS = NO;
				ENABLE_STRICT_OBJC_MSGSEND = YES;
				GCC_C_LANGUAGE_STANDARD = gnu11;
				GCC_NO_COMMON_BLOCKS = YES;
				GCC_WARN_64_TO_32_BIT_CONVERSION = YES;
				GCC_WARN_ABOUT_RETURN_TYPE = YES_ERROR;
				GCC_WARN_UNDECLARED_SELECTOR = YES;
				GCC_WARN_UNINITIALIZED_AUTOS = YES_AGGRESSIVE;
				GCC_WARN_UNUSED_FUNCTION = YES;
				GCC_WARN_UNUSED_VARIABLE = YES;
				IPHONEOS_DEPLOYMENT_TARGET = 17.0;
				LOCALIZATION_PREFERS_STRING_CATALOGS = YES;
				MARKETING_VERSION = "$(APP_VERSION)";
				MTL_ENABLE_DEBUG_INFO = NO;
				MTL_FAST_MATH = YES;
				SDKROOT = iphoneos;
				SWIFT_COMPILATION_MODE = wholemodule;
				SWIFT_EMIT_LOC_STRINGS = YES;
				SWIFT_OPTIMIZATION_LEVEL = "-O";
				VALIDATE_PRODUCT = YES;
			};
			name = Release;
		};
		388E596825AD948E0019842D /* Debug */ = {
			isa = XCBuildConfiguration;
			buildSettings = {
				APP_DISPLAY_NAME = "$(APP_DISPLAY_NAME)";
				APP_GROUP_ID = "$(APP_GROUP_ID)";
				ASSETCATALOG_COMPILER_APPICON_NAME = "$(APP_ICON)";
				ASSETCATALOG_COMPILER_GLOBAL_ACCENT_COLOR_NAME = AccentColor;
				ASSETCATALOG_COMPILER_INCLUDE_ALL_APPICON_ASSETS = YES;
				BUNDLE_IDENTIFIER = "$(BUNDLE_IDENTIFIER)";
				CODE_SIGN_ENTITLEMENTS = Trio/Resources/Trio.entitlements;
				CODE_SIGN_IDENTITY = "Apple Development";
				CODE_SIGN_STYLE = Automatic;
				CURRENT_PROJECT_VERSION = $APP_BUILD_NUMBER;
				DEBUG_INFORMATION_FORMAT = "dwarf-with-dsym";
				DEVELOPER_TEAM = "$(DEVELOPER_TEAM)";
				DEVELOPMENT_ASSET_PATHS = "";
				DEVELOPMENT_TEAM = "$(DEVELOPER_TEAM)";
				ENABLE_PREVIEWS = YES;
				INFOPLIST_FILE = Trio/Resources/Info.plist;
				IPHONEOS_DEPLOYMENT_TARGET = 17.0;
				LD_RUNPATH_SEARCH_PATHS = (
					"$(inherited)",
					"@executable_path/Frameworks",
				);
				LIBRARY_SEARCH_PATHS = (
					"$(inherited)",
					"$(SDKROOT)/usr/lib/swift",
				);
				MARKETING_VERSION = "$(APP_VERSION)";
				OTHER_LDFLAGS = (
					"-weak_framework",
					CoreNFC,
					"-ObjC",
				);
				PRODUCT_BUNDLE_IDENTIFIER = "$(BUNDLE_IDENTIFIER)";
				PRODUCT_NAME = "$(TARGET_NAME)";
				PROVISIONING_PROFILE_SPECIFIER = "";
				SWIFT_VERSION = 5.0;
				TARGETED_DEVICE_FAMILY = "1,2";
			};
			name = Debug;
		};
		388E596925AD948E0019842D /* Release */ = {
			isa = XCBuildConfiguration;
			buildSettings = {
				APP_DISPLAY_NAME = "$(APP_DISPLAY_NAME)";
				APP_GROUP_ID = "$(APP_GROUP_ID)";
				ASSETCATALOG_COMPILER_APPICON_NAME = "$(APP_ICON)";
				ASSETCATALOG_COMPILER_GLOBAL_ACCENT_COLOR_NAME = AccentColor;
				ASSETCATALOG_COMPILER_INCLUDE_ALL_APPICON_ASSETS = YES;
				BUNDLE_IDENTIFIER = "$(BUNDLE_IDENTIFIER)";
				CODE_SIGN_ENTITLEMENTS = Trio/Resources/Trio.entitlements;
				CODE_SIGN_IDENTITY = "Apple Development";
				CODE_SIGN_STYLE = Automatic;
				CURRENT_PROJECT_VERSION = $APP_BUILD_NUMBER;
				DEVELOPER_TEAM = "$(DEVELOPER_TEAM)";
				DEVELOPMENT_ASSET_PATHS = "";
				DEVELOPMENT_TEAM = "$(DEVELOPER_TEAM)";
				ENABLE_PREVIEWS = YES;
				INFOPLIST_FILE = Trio/Resources/Info.plist;
				IPHONEOS_DEPLOYMENT_TARGET = 17.0;
				LD_RUNPATH_SEARCH_PATHS = (
					"$(inherited)",
					"@executable_path/Frameworks",
				);
				LIBRARY_SEARCH_PATHS = (
					"$(inherited)",
					"$(SDKROOT)/usr/lib/swift",
				);
				MARKETING_VERSION = "$(APP_VERSION)";
				OTHER_LDFLAGS = (
					"-weak_framework",
					CoreNFC,
					"-ObjC",
				);
				PRODUCT_BUNDLE_IDENTIFIER = "$(BUNDLE_IDENTIFIER)";
				PRODUCT_NAME = "$(TARGET_NAME)";
				PROVISIONING_PROFILE_SPECIFIER = "";
				SWIFT_VERSION = 5.0;
				TARGETED_DEVICE_FAMILY = "1,2";
			};
			name = Release;
		};
		38FCF3F525E9028E0078B0D1 /* Debug */ = {
			isa = XCBuildConfiguration;
			buildSettings = {
				BUNDLE_LOADER = "$(TEST_HOST)";
				CODE_SIGN_STYLE = Automatic;
				DEVELOPMENT_TEAM = "$(DEVELOPER_TEAM)";
				INFOPLIST_FILE = TrioTests/Info.plist;
				IPHONEOS_DEPLOYMENT_TARGET = 17.0;
				LD_RUNPATH_SEARCH_PATHS = (
					"$(inherited)",
					"@executable_path/Frameworks",
					"@loader_path/Frameworks",
				);
				PRODUCT_BUNDLE_IDENTIFIER = "$(BUNDLE_IDENTIFIER).TrioTests";
				PRODUCT_NAME = "$(TARGET_NAME)";
				SWIFT_VERSION = 5.0;
				TARGETED_DEVICE_FAMILY = "1,2";
				TEST_HOST = "$(BUILT_PRODUCTS_DIR)/Trio.app/Trio";
			};
			name = Debug;
		};
		38FCF3F625E9028E0078B0D1 /* Release */ = {
			isa = XCBuildConfiguration;
			buildSettings = {
				BUNDLE_LOADER = "$(TEST_HOST)";
				CODE_SIGN_STYLE = Automatic;
				DEVELOPMENT_TEAM = "$(DEVELOPER_TEAM)";
				INFOPLIST_FILE = TrioTests/Info.plist;
				IPHONEOS_DEPLOYMENT_TARGET = 17.0;
				LD_RUNPATH_SEARCH_PATHS = (
					"$(inherited)",
					"@executable_path/Frameworks",
					"@loader_path/Frameworks",
				);
				PRODUCT_BUNDLE_IDENTIFIER = "$(BUNDLE_IDENTIFIER).TrioTests";
				PRODUCT_NAME = "$(TARGET_NAME)";
				SWIFT_VERSION = 5.0;
				TARGETED_DEVICE_FAMILY = "1,2";
				TEST_HOST = "$(BUILT_PRODUCTS_DIR)/Trio.app/Trio";
			};
			name = Release;
		};
		6B1A8D2A2B14D91800E76752 /* Debug */ = {
			isa = XCBuildConfiguration;
			buildSettings = {
				ASSETCATALOG_COMPILER_GENERATE_SWIFT_ASSET_SYMBOL_EXTENSIONS = YES;
				ASSETCATALOG_COMPILER_GLOBAL_ACCENT_COLOR_NAME = AccentColor;
				ASSETCATALOG_COMPILER_WIDGET_BACKGROUND_COLOR_NAME = WidgetBackground;
				CLANG_CXX_LANGUAGE_STANDARD = "gnu++20";
				CODE_SIGN_STYLE = Automatic;
				CURRENT_PROJECT_VERSION = 1;
				DEVELOPMENT_TEAM = "$(DEVELOPER_TEAM)";
				ENABLE_USER_SCRIPT_SANDBOXING = YES;
				GCC_C_LANGUAGE_STANDARD = gnu17;
				GENERATE_INFOPLIST_FILE = YES;
				INFOPLIST_FILE = LiveActivity/Info.plist;
				INFOPLIST_KEY_CFBundleDisplayName = LiveActivity;
				INFOPLIST_KEY_NSHumanReadableCopyright = "";
				IPHONEOS_DEPLOYMENT_TARGET = 17.0;
				LD_RUNPATH_SEARCH_PATHS = (
					"$(inherited)",
					"@executable_path/Frameworks",
					"@executable_path/../../Frameworks",
				);
				LOCALIZATION_PREFERS_STRING_CATALOGS = YES;
				MARKETING_VERSION = 1.0;
				PRODUCT_BUNDLE_IDENTIFIER = "$(BUNDLE_IDENTIFIER).LiveActivity";
				PRODUCT_NAME = "$(TARGET_NAME)";
				SKIP_INSTALL = YES;
				SWIFT_ACTIVE_COMPILATION_CONDITIONS = "DEBUG $(inherited)";
				SWIFT_EMIT_LOC_STRINGS = YES;
				SWIFT_VERSION = 5.0;
				TARGETED_DEVICE_FAMILY = "1,2";
			};
			name = Debug;
		};
		6B1A8D2B2B14D91800E76752 /* Release */ = {
			isa = XCBuildConfiguration;
			buildSettings = {
				ASSETCATALOG_COMPILER_GENERATE_SWIFT_ASSET_SYMBOL_EXTENSIONS = YES;
				ASSETCATALOG_COMPILER_GLOBAL_ACCENT_COLOR_NAME = AccentColor;
				ASSETCATALOG_COMPILER_WIDGET_BACKGROUND_COLOR_NAME = WidgetBackground;
				CLANG_CXX_LANGUAGE_STANDARD = "gnu++20";
				CODE_SIGN_STYLE = Automatic;
				CURRENT_PROJECT_VERSION = 1;
				DEVELOPMENT_TEAM = "$(DEVELOPER_TEAM)";
				ENABLE_USER_SCRIPT_SANDBOXING = YES;
				GCC_C_LANGUAGE_STANDARD = gnu17;
				GENERATE_INFOPLIST_FILE = YES;
				INFOPLIST_FILE = LiveActivity/Info.plist;
				INFOPLIST_KEY_CFBundleDisplayName = LiveActivity;
				INFOPLIST_KEY_NSHumanReadableCopyright = "";
				IPHONEOS_DEPLOYMENT_TARGET = 17.0;
				LD_RUNPATH_SEARCH_PATHS = (
					"$(inherited)",
					"@executable_path/Frameworks",
					"@executable_path/../../Frameworks",
				);
				LOCALIZATION_PREFERS_STRING_CATALOGS = YES;
				MARKETING_VERSION = 1.0;
				PRODUCT_BUNDLE_IDENTIFIER = "$(BUNDLE_IDENTIFIER).LiveActivity";
				PRODUCT_NAME = "$(TARGET_NAME)";
				SKIP_INSTALL = YES;
				SWIFT_EMIT_LOC_STRINGS = YES;
				SWIFT_VERSION = 5.0;
				TARGETED_DEVICE_FAMILY = "1,2";
			};
			name = Release;
		};
		BD8207D02D2B42E80023339D /* Debug */ = {
			isa = XCBuildConfiguration;
			buildSettings = {
				ASSETCATALOG_COMPILER_GENERATE_SWIFT_ASSET_SYMBOL_EXTENSIONS = YES;
				ASSETCATALOG_COMPILER_GLOBAL_ACCENT_COLOR_NAME = AccentColor;
				ASSETCATALOG_COMPILER_WIDGET_BACKGROUND_COLOR_NAME = WidgetBackground;
				CLANG_CXX_LANGUAGE_STANDARD = "gnu++20";
				CODE_SIGN_IDENTITY = "Apple Development";
				CODE_SIGN_STYLE = Automatic;
				CURRENT_PROJECT_VERSION = 1;
				DEVELOPMENT_TEAM = "$(DEVELOPER_TEAM)";
				ENABLE_USER_SCRIPT_SANDBOXING = YES;
				GCC_C_LANGUAGE_STANDARD = gnu17;
				GENERATE_INFOPLIST_FILE = YES;
				INFOPLIST_FILE = "Trio Watch Complication/Info.plist";
				INFOPLIST_KEY_CFBundleDisplayName = Trio;
				INFOPLIST_KEY_NSHumanReadableCopyright = "";
				LD_RUNPATH_SEARCH_PATHS = (
					"$(inherited)",
					"@executable_path/Frameworks",
					"@executable_path/../../Frameworks",
					"@executable_path/../../../../Frameworks",
				);
				LOCALIZATION_PREFERS_STRING_CATALOGS = YES;
				MARKETING_VERSION = 1.0;
				PRODUCT_BUNDLE_IDENTIFIER = "$(BUNDLE_IDENTIFIER).watchkitapp.TrioWatchComplication";
				PRODUCT_NAME = "$(TARGET_NAME)";
				SDKROOT = watchos;
				SKIP_INSTALL = YES;
				SWIFT_ACTIVE_COMPILATION_CONDITIONS = "DEBUG $(inherited)";
				SWIFT_EMIT_LOC_STRINGS = YES;
				SWIFT_VERSION = 5.0;
				TARGETED_DEVICE_FAMILY = 4;
				WATCHOS_DEPLOYMENT_TARGET = 10;
			};
			name = Debug;
		};
		BD8207D12D2B42E80023339D /* Release */ = {
			isa = XCBuildConfiguration;
			buildSettings = {
				ASSETCATALOG_COMPILER_GENERATE_SWIFT_ASSET_SYMBOL_EXTENSIONS = YES;
				ASSETCATALOG_COMPILER_GLOBAL_ACCENT_COLOR_NAME = AccentColor;
				ASSETCATALOG_COMPILER_WIDGET_BACKGROUND_COLOR_NAME = WidgetBackground;
				CLANG_CXX_LANGUAGE_STANDARD = "gnu++20";
				CODE_SIGN_IDENTITY = "Apple Development";
				CODE_SIGN_STYLE = Automatic;
				CURRENT_PROJECT_VERSION = 1;
				DEVELOPMENT_TEAM = "$(DEVELOPER_TEAM)";
				ENABLE_USER_SCRIPT_SANDBOXING = YES;
				GCC_C_LANGUAGE_STANDARD = gnu17;
				GENERATE_INFOPLIST_FILE = YES;
				INFOPLIST_FILE = "Trio Watch Complication/Info.plist";
				INFOPLIST_KEY_CFBundleDisplayName = Trio;
				INFOPLIST_KEY_NSHumanReadableCopyright = "";
				LD_RUNPATH_SEARCH_PATHS = (
					"$(inherited)",
					"@executable_path/Frameworks",
					"@executable_path/../../Frameworks",
					"@executable_path/../../../../Frameworks",
				);
				LOCALIZATION_PREFERS_STRING_CATALOGS = YES;
				MARKETING_VERSION = 1.0;
				PRODUCT_BUNDLE_IDENTIFIER = "$(BUNDLE_IDENTIFIER).watchkitapp.TrioWatchComplication";
				PRODUCT_NAME = "$(TARGET_NAME)";
				SDKROOT = watchos;
				SKIP_INSTALL = YES;
				SWIFT_EMIT_LOC_STRINGS = YES;
				SWIFT_VERSION = 5.0;
				TARGETED_DEVICE_FAMILY = 4;
				WATCHOS_DEPLOYMENT_TARGET = 10;
			};
			name = Release;
		};
		BDFF79A12D25AA890016C40C /* Debug */ = {
			isa = XCBuildConfiguration;
			buildSettings = {
				ASSETCATALOG_COMPILER_APPICON_NAME = AppIcon;
				ASSETCATALOG_COMPILER_GENERATE_SWIFT_ASSET_SYMBOL_EXTENSIONS = YES;
				ASSETCATALOG_COMPILER_GLOBAL_ACCENT_COLOR_NAME = AccentColor;
				CLANG_CXX_LANGUAGE_STANDARD = "gnu++20";
				CODE_SIGN_IDENTITY = "Apple Development";
				CODE_SIGN_STYLE = Automatic;
				CURRENT_PROJECT_VERSION = 1;
				DEVELOPMENT_ASSET_PATHS = "\"Trio Watch App Extension/Preview Content\"";
				DEVELOPMENT_TEAM = "$(DEVELOPER_TEAM)";
				ENABLE_PREVIEWS = YES;
				ENABLE_USER_SCRIPT_SANDBOXING = YES;
				GCC_C_LANGUAGE_STANDARD = gnu17;
				GENERATE_INFOPLIST_FILE = YES;
				INFOPLIST_KEY_CFBundleDisplayName = Trio;
				INFOPLIST_KEY_UISupportedInterfaceOrientations = "UIInterfaceOrientationPortrait UIInterfaceOrientationPortraitUpsideDown";
				INFOPLIST_KEY_WKCompanionAppBundleIdentifier = "$(BUNDLE_IDENTIFIER)";
				LD_RUNPATH_SEARCH_PATHS = (
					"$(inherited)",
					"@executable_path/Frameworks",
				);
				LOCALIZATION_PREFERS_STRING_CATALOGS = YES;
				MARKETING_VERSION = 1.0;
				PRODUCT_BUNDLE_IDENTIFIER = "$(BUNDLE_IDENTIFIER).watchkitapp";
				PRODUCT_NAME = "$(TARGET_NAME)";
				SDKROOT = watchos;
				SKIP_INSTALL = YES;
				SWIFT_ACTIVE_COMPILATION_CONDITIONS = "DEBUG $(inherited)";
				SWIFT_EMIT_LOC_STRINGS = YES;
				SWIFT_VERSION = 5.0;
				TARGETED_DEVICE_FAMILY = 4;
				WATCHOS_DEPLOYMENT_TARGET = 10;
			};
			name = Debug;
		};
		BDFF79A22D25AA890016C40C /* Release */ = {
			isa = XCBuildConfiguration;
			buildSettings = {
				ASSETCATALOG_COMPILER_APPICON_NAME = AppIcon;
				ASSETCATALOG_COMPILER_GENERATE_SWIFT_ASSET_SYMBOL_EXTENSIONS = YES;
				ASSETCATALOG_COMPILER_GLOBAL_ACCENT_COLOR_NAME = AccentColor;
				CLANG_CXX_LANGUAGE_STANDARD = "gnu++20";
				CODE_SIGN_IDENTITY = "Apple Development";
				CODE_SIGN_STYLE = Automatic;
				CURRENT_PROJECT_VERSION = 1;
				DEVELOPMENT_ASSET_PATHS = "\"Trio Watch App Extension/Preview Content\"";
				DEVELOPMENT_TEAM = "$(DEVELOPER_TEAM)";
				ENABLE_PREVIEWS = YES;
				ENABLE_USER_SCRIPT_SANDBOXING = YES;
				GCC_C_LANGUAGE_STANDARD = gnu17;
				GENERATE_INFOPLIST_FILE = YES;
				INFOPLIST_KEY_CFBundleDisplayName = Trio;
				INFOPLIST_KEY_UISupportedInterfaceOrientations = "UIInterfaceOrientationPortrait UIInterfaceOrientationPortraitUpsideDown";
				INFOPLIST_KEY_WKCompanionAppBundleIdentifier = "$(BUNDLE_IDENTIFIER)";
				LD_RUNPATH_SEARCH_PATHS = (
					"$(inherited)",
					"@executable_path/Frameworks",
				);
				LOCALIZATION_PREFERS_STRING_CATALOGS = YES;
				MARKETING_VERSION = 1.0;
				PRODUCT_BUNDLE_IDENTIFIER = "$(BUNDLE_IDENTIFIER).watchkitapp";
				PRODUCT_NAME = "$(TARGET_NAME)";
				SDKROOT = watchos;
				SKIP_INSTALL = YES;
				SWIFT_EMIT_LOC_STRINGS = YES;
				SWIFT_VERSION = 5.0;
				TARGETED_DEVICE_FAMILY = 4;
				WATCHOS_DEPLOYMENT_TARGET = 10;
			};
			name = Release;
		};
		BDFF79A42D25AA890016C40C /* Debug */ = {
			isa = XCBuildConfiguration;
			buildSettings = {
				ASSETCATALOG_COMPILER_GENERATE_SWIFT_ASSET_SYMBOL_EXTENSIONS = YES;
				BUNDLE_LOADER = "$(TEST_HOST)";
				CLANG_CXX_LANGUAGE_STANDARD = "gnu++20";
				CODE_SIGN_STYLE = Automatic;
				CURRENT_PROJECT_VERSION = 1;
				DEVELOPMENT_TEAM = "$(DEVELOPER_TEAM)";
				ENABLE_USER_SCRIPT_SANDBOXING = YES;
				GCC_C_LANGUAGE_STANDARD = gnu17;
				GENERATE_INFOPLIST_FILE = YES;
				LOCALIZATION_PREFERS_STRING_CATALOGS = YES;
				MARKETING_VERSION = 1.0;
				PRODUCT_BUNDLE_IDENTIFIER = "$(BUNDLE_IDENTIFIER).TrioWatchAppTests";
				PRODUCT_NAME = "$(TARGET_NAME)";
				SDKROOT = watchos;
				SWIFT_ACTIVE_COMPILATION_CONDITIONS = "DEBUG $(inherited)";
				SWIFT_EMIT_LOC_STRINGS = NO;
				SWIFT_VERSION = 5.0;
				TARGETED_DEVICE_FAMILY = 4;
				TEST_HOST = "$(BUILT_PRODUCTS_DIR)/Trio Watch App.app/$(BUNDLE_EXECUTABLE_FOLDER_PATH)/Trio Watch App";
				WATCHOS_DEPLOYMENT_TARGET = 10;
			};
			name = Debug;
		};
		BDFF79A52D25AA890016C40C /* Release */ = {
			isa = XCBuildConfiguration;
			buildSettings = {
				ASSETCATALOG_COMPILER_GENERATE_SWIFT_ASSET_SYMBOL_EXTENSIONS = YES;
				BUNDLE_LOADER = "$(TEST_HOST)";
				CLANG_CXX_LANGUAGE_STANDARD = "gnu++20";
				CODE_SIGN_STYLE = Automatic;
				CURRENT_PROJECT_VERSION = 1;
				DEVELOPMENT_TEAM = "$(DEVELOPER_TEAM)";
				ENABLE_USER_SCRIPT_SANDBOXING = YES;
				GCC_C_LANGUAGE_STANDARD = gnu17;
				GENERATE_INFOPLIST_FILE = YES;
				LOCALIZATION_PREFERS_STRING_CATALOGS = YES;
				MARKETING_VERSION = 1.0;
				PRODUCT_BUNDLE_IDENTIFIER = "$(BUNDLE_IDENTIFIER).TrioWatchAppTests";
				PRODUCT_NAME = "$(TARGET_NAME)";
				SDKROOT = watchos;
				SWIFT_EMIT_LOC_STRINGS = NO;
				SWIFT_VERSION = 5.0;
				TARGETED_DEVICE_FAMILY = 4;
				TEST_HOST = "$(BUILT_PRODUCTS_DIR)/Trio Watch App.app/$(BUNDLE_EXECUTABLE_FOLDER_PATH)/Trio Watch App";
				WATCHOS_DEPLOYMENT_TARGET = 10;
			};
			name = Release;
		};
/* End XCBuildConfiguration section */

/* Begin XCConfigurationList section */
		388E595325AD948C0019842D /* Build configuration list for PBXProject "Trio" */ = {
			isa = XCConfigurationList;
			buildConfigurations = (
				388E596525AD948E0019842D /* Debug */,
				388E596625AD948E0019842D /* Release */,
			);
			defaultConfigurationIsVisible = 0;
			defaultConfigurationName = Debug;
		};
		388E596725AD948E0019842D /* Build configuration list for PBXNativeTarget "Trio" */ = {
			isa = XCConfigurationList;
			buildConfigurations = (
				388E596825AD948E0019842D /* Debug */,
				388E596925AD948E0019842D /* Release */,
			);
			defaultConfigurationIsVisible = 0;
			defaultConfigurationName = Debug;
		};
		38FCF3F425E9028E0078B0D1 /* Build configuration list for PBXNativeTarget "TrioTests" */ = {
			isa = XCConfigurationList;
			buildConfigurations = (
				38FCF3F525E9028E0078B0D1 /* Debug */,
				38FCF3F625E9028E0078B0D1 /* Release */,
			);
			defaultConfigurationIsVisible = 0;
			defaultConfigurationName = Debug;
		};
		6B1A8D292B14D91800E76752 /* Build configuration list for PBXNativeTarget "LiveActivityExtension" */ = {
			isa = XCConfigurationList;
			buildConfigurations = (
				6B1A8D2A2B14D91800E76752 /* Debug */,
				6B1A8D2B2B14D91800E76752 /* Release */,
			);
			defaultConfigurationIsVisible = 0;
			defaultConfigurationName = Debug;
		};
		BD8207D32D2B42E80023339D /* Build configuration list for PBXNativeTarget "Trio Watch Complication Extension" */ = {
			isa = XCConfigurationList;
			buildConfigurations = (
				BD8207D02D2B42E80023339D /* Debug */,
				BD8207D12D2B42E80023339D /* Release */,
			);
			defaultConfigurationIsVisible = 0;
			defaultConfigurationName = Debug;
		};
		BDFF79A02D25AA890016C40C /* Build configuration list for PBXNativeTarget "Trio Watch App" */ = {
			isa = XCConfigurationList;
			buildConfigurations = (
				BDFF79A12D25AA890016C40C /* Debug */,
				BDFF79A22D25AA890016C40C /* Release */,
			);
			defaultConfigurationIsVisible = 0;
			defaultConfigurationName = Debug;
		};
		BDFF79A32D25AA890016C40C /* Build configuration list for PBXNativeTarget "Trio Watch AppTests" */ = {
			isa = XCConfigurationList;
			buildConfigurations = (
				BDFF79A42D25AA890016C40C /* Debug */,
				BDFF79A52D25AA890016C40C /* Release */,
			);
			defaultConfigurationIsVisible = 0;
			defaultConfigurationName = Debug;
		};
/* End XCConfigurationList section */

/* Begin XCRemoteSwiftPackageReference section */
		3811DE0E25C9D37700A708ED /* XCRemoteSwiftPackageReference "Swinject" */ = {
			isa = XCRemoteSwiftPackageReference;
			repositoryURL = "https://github.com/Swinject/Swinject";
			requirement = {
				kind = upToNextMajorVersion;
				minimumVersion = 2.7.1;
			};
		};
		3833B46B26012030003021B3 /* XCRemoteSwiftPackageReference "swift-algorithms" */ = {
			isa = XCRemoteSwiftPackageReference;
			repositoryURL = "https://github.com/apple/swift-algorithms";
			requirement = {
				kind = upToNextMajorVersion;
				minimumVersion = 0.0.3;
			};
		};
		38B17B6425DD90E0005CAE3D /* XCRemoteSwiftPackageReference "SwiftDate" */ = {
			isa = XCRemoteSwiftPackageReference;
			repositoryURL = "https://github.com/malcommac/SwiftDate";
			requirement = {
				kind = upToNextMajorVersion;
				minimumVersion = 6.3.1;
			};
		};
		38DF1787276FC8C300B3528F /* XCRemoteSwiftPackageReference "SwiftMessages" */ = {
			isa = XCRemoteSwiftPackageReference;
			repositoryURL = "https://github.com/SwiftKickMobile/SwiftMessages";
			requirement = {
				kind = upToNextMajorVersion;
				minimumVersion = 9.0.0;
			};
		};
		3B47C60E2DA0A28F00B0E5EF /* XCRemoteSwiftPackageReference "firebase-ios-sdk" */ = {
			isa = XCRemoteSwiftPackageReference;
			repositoryURL = "https://github.com/firebase/firebase-ios-sdk.git";
			requirement = {
				kind = upToNextMajorVersion;
				minimumVersion = 11.11.0;
			};
		};
		3BD9687A2D8DDD4600899469 /* XCRemoteSwiftPackageReference "SlideButton" */ = {
			isa = XCRemoteSwiftPackageReference;
			repositoryURL = "https://github.com/no-comment/SlideButton";
			requirement = {
				branch = main;
				kind = branch;
			};
		};
		3BD9687D2D8DDD8800899469 /* XCRemoteSwiftPackageReference "CryptoSwift" */ = {
			isa = XCRemoteSwiftPackageReference;
			repositoryURL = "https://github.com/krzyzanowskim/CryptoSwift";
			requirement = {
				kind = upToNextMajorVersion;
				minimumVersion = 1.8.2;
			};
		};
		B958F1B52BA0711600484851 /* XCRemoteSwiftPackageReference "MKRingProgressView" */ = {
			isa = XCRemoteSwiftPackageReference;
			repositoryURL = "https://github.com/maxkonovalov/MKRingProgressView.git";
			requirement = {
				branch = master;
				kind = branch;
			};
		};
		CEB434FB28B90B7C00B70274 /* XCRemoteSwiftPackageReference "SwiftCharts" */ = {
			isa = XCRemoteSwiftPackageReference;
			repositoryURL = "https://github.com/ivanschuetz/SwiftCharts.git";
			requirement = {
				branch = master;
				kind = branch;
			};
		};
/* End XCRemoteSwiftPackageReference section */

/* Begin XCSwiftPackageProductDependency section */
		3811DE0F25C9D37700A708ED /* Swinject */ = {
			isa = XCSwiftPackageProductDependency;
			package = 3811DE0E25C9D37700A708ED /* XCRemoteSwiftPackageReference "Swinject" */;
			productName = Swinject;
		};
		3833B46C26012030003021B3 /* Algorithms */ = {
			isa = XCSwiftPackageProductDependency;
			package = 3833B46B26012030003021B3 /* XCRemoteSwiftPackageReference "swift-algorithms" */;
			productName = Algorithms;
		};
		38B17B6525DD90E0005CAE3D /* SwiftDate */ = {
			isa = XCSwiftPackageProductDependency;
			package = 38B17B6425DD90E0005CAE3D /* XCRemoteSwiftPackageReference "SwiftDate" */;
			productName = SwiftDate;
		};
		38DF1788276FC8C400B3528F /* SwiftMessages */ = {
			isa = XCSwiftPackageProductDependency;
			package = 38DF1787276FC8C300B3528F /* XCRemoteSwiftPackageReference "SwiftMessages" */;
			productName = SwiftMessages;
		};
		3B47C60F2DA0A28F00B0E5EF /* FirebaseCrashlytics */ = {
			isa = XCSwiftPackageProductDependency;
			package = 3B47C60E2DA0A28F00B0E5EF /* XCRemoteSwiftPackageReference "firebase-ios-sdk" */;
			productName = FirebaseCrashlytics;
		};
		3BD9687B2D8DDD4600899469 /* SlideButton */ = {
			isa = XCSwiftPackageProductDependency;
			package = 3BD9687A2D8DDD4600899469 /* XCRemoteSwiftPackageReference "SlideButton" */;
			productName = SlideButton;
		};
		3BD9687E2D8DDD8800899469 /* CryptoSwift */ = {
			isa = XCSwiftPackageProductDependency;
			package = 3BD9687D2D8DDD8800899469 /* XCRemoteSwiftPackageReference "CryptoSwift" */;
			productName = CryptoSwift;
		};
		B958F1B62BA0711600484851 /* MKRingProgressView */ = {
			isa = XCSwiftPackageProductDependency;
			package = B958F1B52BA0711600484851 /* XCRemoteSwiftPackageReference "MKRingProgressView" */;
			productName = MKRingProgressView;
		};
		CEB434FC28B90B7C00B70274 /* SwiftCharts */ = {
			isa = XCSwiftPackageProductDependency;
			package = CEB434FB28B90B7C00B70274 /* XCRemoteSwiftPackageReference "SwiftCharts" */;
			productName = SwiftCharts;
		};
/* End XCSwiftPackageProductDependency section */

/* Begin XCVersionGroup section */
		DDD1631D2C4C6F6900CD525A /* TrioCoreDataPersistentContainer.xcdatamodeld */ = {
			isa = XCVersionGroup;
			children = (
				DDD1631E2C4C6F6900CD525A /* TrioCoreDataPersistentContainer.xcdatamodel */,
			);
			currentVersion = DDD1631E2C4C6F6900CD525A /* TrioCoreDataPersistentContainer.xcdatamodel */;
			path = TrioCoreDataPersistentContainer.xcdatamodeld;
			sourceTree = "<group>";
			versionGroupType = wrapper.xcdatamodel;
		};
/* End XCVersionGroup section */
	};
	rootObject = 388E595025AD948C0019842D /* Project object */;
}<|MERGE_RESOLUTION|>--- conflicted
+++ resolved
@@ -622,12 +622,9 @@
 		DDD1631C2C4C697400CD525A /* AddOverrideForm.swift in Sources */ = {isa = PBXBuildFile; fileRef = DDD1631B2C4C697400CD525A /* AddOverrideForm.swift */; };
 		DDD1631F2C4C6F6900CD525A /* TrioCoreDataPersistentContainer.xcdatamodeld in Sources */ = {isa = PBXBuildFile; fileRef = DDD1631D2C4C6F6900CD525A /* TrioCoreDataPersistentContainer.xcdatamodeld */; };
 		DDD6D4D32CDE90720029439A /* EstimatedA1cDisplayUnit.swift in Sources */ = {isa = PBXBuildFile; fileRef = DDD6D4D22CDE90720029439A /* EstimatedA1cDisplayUnit.swift */; };
-<<<<<<< HEAD
 		DDD78AD92DC421B500AC63F3 /* enacted.json in Resources */ = {isa = PBXBuildFile; fileRef = DDD78AD72DC421B500AC63F3 /* enacted.json */; };
 		DDD78ADA2DC421B500AC63F3 /* suggested.json in Resources */ = {isa = PBXBuildFile; fileRef = DDD78AD82DC421B500AC63F3 /* suggested.json */; };
-=======
 		DDD78A912DC4064800AC63F3 /* carbhistory.json in Resources */ = {isa = PBXBuildFile; fileRef = DDD78A902DC4064800AC63F3 /* carbhistory.json */; };
->>>>>>> 83b4d474
 		DDE179522C910127003CDDB7 /* MealPresetStored+CoreDataClass.swift in Sources */ = {isa = PBXBuildFile; fileRef = DDE179322C910127003CDDB7 /* MealPresetStored+CoreDataClass.swift */; };
 		DDE179532C910127003CDDB7 /* MealPresetStored+CoreDataProperties.swift in Sources */ = {isa = PBXBuildFile; fileRef = DDE179332C910127003CDDB7 /* MealPresetStored+CoreDataProperties.swift */; };
 		DDE179542C910127003CDDB7 /* LoopStatRecord+CoreDataClass.swift in Sources */ = {isa = PBXBuildFile; fileRef = DDE179342C910127003CDDB7 /* LoopStatRecord+CoreDataClass.swift */; };
@@ -1436,12 +1433,9 @@
 		DDD1631B2C4C697400CD525A /* AddOverrideForm.swift */ = {isa = PBXFileReference; lastKnownFileType = sourcecode.swift; path = AddOverrideForm.swift; sourceTree = "<group>"; };
 		DDD1631E2C4C6F6900CD525A /* TrioCoreDataPersistentContainer.xcdatamodel */ = {isa = PBXFileReference; lastKnownFileType = wrapper.xcdatamodel; path = TrioCoreDataPersistentContainer.xcdatamodel; sourceTree = "<group>"; };
 		DDD6D4D22CDE90720029439A /* EstimatedA1cDisplayUnit.swift */ = {isa = PBXFileReference; lastKnownFileType = sourcecode.swift; path = EstimatedA1cDisplayUnit.swift; sourceTree = "<group>"; };
-<<<<<<< HEAD
 		DDD78AD72DC421B500AC63F3 /* enacted.json */ = {isa = PBXFileReference; lastKnownFileType = text.json; path = enacted.json; sourceTree = "<group>"; };
 		DDD78AD82DC421B500AC63F3 /* suggested.json */ = {isa = PBXFileReference; lastKnownFileType = text.json; path = suggested.json; sourceTree = "<group>"; };
-=======
 		DDD78A902DC4064800AC63F3 /* carbhistory.json */ = {isa = PBXFileReference; lastKnownFileType = text.json; path = carbhistory.json; sourceTree = "<group>"; };
->>>>>>> 83b4d474
 		DDE179322C910127003CDDB7 /* MealPresetStored+CoreDataClass.swift */ = {isa = PBXFileReference; lastKnownFileType = sourcecode.swift; path = "MealPresetStored+CoreDataClass.swift"; sourceTree = "<group>"; };
 		DDE179332C910127003CDDB7 /* MealPresetStored+CoreDataProperties.swift */ = {isa = PBXFileReference; lastKnownFileType = sourcecode.swift; path = "MealPresetStored+CoreDataProperties.swift"; sourceTree = "<group>"; };
 		DDE179342C910127003CDDB7 /* LoopStatRecord+CoreDataClass.swift */ = {isa = PBXFileReference; lastKnownFileType = sourcecode.swift; path = "LoopStatRecord+CoreDataClass.swift"; sourceTree = "<group>"; };
@@ -2568,12 +2562,9 @@
 		3B997DD22DC02AEF006B6BB2 /* JSONImporterData */ = {
 			isa = PBXGroup;
 			children = (
-<<<<<<< HEAD
 				DDD78AD72DC421B500AC63F3 /* enacted.json */,
 				DDD78AD82DC421B500AC63F3 /* suggested.json */,
-=======
 				DDD78A902DC4064800AC63F3 /* carbhistory.json */,
->>>>>>> 83b4d474
 				3B997DD12DC02AEF006B6BB2 /* glucose.json */,
 				3BD6CE252DC24CFD00FA0472 /* pumphistory-24h-zoned.json */,
 			);
