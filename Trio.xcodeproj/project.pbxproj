--- conflicted
+++ resolved
@@ -718,12 +718,9 @@
 		1967DFBF29D053AC00759F30 /* IconSelection.swift */ = {isa = PBXFileReference; lastKnownFileType = sourcecode.swift; path = IconSelection.swift; sourceTree = "<group>"; };
 		1967DFC129D053D300759F30 /* IconImage.swift */ = {isa = PBXFileReference; lastKnownFileType = sourcecode.swift; path = IconImage.swift; sourceTree = "<group>"; };
 		199561C0275E61A50077B976 /* HealthKit.framework */ = {isa = PBXFileReference; lastKnownFileType = wrapper.framework; name = HealthKit.framework; path = Platforms/WatchOS.platform/Developer/SDKs/WatchOS8.0.sdk/System/Library/Frameworks/HealthKit.framework; sourceTree = DEVELOPER_DIR; };
-<<<<<<< HEAD
 		199732B4271B72DD00129A3F /* pt-PT */ = {isa = PBXFileReference; lastKnownFileType = text.plist.strings; name = "pt-PT"; path = "pt-PT.lproj/Localizable.strings"; sourceTree = "<group>"; };
 		199732B5271B9EE900129A3F /* pt-BR */ = {isa = PBXFileReference; lastKnownFileType = text.plist.strings; name = "pt-BR"; path = "pt-BR.lproj/Localizable.strings"; sourceTree = "<group>"; };
-=======
 		19A9102F2A24BF6300C8951B /* StatsView.swift */ = {isa = PBXFileReference; lastKnownFileType = sourcecode.swift; path = StatsView.swift; sourceTree = "<group>"; };
->>>>>>> c19be395
 		19A910352A24D6D700C8951B /* DateFilter.swift */ = {isa = PBXFileReference; lastKnownFileType = sourcecode.swift; path = DateFilter.swift; sourceTree = "<group>"; };
 		19B0EF2028F6D66200069496 /* Statistics.swift */ = {isa = PBXFileReference; lastKnownFileType = sourcecode.swift; path = Statistics.swift; sourceTree = "<group>"; };
 		19D466A229AA2B80004D5F33 /* MealSettingsDataFlow.swift */ = {isa = PBXFileReference; lastKnownFileType = sourcecode.swift; path = MealSettingsDataFlow.swift; sourceTree = "<group>"; };
@@ -2121,12 +2118,9 @@
 		388E5A5A25B6F05F0019842D /* Helpers */ = {
 			isa = PBXGroup;
 			children = (
-<<<<<<< HEAD
 				BD249DA62D42FE3800412DEB /* Calendar+GlucoseStatsChart.swift */,
 				BD249DA42D42FD9500412DEB /* CustomDatePicker.swift */,
-=======
 				CEF1ED6A2D58FB4600FAF41E /* CGMOptions.swift */,
->>>>>>> c19be395
 				C2A0A42E2CE0312C003B98E8 /* ConstantValues.swift */,
 				DD940BAB2CA75889000830A5 /* DynamicGlucoseColor.swift */,
 				38F37827261260DC009DB701 /* Color+Extensions.swift */,
@@ -3679,13 +3673,10 @@
 				5837A5302BD2E3C700A5DC04 /* CarbEntryStored+helper.swift in Sources */,
 				389A572026079BAA00BC102F /* Interpolation.swift in Sources */,
 				DD9ECB702CA9A0BA00AA7C45 /* RemoteControlConfigStateModel.swift in Sources */,
-<<<<<<< HEAD
 				58A3D5522C96EFA8003F90FC /* TempTargetStored+CoreDataProperties.swift in Sources */,
 				BD249D942D42FC5E00412DEB /* TDDChart.swift in Sources */,
 				BD249D902D42FC4500412DEB /* MealStatsView.swift in Sources */,
-=======
 				19A910382A24EF3200C8951B /* ChartsView.swift in Sources */,
->>>>>>> c19be395
 				DD32CF9A2CC8247B003686D6 /* TrioRemoteControl+Meal.swift in Sources */,
 				BDF34F832C10C5B600D51995 /* DataManager.swift in Sources */,
 				38B4F3C625E5017E00E76A18 /* NotificationCenter.swift in Sources */,
