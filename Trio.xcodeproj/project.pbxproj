// !$*UTF8*$!
{
	archiveVersion = 1;
	classes = {
	};
	objectVersion = 70;
	objects = {

/* Begin PBXBuildFile section */
		041D1E995A6AE92E9289DC49 /* TreatmentsDataFlow.swift in Sources */ = {isa = PBXBuildFile; fileRef = C8D1A7CA8C10C4403D4BBFA7 /* TreatmentsDataFlow.swift */; };
		0437CE46C12535A56504EC19 /* SnoozeRootView.swift in Sources */ = {isa = PBXBuildFile; fileRef = B5822B15939E719628E9FF7C /* SnoozeRootView.swift */; };
		0D9A5E34A899219C5C4CDFAF /* DataTableStateModel.swift in Sources */ = {isa = PBXBuildFile; fileRef = 9455FA2D92E77A6C4AFED8A3 /* DataTableStateModel.swift */; };
		0F7A65FBD2CD8D6477ED4539 /* GlucoseNotificationSettingsProvider.swift in Sources */ = {isa = PBXBuildFile; fileRef = E625985B47742D498CB1681A /* GlucoseNotificationSettingsProvider.swift */; };
		110AEDE32C5193D200615CC9 /* BolusIntent.swift in Sources */ = {isa = PBXBuildFile; fileRef = 110AEDE02C5193D100615CC9 /* BolusIntent.swift */; };
		110AEDE42C5193D200615CC9 /* BolusIntentRequest.swift in Sources */ = {isa = PBXBuildFile; fileRef = 110AEDE12C5193D100615CC9 /* BolusIntentRequest.swift */; };
		110AEDEB2C51A0AE00615CC9 /* ShortcutsConfigView.swift in Sources */ = {isa = PBXBuildFile; fileRef = 110AEDE52C51A0AE00615CC9 /* ShortcutsConfigView.swift */; };
		110AEDEC2C51A0AE00615CC9 /* ShortcutsConfigDataFlow.swift in Sources */ = {isa = PBXBuildFile; fileRef = 110AEDE72C51A0AE00615CC9 /* ShortcutsConfigDataFlow.swift */; };
		110AEDED2C51A0AE00615CC9 /* ShortcutsConfigProvider.swift in Sources */ = {isa = PBXBuildFile; fileRef = 110AEDE82C51A0AE00615CC9 /* ShortcutsConfigProvider.swift */; };
		110AEDEE2C51A0AE00615CC9 /* ShortcutsConfigStateModel.swift in Sources */ = {isa = PBXBuildFile; fileRef = 110AEDE92C51A0AE00615CC9 /* ShortcutsConfigStateModel.swift */; };
		118DF76A2C5ECBC60067FEB7 /* ApplyOverridePresetIntent.swift in Sources */ = {isa = PBXBuildFile; fileRef = 118DF7642C5ECBC60067FEB7 /* ApplyOverridePresetIntent.swift */; };
		118DF76B2C5ECBC60067FEB7 /* CancelOverrideIntent.swift in Sources */ = {isa = PBXBuildFile; fileRef = 118DF7652C5ECBC60067FEB7 /* CancelOverrideIntent.swift */; };
		118DF76D2C5ECBC60067FEB7 /* OverridePresetEntity.swift in Sources */ = {isa = PBXBuildFile; fileRef = 118DF7672C5ECBC60067FEB7 /* OverridePresetEntity.swift */; };
		118DF76E2C5ECBC60067FEB7 /* OverridePresetsIntentRequest.swift in Sources */ = {isa = PBXBuildFile; fileRef = 118DF7682C5ECBC60067FEB7 /* OverridePresetsIntentRequest.swift */; };
		17A9D0899046B45E87834820 /* CarbRatioEditorProvider.swift in Sources */ = {isa = PBXBuildFile; fileRef = 9C8D5F457B5AFF763F8CF3DF /* CarbRatioEditorProvider.swift */; };
		19012CDC291D2CB900FB8210 /* LoopStats.swift in Sources */ = {isa = PBXBuildFile; fileRef = 19012CDB291D2CB900FB8210 /* LoopStats.swift */; };
		190EBCC429FF136900BA767D /* UserInterfaceSettingsDataFlow.swift in Sources */ = {isa = PBXBuildFile; fileRef = 190EBCC329FF136900BA767D /* UserInterfaceSettingsDataFlow.swift */; };
		190EBCC629FF138000BA767D /* UserInterfaceSettingsProvider.swift in Sources */ = {isa = PBXBuildFile; fileRef = 190EBCC529FF138000BA767D /* UserInterfaceSettingsProvider.swift */; };
		190EBCC829FF13AA00BA767D /* UserInterfaceSettingsStateModel.swift in Sources */ = {isa = PBXBuildFile; fileRef = 190EBCC729FF13AA00BA767D /* UserInterfaceSettingsStateModel.swift */; };
		190EBCCB29FF13CB00BA767D /* UserInterfaceSettingsRootView.swift in Sources */ = {isa = PBXBuildFile; fileRef = 190EBCCA29FF13CB00BA767D /* UserInterfaceSettingsRootView.swift */; };
		191F62682AD6B05A004D7911 /* NightscoutSettings.swift in Sources */ = {isa = PBXBuildFile; fileRef = 191F62672AD6B05A004D7911 /* NightscoutSettings.swift */; };
		1927C8E62744606D00347C69 /* InfoPlist.strings in Resources */ = {isa = PBXBuildFile; fileRef = 1927C8E82744606D00347C69 /* InfoPlist.strings */; };
		1935364028496F7D001E0B16 /* Oref2_variables.swift in Sources */ = {isa = PBXBuildFile; fileRef = 1935363F28496F7D001E0B16 /* Oref2_variables.swift */; };
		193F6CDD2A512C8F001240FD /* Loops.swift in Sources */ = {isa = PBXBuildFile; fileRef = 193F6CDC2A512C8F001240FD /* Loops.swift */; };
		195D80B42AF6973A00D25097 /* DynamicSettingsRootView.swift in Sources */ = {isa = PBXBuildFile; fileRef = 195D80B32AF6973A00D25097 /* DynamicSettingsRootView.swift */; };
		195D80B72AF697B800D25097 /* DynamicSettingsDataFlow.swift in Sources */ = {isa = PBXBuildFile; fileRef = 195D80B62AF697B800D25097 /* DynamicSettingsDataFlow.swift */; };
		195D80B92AF697F700D25097 /* DynamicSettingsProvider.swift in Sources */ = {isa = PBXBuildFile; fileRef = 195D80B82AF697F700D25097 /* DynamicSettingsProvider.swift */; };
		195D80BB2AF6980B00D25097 /* DynamicSettingsStateModel.swift in Sources */ = {isa = PBXBuildFile; fileRef = 195D80BA2AF6980B00D25097 /* DynamicSettingsStateModel.swift */; };
		1967DFBE29D052C200759F30 /* Icons.swift in Sources */ = {isa = PBXBuildFile; fileRef = 1967DFBD29D052C200759F30 /* Icons.swift */; };
		1967DFC029D053AC00759F30 /* IconSelection.swift in Sources */ = {isa = PBXBuildFile; fileRef = 1967DFBF29D053AC00759F30 /* IconSelection.swift */; };
		1967DFC229D053D300759F30 /* IconImage.swift in Sources */ = {isa = PBXBuildFile; fileRef = 1967DFC129D053D300759F30 /* IconImage.swift */; };
		198377D2266BFFF6004DE65E /* Localizable.strings in Resources */ = {isa = PBXBuildFile; fileRef = 198377D4266BFFF6004DE65E /* Localizable.strings */; };
		19A910302A24BF6300C8951B /* StatsView.swift in Sources */ = {isa = PBXBuildFile; fileRef = 19A9102F2A24BF6300C8951B /* StatsView.swift */; };
		19A910362A24D6D700C8951B /* DateFilter.swift in Sources */ = {isa = PBXBuildFile; fileRef = 19A910352A24D6D700C8951B /* DateFilter.swift */; };
		19A910382A24EF3200C8951B /* ChartsView.swift in Sources */ = {isa = PBXBuildFile; fileRef = 19A910372A24EF3200C8951B /* ChartsView.swift */; };
		19B0EF2128F6D66200069496 /* Statistics.swift in Sources */ = {isa = PBXBuildFile; fileRef = 19B0EF2028F6D66200069496 /* Statistics.swift */; };
		19D466A329AA2B80004D5F33 /* MealSettingsDataFlow.swift in Sources */ = {isa = PBXBuildFile; fileRef = 19D466A229AA2B80004D5F33 /* MealSettingsDataFlow.swift */; };
		19D466A529AA2BD4004D5F33 /* MealSettingsProvider.swift in Sources */ = {isa = PBXBuildFile; fileRef = 19D466A429AA2BD4004D5F33 /* MealSettingsProvider.swift */; };
		19D466A729AA2C22004D5F33 /* MealSettingsStateModel.swift in Sources */ = {isa = PBXBuildFile; fileRef = 19D466A629AA2C22004D5F33 /* MealSettingsStateModel.swift */; };
		19D466AA29AA3099004D5F33 /* MealSettingsRootView.swift in Sources */ = {isa = PBXBuildFile; fileRef = 19D466A929AA3099004D5F33 /* MealSettingsRootView.swift */; };
		19D4E4EB29FC6A9F00351451 /* Charts.swift in Sources */ = {isa = PBXBuildFile; fileRef = 19D4E4EA29FC6A9F00351451 /* Charts.swift */; };
		19DA48E829CD339B00EEA1E7 /* Assets.xcassets in Resources */ = {isa = PBXBuildFile; fileRef = 19DA487F29CD2B8400EEA1E7 /* Assets.xcassets */; };
		19E1F7E829D082D0005C8D20 /* IconConfigDataFlow.swift in Sources */ = {isa = PBXBuildFile; fileRef = 19E1F7E729D082D0005C8D20 /* IconConfigDataFlow.swift */; };
		19E1F7EA29D082ED005C8D20 /* IconConfigProvider.swift in Sources */ = {isa = PBXBuildFile; fileRef = 19E1F7E929D082ED005C8D20 /* IconConfigProvider.swift */; };
		19E1F7EC29D082FE005C8D20 /* IconConfigStateModel.swift in Sources */ = {isa = PBXBuildFile; fileRef = 19E1F7EB29D082FE005C8D20 /* IconConfigStateModel.swift */; };
		19E1F7EF29D08EBA005C8D20 /* IconConfigRootWiew.swift in Sources */ = {isa = PBXBuildFile; fileRef = 19E1F7EE29D08EBA005C8D20 /* IconConfigRootWiew.swift */; };
		19F95FF329F10FBC00314DDC /* StatDataFlow.swift in Sources */ = {isa = PBXBuildFile; fileRef = 19F95FF229F10FBC00314DDC /* StatDataFlow.swift */; };
		19F95FF529F10FCF00314DDC /* StatProvider.swift in Sources */ = {isa = PBXBuildFile; fileRef = 19F95FF429F10FCF00314DDC /* StatProvider.swift */; };
		19F95FF729F10FEE00314DDC /* StatStateModel.swift in Sources */ = {isa = PBXBuildFile; fileRef = 19F95FF629F10FEE00314DDC /* StatStateModel.swift */; };
		19F95FFA29F1102A00314DDC /* StatRootView.swift in Sources */ = {isa = PBXBuildFile; fileRef = 19F95FF929F1102A00314DDC /* StatRootView.swift */; };
		1BBB001DAD60F3B8CEA4B1C7 /* ISFEditorStateModel.swift in Sources */ = {isa = PBXBuildFile; fileRef = 505E09DC17A0C3D0AF4B66FE /* ISFEditorStateModel.swift */; };
		1D845DF2E3324130E1D95E67 /* DataTableProvider.swift in Sources */ = {isa = PBXBuildFile; fileRef = 60744C3E9BB3652895C908CC /* DataTableProvider.swift */; };
		23888883D4EA091C88480FF2 /* TreatmentsProvider.swift in Sources */ = {isa = PBXBuildFile; fileRef = C19984D62EFC0035A9E9644D /* TreatmentsProvider.swift */; };
		3171D2818C7C72CD1584BB5E /* GlucoseNotificationSettingsStateModel.swift in Sources */ = {isa = PBXBuildFile; fileRef = DC2C6489D29ECCCAD78E0721 /* GlucoseNotificationSettingsStateModel.swift */; };
		320D030F724170A637F06D50 /* (null) in Sources */ = {isa = PBXBuildFile; };
		3811DE0B25C9D32F00A708ED /* BaseView.swift in Sources */ = {isa = PBXBuildFile; fileRef = 3811DE0725C9D32E00A708ED /* BaseView.swift */; };
		3811DE0C25C9D32F00A708ED /* BaseProvider.swift in Sources */ = {isa = PBXBuildFile; fileRef = 3811DE0825C9D32F00A708ED /* BaseProvider.swift */; };
		3811DE1025C9D37700A708ED /* Swinject in Frameworks */ = {isa = PBXBuildFile; productRef = 3811DE0F25C9D37700A708ED /* Swinject */; };
		3811DE1725C9D40400A708ED /* Screen.swift in Sources */ = {isa = PBXBuildFile; fileRef = 3811DE1525C9D40400A708ED /* Screen.swift */; };
		3811DE1825C9D40400A708ED /* Router.swift in Sources */ = {isa = PBXBuildFile; fileRef = 3811DE1625C9D40400A708ED /* Router.swift */; };
		3811DE2225C9D48300A708ED /* MainProvider.swift in Sources */ = {isa = PBXBuildFile; fileRef = 3811DE1C25C9D48300A708ED /* MainProvider.swift */; };
		3811DE2325C9D48300A708ED /* MainDataFlow.swift in Sources */ = {isa = PBXBuildFile; fileRef = 3811DE1D25C9D48300A708ED /* MainDataFlow.swift */; };
		3811DE2525C9D48300A708ED /* MainRootView.swift in Sources */ = {isa = PBXBuildFile; fileRef = 3811DE2025C9D48300A708ED /* MainRootView.swift */; };
		3811DE3025C9D49500A708ED /* HomeStateModel.swift in Sources */ = {isa = PBXBuildFile; fileRef = 3811DE2825C9D49500A708ED /* HomeStateModel.swift */; };
		3811DE3125C9D49500A708ED /* HomeProvider.swift in Sources */ = {isa = PBXBuildFile; fileRef = 3811DE2925C9D49500A708ED /* HomeProvider.swift */; };
		3811DE3225C9D49500A708ED /* HomeDataFlow.swift in Sources */ = {isa = PBXBuildFile; fileRef = 3811DE2A25C9D49500A708ED /* HomeDataFlow.swift */; };
		3811DE3525C9D49500A708ED /* HomeRootView.swift in Sources */ = {isa = PBXBuildFile; fileRef = 3811DE2E25C9D49500A708ED /* HomeRootView.swift */; };
		3811DE3F25C9D4A100A708ED /* SettingsStateModel.swift in Sources */ = {isa = PBXBuildFile; fileRef = 3811DE3925C9D4A100A708ED /* SettingsStateModel.swift */; };
		3811DE4125C9D4A100A708ED /* SettingsRootView.swift in Sources */ = {isa = PBXBuildFile; fileRef = 3811DE3C25C9D4A100A708ED /* SettingsRootView.swift */; };
		3811DE4225C9D4A100A708ED /* SettingsDataFlow.swift in Sources */ = {isa = PBXBuildFile; fileRef = 3811DE3D25C9D4A100A708ED /* SettingsDataFlow.swift */; };
		3811DE4325C9D4A100A708ED /* SettingsProvider.swift in Sources */ = {isa = PBXBuildFile; fileRef = 3811DE3E25C9D4A100A708ED /* SettingsProvider.swift */; };
		3811DE5C25C9D4D500A708ED /* Formatters.swift in Sources */ = {isa = PBXBuildFile; fileRef = 3811DE5425C9D4D500A708ED /* Formatters.swift */; };
		3811DE5D25C9D4D500A708ED /* Publisher.swift in Sources */ = {isa = PBXBuildFile; fileRef = 3811DE5525C9D4D500A708ED /* Publisher.swift */; };
		3811DE5F25C9D4D500A708ED /* ProgressBar.swift in Sources */ = {isa = PBXBuildFile; fileRef = 3811DE5725C9D4D500A708ED /* ProgressBar.swift */; };
		3811DE6125C9D4D500A708ED /* ViewModifiers.swift in Sources */ = {isa = PBXBuildFile; fileRef = 3811DE5925C9D4D500A708ED /* ViewModifiers.swift */; };
		3811DE8F25C9D80400A708ED /* User.swift in Sources */ = {isa = PBXBuildFile; fileRef = 3811DE8E25C9D80400A708ED /* User.swift */; };
		3811DEA925C9D88300A708ED /* AppearanceManager.swift in Sources */ = {isa = PBXBuildFile; fileRef = 3811DE9325C9D88200A708ED /* AppearanceManager.swift */; };
		3811DEAB25C9D88300A708ED /* HTTPResponseStatus.swift in Sources */ = {isa = PBXBuildFile; fileRef = 3811DE9625C9D88300A708ED /* HTTPResponseStatus.swift */; };
		3811DEAC25C9D88300A708ED /* NightscoutManager.swift in Sources */ = {isa = PBXBuildFile; fileRef = 3811DE9725C9D88300A708ED /* NightscoutManager.swift */; };
		3811DEAD25C9D88300A708ED /* UserDefaults+Cache.swift in Sources */ = {isa = PBXBuildFile; fileRef = 3811DE9A25C9D88300A708ED /* UserDefaults+Cache.swift */; };
		3811DEAE25C9D88300A708ED /* Cache.swift in Sources */ = {isa = PBXBuildFile; fileRef = 3811DE9B25C9D88300A708ED /* Cache.swift */; };
		3811DEAF25C9D88300A708ED /* KeyValueStorage.swift in Sources */ = {isa = PBXBuildFile; fileRef = 3811DE9C25C9D88300A708ED /* KeyValueStorage.swift */; };
		3811DEB025C9D88300A708ED /* BaseKeychain.swift in Sources */ = {isa = PBXBuildFile; fileRef = 3811DE9E25C9D88300A708ED /* BaseKeychain.swift */; };
		3811DEB125C9D88300A708ED /* Keychain.swift in Sources */ = {isa = PBXBuildFile; fileRef = 3811DE9F25C9D88300A708ED /* Keychain.swift */; };
		3811DEB225C9D88300A708ED /* KeychainItemAccessibility.swift in Sources */ = {isa = PBXBuildFile; fileRef = 3811DEA025C9D88300A708ED /* KeychainItemAccessibility.swift */; };
		3811DEB625C9D88300A708ED /* UnlockManager.swift in Sources */ = {isa = PBXBuildFile; fileRef = 3811DEA625C9D88300A708ED /* UnlockManager.swift */; };
		3811DEE825CA063400A708ED /* Injected.swift in Sources */ = {isa = PBXBuildFile; fileRef = 3811DEE425CA063400A708ED /* Injected.swift */; };
		3811DEEA25CA063400A708ED /* SyncAccess.swift in Sources */ = {isa = PBXBuildFile; fileRef = 3811DEE625CA063400A708ED /* SyncAccess.swift */; };
		3811DEEB25CA063400A708ED /* PersistedProperty.swift in Sources */ = {isa = PBXBuildFile; fileRef = 3811DEE725CA063400A708ED /* PersistedProperty.swift */; };
		3811DF0225CA9FEA00A708ED /* Credentials.swift in Sources */ = {isa = PBXBuildFile; fileRef = 3811DF0125CA9FEA00A708ED /* Credentials.swift */; };
		3811DF1025CAAAE200A708ED /* APSManager.swift in Sources */ = {isa = PBXBuildFile; fileRef = 3811DF0F25CAAAE200A708ED /* APSManager.swift */; };
		38192E04261B82FA0094D973 /* ReachabilityManager.swift in Sources */ = {isa = PBXBuildFile; fileRef = 38192E03261B82FA0094D973 /* ReachabilityManager.swift */; };
		38192E07261BA9960094D973 /* FetchTreatmentsManager.swift in Sources */ = {isa = PBXBuildFile; fileRef = 38192E06261BA9960094D973 /* FetchTreatmentsManager.swift */; };
		38192E0D261BAF980094D973 /* ConvenienceExtensions.swift in Sources */ = {isa = PBXBuildFile; fileRef = 38192E0C261BAF980094D973 /* ConvenienceExtensions.swift */; };
		3821ED4C25DD18BA00BC42AD /* Constants.swift in Sources */ = {isa = PBXBuildFile; fileRef = 3821ED4B25DD18BA00BC42AD /* Constants.swift */; };
		382C133725F13A1E00715CE1 /* InsulinSensitivities.swift in Sources */ = {isa = PBXBuildFile; fileRef = 382C133625F13A1E00715CE1 /* InsulinSensitivities.swift */; };
		382C134B25F14E3700715CE1 /* BGTargets.swift in Sources */ = {isa = PBXBuildFile; fileRef = 382C134A25F14E3700715CE1 /* BGTargets.swift */; };
		3833B46D26012030003021B3 /* Algorithms in Frameworks */ = {isa = PBXBuildFile; productRef = 3833B46C26012030003021B3 /* Algorithms */; };
		383420D625FFE38C002D46C1 /* LoopView.swift in Sources */ = {isa = PBXBuildFile; fileRef = 383420D525FFE38C002D46C1 /* LoopView.swift */; };
		383420D925FFEB3F002D46C1 /* Popup.swift in Sources */ = {isa = PBXBuildFile; fileRef = 383420D825FFEB3F002D46C1 /* Popup.swift */; };
		383948D625CD4D8900E91849 /* FileStorage.swift in Sources */ = {isa = PBXBuildFile; fileRef = 383948D525CD4D8900E91849 /* FileStorage.swift */; };
		383948DA25CD64D500E91849 /* Glucose.swift in Sources */ = {isa = PBXBuildFile; fileRef = 383948D925CD64D500E91849 /* Glucose.swift */; };
		384E803425C385E60086DB71 /* JavaScriptWorker.swift in Sources */ = {isa = PBXBuildFile; fileRef = 384E803325C385E60086DB71 /* JavaScriptWorker.swift */; };
		384E803825C388640086DB71 /* Script.swift in Sources */ = {isa = PBXBuildFile; fileRef = 384E803725C388640086DB71 /* Script.swift */; };
		38569347270B5DFB0002C50D /* CGMType.swift in Sources */ = {isa = PBXBuildFile; fileRef = 38569344270B5DFA0002C50D /* CGMType.swift */; };
		38569348270B5DFB0002C50D /* GlucoseSource.swift in Sources */ = {isa = PBXBuildFile; fileRef = 38569345270B5DFA0002C50D /* GlucoseSource.swift */; };
		38569349270B5DFB0002C50D /* AppGroupSource.swift in Sources */ = {isa = PBXBuildFile; fileRef = 38569346270B5DFB0002C50D /* AppGroupSource.swift */; };
		38569353270B5E350002C50D /* CGMRootView.swift in Sources */ = {isa = PBXBuildFile; fileRef = 38569352270B5E350002C50D /* CGMRootView.swift */; };
		385CEA8225F23DFD002D6D5B /* NightscoutStatus.swift in Sources */ = {isa = PBXBuildFile; fileRef = 385CEA8125F23DFD002D6D5B /* NightscoutStatus.swift */; };
		3862CC2E2743F9F700BF832C /* CalendarManager.swift in Sources */ = {isa = PBXBuildFile; fileRef = 3862CC2D2743F9F700BF832C /* CalendarManager.swift */; };
		3870FF4725EC187A0088248F /* BloodGlucose.swift in Sources */ = {isa = PBXBuildFile; fileRef = 3870FF4225EC13F40088248F /* BloodGlucose.swift */; };
		3871F39C25ED892B0013ECB5 /* TempTarget.swift in Sources */ = {isa = PBXBuildFile; fileRef = 3871F39B25ED892B0013ECB5 /* TempTarget.swift */; };
		3871F39F25ED895A0013ECB5 /* Decimal+Extensions.swift in Sources */ = {isa = PBXBuildFile; fileRef = 3871F39E25ED895A0013ECB5 /* Decimal+Extensions.swift */; };
		3883581C25EE79BB00E024B2 /* TextFieldWithToolBar.swift in Sources */ = {isa = PBXBuildFile; fileRef = 3883581B25EE79BB00E024B2 /* TextFieldWithToolBar.swift */; };
		3883583425EEB38000E024B2 /* PumpSettings.swift in Sources */ = {isa = PBXBuildFile; fileRef = 3883583325EEB38000E024B2 /* PumpSettings.swift */; };
		388358C825EEF6D200E024B2 /* BasalProfileEntry.swift in Sources */ = {isa = PBXBuildFile; fileRef = 388358C725EEF6D200E024B2 /* BasalProfileEntry.swift */; };
		38887CCE25F5725200944304 /* IOBEntry.swift in Sources */ = {isa = PBXBuildFile; fileRef = 38887CCD25F5725200944304 /* IOBEntry.swift */; };
		388E595C25AD948C0019842D /* TrioApp.swift in Sources */ = {isa = PBXBuildFile; fileRef = 388E595B25AD948C0019842D /* TrioApp.swift */; };
		388E596C25AD95110019842D /* OpenAPS.swift in Sources */ = {isa = PBXBuildFile; fileRef = 388E596B25AD95110019842D /* OpenAPS.swift */; };
		388E596F25AD96040019842D /* javascript in Resources */ = {isa = PBXBuildFile; fileRef = 388E596E25AD96040019842D /* javascript */; };
		388E597225AD9CF10019842D /* json in Resources */ = {isa = PBXBuildFile; fileRef = 388E597125AD9CF10019842D /* json */; };
		388E5A5C25B6F0770019842D /* JSON.swift in Sources */ = {isa = PBXBuildFile; fileRef = 388E5A5B25B6F0770019842D /* JSON.swift */; };
		388E5A6025B6F2310019842D /* Autosens.swift in Sources */ = {isa = PBXBuildFile; fileRef = 388E5A5F25B6F2310019842D /* Autosens.swift */; };
		389442CB25F65F7100FA1F27 /* NightscoutTreatment.swift in Sources */ = {isa = PBXBuildFile; fileRef = 389442CA25F65F7100FA1F27 /* NightscoutTreatment.swift */; };
		3894873A2614928B004DF424 /* DispatchTimer.swift in Sources */ = {isa = PBXBuildFile; fileRef = 389487392614928B004DF424 /* DispatchTimer.swift */; };
		3895E4C625B9E00D00214B37 /* Preferences.swift in Sources */ = {isa = PBXBuildFile; fileRef = 3895E4C525B9E00D00214B37 /* Preferences.swift */; };
		389A572026079BAA00BC102F /* Interpolation.swift in Sources */ = {isa = PBXBuildFile; fileRef = 389A571F26079BAA00BC102F /* Interpolation.swift */; };
		389ECDFE2601061500D86C4F /* View+Snapshot.swift in Sources */ = {isa = PBXBuildFile; fileRef = 389ECDFD2601061500D86C4F /* View+Snapshot.swift */; };
		389ECE052601144100D86C4F /* ConcurrentMap.swift in Sources */ = {isa = PBXBuildFile; fileRef = 389ECE042601144100D86C4F /* ConcurrentMap.swift */; };
		38A00B2325FC2B55006BC0B0 /* LRUCache.swift in Sources */ = {isa = PBXBuildFile; fileRef = 38A00B2225FC2B55006BC0B0 /* LRUCache.swift */; };
		38A0363B25ECF07E00FCBB52 /* GlucoseStorage.swift in Sources */ = {isa = PBXBuildFile; fileRef = 38A0363A25ECF07E00FCBB52 /* GlucoseStorage.swift */; };
		38A0364225ED069400FCBB52 /* TempBasal.swift in Sources */ = {isa = PBXBuildFile; fileRef = 38A0364125ED069400FCBB52 /* TempBasal.swift */; };
		38A13D3225E28B4B00EAA382 /* PumpHistoryEvent.swift in Sources */ = {isa = PBXBuildFile; fileRef = 38A13D3125E28B4B00EAA382 /* PumpHistoryEvent.swift */; };
		38A504A425DD9C4000C5B9E8 /* UserDefaultsExtensions.swift in Sources */ = {isa = PBXBuildFile; fileRef = 38A5049125DD9C4000C5B9E8 /* UserDefaultsExtensions.swift */; };
		38A9260525F012D8009E3739 /* CarbRatios.swift in Sources */ = {isa = PBXBuildFile; fileRef = 38A9260425F012D8009E3739 /* CarbRatios.swift */; };
		38AAF85525FFF846004AF583 /* CurrentGlucoseView.swift in Sources */ = {isa = PBXBuildFile; fileRef = 38AAF85425FFF846004AF583 /* CurrentGlucoseView.swift */; };
		38AEE73D25F0200C0013F05B /* TrioSettings.swift in Sources */ = {isa = PBXBuildFile; fileRef = 38AEE73C25F0200C0013F05B /* TrioSettings.swift */; };
		38AEE75225F022080013F05B /* SettingsManager.swift in Sources */ = {isa = PBXBuildFile; fileRef = 38AEE75125F022080013F05B /* SettingsManager.swift */; };
		38AEE75725F0F18E0013F05B /* CarbsStorage.swift in Sources */ = {isa = PBXBuildFile; fileRef = 38AEE75625F0F18E0013F05B /* CarbsStorage.swift */; };
		38B17B6625DD90E0005CAE3D /* SwiftDate in Frameworks */ = {isa = PBXBuildFile; productRef = 38B17B6525DD90E0005CAE3D /* SwiftDate */; };
		38B4F3AF25E2979F00E76A18 /* IndexedCollection.swift in Sources */ = {isa = PBXBuildFile; fileRef = 38B4F3AE25E2979F00E76A18 /* IndexedCollection.swift */; };
		38B4F3C325E2A20B00E76A18 /* PumpSetupView.swift in Sources */ = {isa = PBXBuildFile; fileRef = 38B4F3C225E2A20B00E76A18 /* PumpSetupView.swift */; };
		38B4F3C625E5017E00E76A18 /* NotificationCenter.swift in Sources */ = {isa = PBXBuildFile; fileRef = 38B4F3C525E5017E00E76A18 /* NotificationCenter.swift */; };
		38B4F3CA25E502E200E76A18 /* SwiftNotificationCenter.swift in Sources */ = {isa = PBXBuildFile; fileRef = 38B4F3C825E502E100E76A18 /* SwiftNotificationCenter.swift */; };
		38B4F3CB25E502E200E76A18 /* WeakObjectSet.swift in Sources */ = {isa = PBXBuildFile; fileRef = 38B4F3C925E502E100E76A18 /* WeakObjectSet.swift */; };
		38B4F3CD25E5031100E76A18 /* Broadcaster.swift in Sources */ = {isa = PBXBuildFile; fileRef = 38B4F3CC25E5031100E76A18 /* Broadcaster.swift */; };
		38BF021725E7CBBC00579895 /* PumpManagerExtensions.swift in Sources */ = {isa = PBXBuildFile; fileRef = 38BF021625E7CBBC00579895 /* PumpManagerExtensions.swift */; };
		38BF021B25E7D06400579895 /* PumpSettingsView.swift in Sources */ = {isa = PBXBuildFile; fileRef = 38BF021A25E7D06400579895 /* PumpSettingsView.swift */; };
		38BF021D25E7E3AF00579895 /* Reservoir.swift in Sources */ = {isa = PBXBuildFile; fileRef = 38BF021C25E7E3AF00579895 /* Reservoir.swift */; };
		38BF021F25E7F0DE00579895 /* DeviceDataManager.swift in Sources */ = {isa = PBXBuildFile; fileRef = 38BF021E25E7F0DE00579895 /* DeviceDataManager.swift */; };
		38C4D33725E9A1A300D30B77 /* DispatchQueue+Extensions.swift in Sources */ = {isa = PBXBuildFile; fileRef = 38C4D33625E9A1A200D30B77 /* DispatchQueue+Extensions.swift */; };
		38C4D33A25E9A1ED00D30B77 /* NSObject+AssociatedValues.swift in Sources */ = {isa = PBXBuildFile; fileRef = 38C4D33925E9A1ED00D30B77 /* NSObject+AssociatedValues.swift */; };
		38D0B3B625EBE24900CB6E88 /* Battery.swift in Sources */ = {isa = PBXBuildFile; fileRef = 38D0B3B525EBE24900CB6E88 /* Battery.swift */; };
		38D0B3D925EC07C400CB6E88 /* CarbsEntry.swift in Sources */ = {isa = PBXBuildFile; fileRef = 38D0B3D825EC07C400CB6E88 /* CarbsEntry.swift */; };
		38DAB280260CBB7F00F74C1A /* PumpView.swift in Sources */ = {isa = PBXBuildFile; fileRef = 38DAB27F260CBB7F00F74C1A /* PumpView.swift */; };
		38DAB28A260D349500F74C1A /* FetchGlucoseManager.swift in Sources */ = {isa = PBXBuildFile; fileRef = 38DAB289260D349500F74C1A /* FetchGlucoseManager.swift */; };
		38DF1786276A73D400B3528F /* TagCloudView.swift in Sources */ = {isa = PBXBuildFile; fileRef = 38DF1785276A73D400B3528F /* TagCloudView.swift */; };
		38DF1789276FC8C400B3528F /* SwiftMessages in Frameworks */ = {isa = PBXBuildFile; productRef = 38DF1788276FC8C400B3528F /* SwiftMessages */; };
		38DF178D27733E6800B3528F /* snow.sks in Resources */ = {isa = PBXBuildFile; fileRef = 38DF178B27733E6800B3528F /* snow.sks */; };
		38DF178E27733E6800B3528F /* Assets.xcassets in Resources */ = {isa = PBXBuildFile; fileRef = 38DF178C27733E6800B3528F /* Assets.xcassets */; };
		38DF179027733EAD00B3528F /* SnowScene.swift in Sources */ = {isa = PBXBuildFile; fileRef = 38DF178F27733EAD00B3528F /* SnowScene.swift */; };
		38E4451E274DB04600EC9A94 /* AppDelegate.swift in Sources */ = {isa = PBXBuildFile; fileRef = 38E4451D274DB04600EC9A94 /* AppDelegate.swift */; };
		38E44522274E3DDC00EC9A94 /* NetworkReachabilityManager.swift in Sources */ = {isa = PBXBuildFile; fileRef = 38E44521274E3DDC00EC9A94 /* NetworkReachabilityManager.swift */; };
		38E44528274E401C00EC9A94 /* Protected.swift in Sources */ = {isa = PBXBuildFile; fileRef = 38E44527274E401C00EC9A94 /* Protected.swift */; };
		38E44534274E411700EC9A94 /* Disk+InternalHelpers.swift in Sources */ = {isa = PBXBuildFile; fileRef = 38E4452A274E411600EC9A94 /* Disk+InternalHelpers.swift */; };
		38E44535274E411700EC9A94 /* Disk+Data.swift in Sources */ = {isa = PBXBuildFile; fileRef = 38E4452B274E411600EC9A94 /* Disk+Data.swift */; };
		38E44536274E411700EC9A94 /* Disk.swift in Sources */ = {isa = PBXBuildFile; fileRef = 38E4452C274E411600EC9A94 /* Disk.swift */; };
		38E44537274E411700EC9A94 /* Disk+Helpers.swift in Sources */ = {isa = PBXBuildFile; fileRef = 38E4452D274E411600EC9A94 /* Disk+Helpers.swift */; };
		38E44538274E411700EC9A94 /* Disk+[Data].swift in Sources */ = {isa = PBXBuildFile; fileRef = 38E4452E274E411600EC9A94 /* Disk+[Data].swift */; };
		38E44539274E411700EC9A94 /* Disk+UIImage.swift in Sources */ = {isa = PBXBuildFile; fileRef = 38E4452F274E411600EC9A94 /* Disk+UIImage.swift */; };
		38E4453A274E411700EC9A94 /* Disk+[UIImage].swift in Sources */ = {isa = PBXBuildFile; fileRef = 38E44530274E411700EC9A94 /* Disk+[UIImage].swift */; };
		38E4453B274E411700EC9A94 /* Disk+VolumeInformation.swift in Sources */ = {isa = PBXBuildFile; fileRef = 38E44531274E411700EC9A94 /* Disk+VolumeInformation.swift */; };
		38E4453C274E411700EC9A94 /* Disk+Codable.swift in Sources */ = {isa = PBXBuildFile; fileRef = 38E44532274E411700EC9A94 /* Disk+Codable.swift */; };
		38E4453D274E411700EC9A94 /* Disk+Errors.swift in Sources */ = {isa = PBXBuildFile; fileRef = 38E44533274E411700EC9A94 /* Disk+Errors.swift */; };
		38E87401274F77E400975559 /* CoreNFC.framework in Frameworks */ = {isa = PBXBuildFile; fileRef = 38E873FD274F761800975559 /* CoreNFC.framework */; settings = {ATTRIBUTES = (Weak, ); }; };
		38E87403274F78C000975559 /* libswiftCoreNFC.tbd in Frameworks */ = {isa = PBXBuildFile; fileRef = 38E87402274F78C000975559 /* libswiftCoreNFC.tbd */; settings = {ATTRIBUTES = (Weak, ); }; };
		38E87408274F9AD000975559 /* UserNotificationsManager.swift in Sources */ = {isa = PBXBuildFile; fileRef = 38E87407274F9AD000975559 /* UserNotificationsManager.swift */; };
		38E989DD25F5021400C0CED0 /* PumpStatus.swift in Sources */ = {isa = PBXBuildFile; fileRef = 38E989DC25F5021400C0CED0 /* PumpStatus.swift */; };
		38E98A2325F52C9300C0CED0 /* Signpost.swift in Sources */ = {isa = PBXBuildFile; fileRef = 38E98A1B25F52C9300C0CED0 /* Signpost.swift */; };
		38E98A2425F52C9300C0CED0 /* Logger.swift in Sources */ = {isa = PBXBuildFile; fileRef = 38E98A1C25F52C9300C0CED0 /* Logger.swift */; };
		38E98A2525F52C9300C0CED0 /* IssueReporter.swift in Sources */ = {isa = PBXBuildFile; fileRef = 38E98A1E25F52C9300C0CED0 /* IssueReporter.swift */; };
		38E98A2725F52C9300C0CED0 /* CollectionIssueReporter.swift in Sources */ = {isa = PBXBuildFile; fileRef = 38E98A2025F52C9300C0CED0 /* CollectionIssueReporter.swift */; };
		38E98A2925F52C9300C0CED0 /* Error+Extensions.swift in Sources */ = {isa = PBXBuildFile; fileRef = 38E98A2225F52C9300C0CED0 /* Error+Extensions.swift */; };
		38E98A2D25F52DC400C0CED0 /* NSLocking+Extensions.swift in Sources */ = {isa = PBXBuildFile; fileRef = 38E98A2C25F52DC400C0CED0 /* NSLocking+Extensions.swift */; };
		38E98A3025F52FF700C0CED0 /* Config.swift in Sources */ = {isa = PBXBuildFile; fileRef = 38E98A2F25F52FF700C0CED0 /* Config.swift */; };
		38E98A3725F5509500C0CED0 /* String+Extensions.swift in Sources */ = {isa = PBXBuildFile; fileRef = 38E98A3625F5509500C0CED0 /* String+Extensions.swift */; };
		38EA05DA261F6E7C0064E39B /* SimpleLogReporter.swift in Sources */ = {isa = PBXBuildFile; fileRef = 38EA05D9261F6E7C0064E39B /* SimpleLogReporter.swift */; };
		38EA0600262091870064E39B /* BolusProgressViewStyle.swift in Sources */ = {isa = PBXBuildFile; fileRef = 38EA05FF262091870064E39B /* BolusProgressViewStyle.swift */; };
		38F37828261260DC009DB701 /* Color+Extensions.swift in Sources */ = {isa = PBXBuildFile; fileRef = 38F37827261260DC009DB701 /* Color+Extensions.swift */; };
		38F3B2EF25ED8E2A005C48AA /* TempTargetsStorage.swift in Sources */ = {isa = PBXBuildFile; fileRef = 38F3B2EE25ED8E2A005C48AA /* TempTargetsStorage.swift */; };
		38FCF3D625E8FDF40078B0D1 /* MD5.swift in Sources */ = {isa = PBXBuildFile; fileRef = 38FCF3D525E8FDF40078B0D1 /* MD5.swift */; };
		38FCF3F925E902C20078B0D1 /* FileStorageTests.swift in Sources */ = {isa = PBXBuildFile; fileRef = 38FCF3F825E902C20078B0D1 /* FileStorageTests.swift */; };
		38FCF3FD25E997A80078B0D1 /* PumpHistoryStorage.swift in Sources */ = {isa = PBXBuildFile; fileRef = 38FCF3FC25E997A80078B0D1 /* PumpHistoryStorage.swift */; };
		38FE826A25CC82DB001FF17A /* NetworkService.swift in Sources */ = {isa = PBXBuildFile; fileRef = 38FE826925CC82DB001FF17A /* NetworkService.swift */; };
		38FE826D25CC8461001FF17A /* NightscoutAPI.swift in Sources */ = {isa = PBXBuildFile; fileRef = 38FE826C25CC8461001FF17A /* NightscoutAPI.swift */; };
		38FEF3FA2737E42000574A46 /* BaseStateModel.swift in Sources */ = {isa = PBXBuildFile; fileRef = 38FEF3F92737E42000574A46 /* BaseStateModel.swift */; };
		38FEF3FC2737E53800574A46 /* MainStateModel.swift in Sources */ = {isa = PBXBuildFile; fileRef = 38FEF3FB2737E53800574A46 /* MainStateModel.swift */; };
		38FEF3FE2738083E00574A46 /* CGMProvider.swift in Sources */ = {isa = PBXBuildFile; fileRef = 38FEF3FD2738083E00574A46 /* CGMProvider.swift */; };
		38FEF413273B317A00574A46 /* HKUnit.swift in Sources */ = {isa = PBXBuildFile; fileRef = 38FEF412273B317A00574A46 /* HKUnit.swift */; };
		45252C95D220E796FDB3B022 /* ConfigEditorDataFlow.swift in Sources */ = {isa = PBXBuildFile; fileRef = 3F8A87AA037BD079BA3528BA /* ConfigEditorDataFlow.swift */; };
		45717281F743594AA9D87191 /* ConfigEditorRootView.swift in Sources */ = {isa = PBXBuildFile; fileRef = 920DDB21E5D0EB813197500D /* ConfigEditorRootView.swift */; };
		5075C1608E6249A51495C422 /* TargetsEditorProvider.swift in Sources */ = {isa = PBXBuildFile; fileRef = 3BDEA2DC60EDE0A3CA54DC73 /* TargetsEditorProvider.swift */; };
		53F2382465BF74DB1A967C8B /* PumpConfigProvider.swift in Sources */ = {isa = PBXBuildFile; fileRef = A8630D58BDAD6D9C650B9B39 /* PumpConfigProvider.swift */; };
		581516A42BCED84A00BF67D7 /* DebuggingIdentifiers.swift in Sources */ = {isa = PBXBuildFile; fileRef = 581516A32BCED84A00BF67D7 /* DebuggingIdentifiers.swift */; };
		581516A92BCEEDF800BF67D7 /* NSPredicates.swift in Sources */ = {isa = PBXBuildFile; fileRef = 581516A82BCEEDF800BF67D7 /* NSPredicates.swift */; };
		581AC4392BE22ED10038760C /* JSONConverter.swift in Sources */ = {isa = PBXBuildFile; fileRef = 581AC4382BE22ED10038760C /* JSONConverter.swift */; };
		58237D9E2BCF0A6B00A47A79 /* PopupView.swift in Sources */ = {isa = PBXBuildFile; fileRef = 58237D9D2BCF0A6B00A47A79 /* PopupView.swift */; };
		5825A1BE2C97335C0046467E /* EditTempTargetForm.swift in Sources */ = {isa = PBXBuildFile; fileRef = 5825A1BD2C97335C0046467E /* EditTempTargetForm.swift */; };
		582DF9752C8CDB92001F516D /* GlucoseChartView.swift in Sources */ = {isa = PBXBuildFile; fileRef = 582DF9742C8CDB92001F516D /* GlucoseChartView.swift */; };
		582DF9772C8CDBE7001F516D /* InsulinView.swift in Sources */ = {isa = PBXBuildFile; fileRef = 582DF9762C8CDBE7001F516D /* InsulinView.swift */; };
		582DF9792C8CE1E5001F516D /* MainChartHelper.swift in Sources */ = {isa = PBXBuildFile; fileRef = 582DF9782C8CE1E5001F516D /* MainChartHelper.swift */; };
		582DF97B2C8CE209001F516D /* CarbView.swift in Sources */ = {isa = PBXBuildFile; fileRef = 582DF97A2C8CE209001F516D /* CarbView.swift */; };
		582FAE432C05102C00D1C13F /* CoreDataError.swift in Sources */ = {isa = PBXBuildFile; fileRef = 582FAE422C05102C00D1C13F /* CoreDataError.swift */; };
		583684062BD178DB00070A60 /* GlucoseStored+helper.swift in Sources */ = {isa = PBXBuildFile; fileRef = 583684052BD178DB00070A60 /* GlucoseStored+helper.swift */; };
		583684082BD195A700070A60 /* Determination.swift in Sources */ = {isa = PBXBuildFile; fileRef = 583684072BD195A700070A60 /* Determination.swift */; };
		5837A5302BD2E3C700A5DC04 /* CarbEntryStored+helper.swift in Sources */ = {isa = PBXBuildFile; fileRef = 5837A52F2BD2E3C700A5DC04 /* CarbEntryStored+helper.swift */; };
		585E2CAE2BE7BF46006ECF1A /* PumpEvent+helper.swift in Sources */ = {isa = PBXBuildFile; fileRef = 585E2CAD2BE7BF46006ECF1A /* PumpEvent+helper.swift */; };
		58645B992CA2D1A4008AFCE7 /* GlucoseSetup.swift in Sources */ = {isa = PBXBuildFile; fileRef = 58645B982CA2D1A4008AFCE7 /* GlucoseSetup.swift */; };
		58645B9B2CA2D24F008AFCE7 /* CarbSetup.swift in Sources */ = {isa = PBXBuildFile; fileRef = 58645B9A2CA2D24F008AFCE7 /* CarbSetup.swift */; };
		58645B9D2CA2D275008AFCE7 /* DeterminationSetup.swift in Sources */ = {isa = PBXBuildFile; fileRef = 58645B9C2CA2D275008AFCE7 /* DeterminationSetup.swift */; };
		58645B9F2CA2D2BE008AFCE7 /* PumpHistorySetup.swift in Sources */ = {isa = PBXBuildFile; fileRef = 58645B9E2CA2D2BE008AFCE7 /* PumpHistorySetup.swift */; };
		58645BA12CA2D2F8008AFCE7 /* OverrideSetup.swift in Sources */ = {isa = PBXBuildFile; fileRef = 58645BA02CA2D2F8008AFCE7 /* OverrideSetup.swift */; };
		58645BA32CA2D325008AFCE7 /* BatterySetup.swift in Sources */ = {isa = PBXBuildFile; fileRef = 58645BA22CA2D325008AFCE7 /* BatterySetup.swift */; };
		58645BA52CA2D347008AFCE7 /* ForecastSetup.swift in Sources */ = {isa = PBXBuildFile; fileRef = 58645BA42CA2D347008AFCE7 /* ForecastSetup.swift */; };
		58645BA72CA2D390008AFCE7 /* ChartAxisSetup.swift in Sources */ = {isa = PBXBuildFile; fileRef = 58645BA62CA2D390008AFCE7 /* ChartAxisSetup.swift */; };
		5864E8592C42CFAE00294306 /* DeterminationStorage.swift in Sources */ = {isa = PBXBuildFile; fileRef = 5864E8582C42CFAE00294306 /* DeterminationStorage.swift */; };
		5887527C2BD986E1008B081D /* OpenAPSBattery.swift in Sources */ = {isa = PBXBuildFile; fileRef = 5887527B2BD986E1008B081D /* OpenAPSBattery.swift */; };
		58A3D53A2C96D4DE003F90FC /* AddTempTargetForm.swift in Sources */ = {isa = PBXBuildFile; fileRef = 58A3D5392C96D4DE003F90FC /* AddTempTargetForm.swift */; };
		58A3D5442C96DE11003F90FC /* TempTargetStored+Helper.swift in Sources */ = {isa = PBXBuildFile; fileRef = 58A3D5432C96DE11003F90FC /* TempTargetStored+Helper.swift */; };
		58A3D5512C96EFA8003F90FC /* TempTargetStored+CoreDataClass.swift in Sources */ = {isa = PBXBuildFile; fileRef = 58A3D54D2C96EFA8003F90FC /* TempTargetStored+CoreDataClass.swift */; };
		58A3D5522C96EFA8003F90FC /* TempTargetStored+CoreDataProperties.swift in Sources */ = {isa = PBXBuildFile; fileRef = 58A3D54E2C96EFA8003F90FC /* TempTargetStored+CoreDataProperties.swift */; };
		58A3D5532C96EFA8003F90FC /* TempTargetRunStored+CoreDataClass.swift in Sources */ = {isa = PBXBuildFile; fileRef = 58A3D54F2C96EFA8003F90FC /* TempTargetRunStored+CoreDataClass.swift */; };
		58A3D5542C96EFA8003F90FC /* TempTargetRunStored+CoreDataProperties.swift in Sources */ = {isa = PBXBuildFile; fileRef = 58A3D5502C96EFA8003F90FC /* TempTargetRunStored+CoreDataProperties.swift */; };
		58D08B222C8DAA8E00AA37D3 /* OverrideView.swift in Sources */ = {isa = PBXBuildFile; fileRef = 58D08B212C8DAA8E00AA37D3 /* OverrideView.swift */; };
		58D08B302C8DEA7500AA37D3 /* ForecastView.swift in Sources */ = {isa = PBXBuildFile; fileRef = 58D08B2F2C8DEA7500AA37D3 /* ForecastView.swift */; };
		58D08B322C8DF88900AA37D3 /* DummyCharts.swift in Sources */ = {isa = PBXBuildFile; fileRef = 58D08B312C8DF88900AA37D3 /* DummyCharts.swift */; };
		58D08B342C8DF9A700AA37D3 /* CobIobChart.swift in Sources */ = {isa = PBXBuildFile; fileRef = 58D08B332C8DF9A700AA37D3 /* CobIobChart.swift */; };
		58D08B382C8DFB6000AA37D3 /* BasalChart.swift in Sources */ = {isa = PBXBuildFile; fileRef = 58D08B372C8DFB6000AA37D3 /* BasalChart.swift */; };
		58D08B3A2C8DFECD00AA37D3 /* TempTargets.swift in Sources */ = {isa = PBXBuildFile; fileRef = 58D08B392C8DFECD00AA37D3 /* TempTargets.swift */; };
		58F107742BD1A4D000B1A680 /* Determination+helper.swift in Sources */ = {isa = PBXBuildFile; fileRef = 58F107732BD1A4D000B1A680 /* Determination+helper.swift */; };
		5A2325522BFCBF55003518CA /* NightscoutUploadView.swift in Sources */ = {isa = PBXBuildFile; fileRef = 5A2325512BFCBF55003518CA /* NightscoutUploadView.swift */; };
		5A2325542BFCBF66003518CA /* NightscoutFetchView.swift in Sources */ = {isa = PBXBuildFile; fileRef = 5A2325532BFCBF65003518CA /* NightscoutFetchView.swift */; };
		5A2325582BFCC168003518CA /* NightscoutConnectView.swift in Sources */ = {isa = PBXBuildFile; fileRef = 5A2325572BFCC168003518CA /* NightscoutConnectView.swift */; };
		5D16287A969E64D18CE40E44 /* PumpConfigStateModel.swift in Sources */ = {isa = PBXBuildFile; fileRef = 3F60E97100041040446F44E7 /* PumpConfigStateModel.swift */; };
		63E890B4D951EAA91C071D5C /* BasalProfileEditorStateModel.swift in Sources */ = {isa = PBXBuildFile; fileRef = AAFF91130F2FCCC7EBBA11AD /* BasalProfileEditorStateModel.swift */; };
		642F76A05A4FF530463A9FD0 /* NightscoutConfigRootView.swift in Sources */ = {isa = PBXBuildFile; fileRef = 8782B44544F38F2B2D82C38E /* NightscoutConfigRootView.swift */; };
		65070A332BFDCB83006F213F /* TidepoolStartView.swift in Sources */ = {isa = PBXBuildFile; fileRef = 65070A322BFDCB83006F213F /* TidepoolStartView.swift */; };
		6632A0DC746872439A858B44 /* ISFEditorDataFlow.swift in Sources */ = {isa = PBXBuildFile; fileRef = 79BDA519C9B890FD9A5DFCF3 /* ISFEditorDataFlow.swift */; };
		69A31254F2451C20361D172F /* TreatmentsStateModel.swift in Sources */ = {isa = PBXBuildFile; fileRef = 223EC0494F55A91E3EA69EF4 /* TreatmentsStateModel.swift */; };
		69B9A368029F7EB39F525422 /* CarbRatioEditorStateModel.swift in Sources */ = {isa = PBXBuildFile; fileRef = 64AA5E04A2761F6EEA6568E1 /* CarbRatioEditorStateModel.swift */; };
		6B1A8D192B14D91600E76752 /* WidgetKit.framework in Frameworks */ = {isa = PBXBuildFile; fileRef = 6B1A8D182B14D91600E76752 /* WidgetKit.framework */; };
		6B1A8D1B2B14D91600E76752 /* SwiftUI.framework in Frameworks */ = {isa = PBXBuildFile; fileRef = 6B1A8D1A2B14D91600E76752 /* SwiftUI.framework */; };
		6B1A8D1E2B14D91600E76752 /* LiveActivityBundle.swift in Sources */ = {isa = PBXBuildFile; fileRef = 6B1A8D1D2B14D91600E76752 /* LiveActivityBundle.swift */; };
		6B1A8D202B14D91600E76752 /* LiveActivity.swift in Sources */ = {isa = PBXBuildFile; fileRef = 6B1A8D1F2B14D91600E76752 /* LiveActivity.swift */; };
		6B1A8D242B14D91700E76752 /* Assets.xcassets in Resources */ = {isa = PBXBuildFile; fileRef = 6B1A8D232B14D91700E76752 /* Assets.xcassets */; };
		6B1A8D282B14D91700E76752 /* LiveActivityExtension.appex in Embed Foundation Extensions */ = {isa = PBXBuildFile; fileRef = 6B1A8D172B14D91600E76752 /* LiveActivityExtension.appex */; settings = {ATTRIBUTES = (RemoveHeadersOnCopy, ); }; };
		6B1A8D2E2B156EEF00E76752 /* LiveActivityBridge.swift in Sources */ = {isa = PBXBuildFile; fileRef = 6B1A8D2D2B156EEF00E76752 /* LiveActivityBridge.swift */; };
		6B1F539F9FF75646D1606066 /* SnoozeDataFlow.swift in Sources */ = {isa = PBXBuildFile; fileRef = 36A708CDB546692C2230B385 /* SnoozeDataFlow.swift */; };
		6BCF84DD2B16843A003AD46E /* LiveActitiyAttributes.swift in Sources */ = {isa = PBXBuildFile; fileRef = 6BCF84DC2B16843A003AD46E /* LiveActitiyAttributes.swift */; };
		6BCF84DE2B16843A003AD46E /* LiveActitiyAttributes.swift in Sources */ = {isa = PBXBuildFile; fileRef = 6BCF84DC2B16843A003AD46E /* LiveActitiyAttributes.swift */; };
		6EADD581738D64431902AC0A /* (null) in Sources */ = {isa = PBXBuildFile; };
		6FFAE524D1D9C262F2407CAE /* SnoozeProvider.swift in Sources */ = {isa = PBXBuildFile; fileRef = 1CAE81192B118804DCD23034 /* SnoozeProvider.swift */; };
		711C0CB42CAABE788916BC9D /* ManualTempBasalDataFlow.swift in Sources */ = {isa = PBXBuildFile; fileRef = 96653287EDB276A111288305 /* ManualTempBasalDataFlow.swift */; };
		71D44AAB2CA5F5EA0036EE9E /* AlertPermissionsChecker.swift in Sources */ = {isa = PBXBuildFile; fileRef = 71D44AAA2CA5F5EA0036EE9E /* AlertPermissionsChecker.swift */; };
		72F1BD388F42FCA6C52E4500 /* ConfigEditorProvider.swift in Sources */ = {isa = PBXBuildFile; fileRef = 44080E4709E3AE4B73054563 /* ConfigEditorProvider.swift */; };
		7BCFACB97C821041BA43A114 /* ManualTempBasalRootView.swift in Sources */ = {isa = PBXBuildFile; fileRef = C377490C77661D75E8C50649 /* ManualTempBasalRootView.swift */; };
		7F7B756BE8543965D9FDF1A2 /* DataTableDataFlow.swift in Sources */ = {isa = PBXBuildFile; fileRef = A401509D21F7F35D4E109EDA /* DataTableDataFlow.swift */; };
		8194B80890CDD6A3C13B0FEE /* SnoozeStateModel.swift in Sources */ = {isa = PBXBuildFile; fileRef = E26904AACA8D9C15D229D675 /* SnoozeStateModel.swift */; };
		88AB39B23C9552BD6E0C9461 /* ISFEditorRootView.swift in Sources */ = {isa = PBXBuildFile; fileRef = FBB3BAE7494CB771ABAC7B8B /* ISFEditorRootView.swift */; };
		8B759CFCF47B392BB365C251 /* BasalProfileEditorDataFlow.swift in Sources */ = {isa = PBXBuildFile; fileRef = 67F94DD2853CF42BA4E30616 /* BasalProfileEditorDataFlow.swift */; };
		9702FF92A09C53942F20D7EA /* TargetsEditorRootView.swift in Sources */ = {isa = PBXBuildFile; fileRef = 4DD795BA46B193644D48138C /* TargetsEditorRootView.swift */; };
		9825E5E923F0B8FA80C8C7C7 /* NightscoutConfigStateModel.swift in Sources */ = {isa = PBXBuildFile; fileRef = A0A48AE3AC813A49A517846A /* NightscoutConfigStateModel.swift */; };
		98641AF4F92123DA668AB931 /* CarbRatioEditorRootView.swift in Sources */ = {isa = PBXBuildFile; fileRef = D0BDC6993C1087310EDFC428 /* CarbRatioEditorRootView.swift */; };
		A33352ED40476125EBAC6EE0 /* CarbRatioEditorDataFlow.swift in Sources */ = {isa = PBXBuildFile; fileRef = 7E22146D3DF4853786C78132 /* CarbRatioEditorDataFlow.swift */; };
		AD3D2CD42CD01B9EB8F26522 /* PumpConfigDataFlow.swift in Sources */ = {isa = PBXBuildFile; fileRef = AF65DA88F972B56090AD6AC3 /* PumpConfigDataFlow.swift */; };
		B7C465E9472624D8A2BE2A6A /* (null) in Sources */ = {isa = PBXBuildFile; };
		B958F1B72BA0711600484851 /* MKRingProgressView in Frameworks */ = {isa = PBXBuildFile; productRef = B958F1B62BA0711600484851 /* MKRingProgressView */; };
		B9CAAEFC2AE70836000F68BC /* branch.txt in Resources */ = {isa = PBXBuildFile; fileRef = B9CAAEFB2AE70836000F68BC /* branch.txt */; };
		BA00D96F7B2FF169A06FB530 /* CGMStateModel.swift in Sources */ = {isa = PBXBuildFile; fileRef = 5C018D1680307A31C9ED7120 /* CGMStateModel.swift */; };
		BD0B2EF32C5998E600B3298F /* MealPresetView.swift in Sources */ = {isa = PBXBuildFile; fileRef = BD0B2EF22C5998E600B3298F /* MealPresetView.swift */; };
		BD1661312B82ADAB00256551 /* CustomProgressView.swift in Sources */ = {isa = PBXBuildFile; fileRef = BD1661302B82ADAB00256551 /* CustomProgressView.swift */; };
		BD2B464E0745FBE7B79913F4 /* NightscoutConfigProvider.swift in Sources */ = {isa = PBXBuildFile; fileRef = 3BF768BD6264FF7D71D66767 /* NightscoutConfigProvider.swift */; };
		BD2FF1A02AE29D43005D1C5D /* CheckboxToggleStyle.swift in Sources */ = {isa = PBXBuildFile; fileRef = BD2FF19F2AE29D43005D1C5D /* CheckboxToggleStyle.swift */; };
		BD3CC0722B0B89D50013189E /* MainChartView.swift in Sources */ = {isa = PBXBuildFile; fileRef = BD3CC0712B0B89D50013189E /* MainChartView.swift */; };
		BD4064D12C4ED26900582F43 /* CoreDataObserver.swift in Sources */ = {isa = PBXBuildFile; fileRef = BD4064D02C4ED26900582F43 /* CoreDataObserver.swift */; };
		BD4ED4FD2CF9D5E8000EDC9C /* AppState.swift in Sources */ = {isa = PBXBuildFile; fileRef = BD4ED4FC2CF9D5E8000EDC9C /* AppState.swift */; };
		BD54A9592D27FB7800F9C1EE /* OverridePresetsView.swift in Sources */ = {isa = PBXBuildFile; fileRef = BD54A9582D27FB6A00F9C1EE /* OverridePresetsView.swift */; };
		BD54A95B2D28087C00F9C1EE /* OverridePresetWatch.swift in Sources */ = {isa = PBXBuildFile; fileRef = BD54A95A2D28087700F9C1EE /* OverridePresetWatch.swift */; };
		BD54A95C2D2808A300F9C1EE /* OverridePresetWatch.swift in Sources */ = {isa = PBXBuildFile; fileRef = BD54A95A2D28087700F9C1EE /* OverridePresetWatch.swift */; };
		BD54A9712D281A8100F9C1EE /* TempTargetPresetsView.swift in Sources */ = {isa = PBXBuildFile; fileRef = BD54A9702D281A7A00F9C1EE /* TempTargetPresetsView.swift */; };
		BD54A9732D281ABC00F9C1EE /* TempTargetPresetWatch.swift in Sources */ = {isa = PBXBuildFile; fileRef = BD54A9722D281A9C00F9C1EE /* TempTargetPresetWatch.swift */; };
		BD54A9742D281AEF00F9C1EE /* TempTargetPresetWatch.swift in Sources */ = {isa = PBXBuildFile; fileRef = BD54A9722D281A9C00F9C1EE /* TempTargetPresetWatch.swift */; };
		BD6EB2D62C7D049B0086BBB6 /* LiveActivityWidgetConfiguration.swift in Sources */ = {isa = PBXBuildFile; fileRef = BD6EB2D52C7D049B0086BBB6 /* LiveActivityWidgetConfiguration.swift */; };
		BD793CB02CE7C61500D669AC /* OverrideRunStored+helper.swift in Sources */ = {isa = PBXBuildFile; fileRef = BD793CAF2CE7C60E00D669AC /* OverrideRunStored+helper.swift */; };
		BD793CB22CE8033500D669AC /* TempTargetRunStored.swift in Sources */ = {isa = PBXBuildFile; fileRef = BD793CB12CE8032E00D669AC /* TempTargetRunStored.swift */; };
		BD7DA9A52AE06DFC00601B20 /* BolusCalculatorConfigDataFlow.swift in Sources */ = {isa = PBXBuildFile; fileRef = BD7DA9A42AE06DFC00601B20 /* BolusCalculatorConfigDataFlow.swift */; };
		BD7DA9A72AE06E2B00601B20 /* BolusCalculatorConfigProvider.swift in Sources */ = {isa = PBXBuildFile; fileRef = BD7DA9A62AE06E2B00601B20 /* BolusCalculatorConfigProvider.swift */; };
		BD7DA9A92AE06E9200601B20 /* BolusCalculatorStateModel.swift in Sources */ = {isa = PBXBuildFile; fileRef = BD7DA9A82AE06E9200601B20 /* BolusCalculatorStateModel.swift */; };
		BD7DA9AC2AE06EB900601B20 /* BolusCalculatorConfigRootView.swift in Sources */ = {isa = PBXBuildFile; fileRef = BD7DA9AB2AE06EB900601B20 /* BolusCalculatorConfigRootView.swift */; };
		BDA25EE42D260CD500035F34 /* AppleWatchManager.swift in Sources */ = {isa = PBXBuildFile; fileRef = BDA25EE32D260CCF00035F34 /* AppleWatchManager.swift */; };
		BDA25EE62D260D5E00035F34 /* WatchState.swift in Sources */ = {isa = PBXBuildFile; fileRef = BDA25EE52D260D5800035F34 /* WatchState.swift */; };
		BDA25EFD2D261C0000035F34 /* WatchState.swift in Sources */ = {isa = PBXBuildFile; fileRef = BDA25EFC2D261BF200035F34 /* WatchState.swift */; };
		BDA25F1C2D26BD0700035F34 /* TrendShape.swift in Sources */ = {isa = PBXBuildFile; fileRef = BDA25F1B2D26BD0300035F34 /* TrendShape.swift */; };
		BDA25F1E2D26D5DD00035F34 /* GlucoseChartView.swift in Sources */ = {isa = PBXBuildFile; fileRef = BDA25F1D2D26D5D800035F34 /* GlucoseChartView.swift */; };
		BDA25F202D26D5FE00035F34 /* CarbsInputView.swift in Sources */ = {isa = PBXBuildFile; fileRef = BDA25F1F2D26D5FB00035F34 /* CarbsInputView.swift */; };
		BDA25F222D26D62800035F34 /* BolusInputView.swift in Sources */ = {isa = PBXBuildFile; fileRef = BDA25F212D26D62200035F34 /* BolusInputView.swift */; };
		BDA6CC882CAF219B00F942F9 /* TempTargetSetup.swift in Sources */ = {isa = PBXBuildFile; fileRef = BDA6CC872CAF219800F942F9 /* TempTargetSetup.swift */; };
		BDB3C1192C03DD1000CEEAA1 /* UserDefaultsExtension.swift in Sources */ = {isa = PBXBuildFile; fileRef = BDB3C1182C03DD1000CEEAA1 /* UserDefaultsExtension.swift */; };
		BDB899882C564509006F3298 /* ForecastChart.swift in Sources */ = {isa = PBXBuildFile; fileRef = BDB899872C564509006F3298 /* ForecastChart.swift */; };
		BDB8998A2C565D0C006F3298 /* CarbsGlucose+helper.swift in Sources */ = {isa = PBXBuildFile; fileRef = BDB899892C565D0B006F3298 /* CarbsGlucose+helper.swift */; };
		BDBAACFA2C2D439700370AAE /* OverrideData.swift in Sources */ = {isa = PBXBuildFile; fileRef = BDBAACF92C2D439700370AAE /* OverrideData.swift */; };
		BDC2EA452C3043B000E5BBD0 /* OverrideStorage.swift in Sources */ = {isa = PBXBuildFile; fileRef = BDC2EA442C3043B000E5BBD0 /* OverrideStorage.swift */; };
		BDC2EA472C3045AD00E5BBD0 /* Override.swift in Sources */ = {isa = PBXBuildFile; fileRef = BDC2EA462C3045AD00E5BBD0 /* Override.swift */; };
		BDC530FF2D0F6BE300088832 /* ContactImageManager.swift in Sources */ = {isa = PBXBuildFile; fileRef = BDC530FE2D0F6BE300088832 /* ContactImageManager.swift */; };
		BDC531122D1060FA00088832 /* ContactImageDetailView.swift in Sources */ = {isa = PBXBuildFile; fileRef = BDC531112D1060FA00088832 /* ContactImageDetailView.swift */; };
		BDC531142D10611D00088832 /* AddContactImageSheet.swift in Sources */ = {isa = PBXBuildFile; fileRef = BDC531132D10611D00088832 /* AddContactImageSheet.swift */; };
		BDC531162D10629000088832 /* ContactPicture.swift in Sources */ = {isa = PBXBuildFile; fileRef = BDC531152D10629000088832 /* ContactPicture.swift */; };
		BDC531182D1062F200088832 /* ContactImageState.swift in Sources */ = {isa = PBXBuildFile; fileRef = BDC531172D1062F200088832 /* ContactImageState.swift */; };
		BDCAF2382C639F35002DC907 /* SettingItems.swift in Sources */ = {isa = PBXBuildFile; fileRef = BDCAF2372C639F35002DC907 /* SettingItems.swift */; };
		BDCD47AF2C1F3F1700F8BCD5 /* OverrideStored+helper.swift in Sources */ = {isa = PBXBuildFile; fileRef = BDCD47AE2C1F3F1700F8BCD5 /* OverrideStored+helper.swift */; };
		BDDAF9EF2D00554500B34E7A /* SelectionPopoverView.swift in Sources */ = {isa = PBXBuildFile; fileRef = BDDAF9EE2D00553E00B34E7A /* SelectionPopoverView.swift */; };
		BDF34EBE2C0A31D100D51995 /* CustomNotification.swift in Sources */ = {isa = PBXBuildFile; fileRef = BDF34EBD2C0A31D000D51995 /* CustomNotification.swift */; };
		BDF34F832C10C5B600D51995 /* DataManager.swift in Sources */ = {isa = PBXBuildFile; fileRef = BDF34F822C10C5B600D51995 /* DataManager.swift */; };
		BDF34F852C10C62E00D51995 /* GlucoseData.swift in Sources */ = {isa = PBXBuildFile; fileRef = BDF34F842C10C62E00D51995 /* GlucoseData.swift */; };
		BDF34F902C10CF8C00D51995 /* CoreDataStack.swift in Sources */ = {isa = PBXBuildFile; fileRef = BDF34F8F2C10CF8C00D51995 /* CoreDataStack.swift */; };
		BDF34F932C10D0E100D51995 /* LiveActivityAttributes+Helper.swift in Sources */ = {isa = PBXBuildFile; fileRef = BDF34F922C10D0E100D51995 /* LiveActivityAttributes+Helper.swift */; };
		BDF34F952C10D27300D51995 /* DeterminationData.swift in Sources */ = {isa = PBXBuildFile; fileRef = BDF34F942C10D27300D51995 /* DeterminationData.swift */; };
		BDF530D82B40F8AC002CAF43 /* LockScreenView.swift in Sources */ = {isa = PBXBuildFile; fileRef = BDF530D72B40F8AC002CAF43 /* LockScreenView.swift */; };
		BDFD165A2AE40438007F0DDA /* TreatmentsRootView.swift in Sources */ = {isa = PBXBuildFile; fileRef = BDFD16592AE40438007F0DDA /* TreatmentsRootView.swift */; };
		BDFF799F2D25AA890016C40C /* TrioWatch Watch App.app in Embed Watch Content */ = {isa = PBXBuildFile; fileRef = BDFF797C2D25AA870016C40C /* TrioWatch Watch App.app */; settings = {ATTRIBUTES = (RemoveHeadersOnCopy, ); }; };
		BDFF7A872D25F97D0016C40C /* Assets.xcassets in Resources */ = {isa = PBXBuildFile; fileRef = BDFF7A832D25F97D0016C40C /* Assets.xcassets */; };
		BDFF7A882D25F97D0016C40C /* TrioMainWatchView.swift in Sources */ = {isa = PBXBuildFile; fileRef = BDFF7A842D25F97D0016C40C /* TrioMainWatchView.swift */; };
		BDFF7A892D25F97D0016C40C /* TrioWatchApp.swift in Sources */ = {isa = PBXBuildFile; fileRef = BDFF7A852D25F97D0016C40C /* TrioWatchApp.swift */; };
		BDFF7A8B2D25F97D0016C40C /* TrioWatch_Watch_AppTests.swift in Sources */ = {isa = PBXBuildFile; fileRef = BDFF7A8A2D25F97D0016C40C /* TrioWatch_Watch_AppTests.swift */; };
		BDFF7A8E2D25F97D0016C40C /* TrioWatch_Watch_AppUITests.swift in Sources */ = {isa = PBXBuildFile; fileRef = BDFF7A8C2D25F97D0016C40C /* TrioWatch_Watch_AppUITests.swift */; };
		BDFF7A8F2D25F97D0016C40C /* TrioWatch_Watch_AppUITestsLaunchTests.swift in Sources */ = {isa = PBXBuildFile; fileRef = BDFF7A8D2D25F97D0016C40C /* TrioWatch_Watch_AppUITestsLaunchTests.swift */; };
		BF1667ADE69E4B5B111CECAE /* ManualTempBasalProvider.swift in Sources */ = {isa = PBXBuildFile; fileRef = 680C4420C9A345D46D90D06C /* ManualTempBasalProvider.swift */; };
		C2A0A42F2CE03131003B98E8 /* ConstantValues.swift in Sources */ = {isa = PBXBuildFile; fileRef = C2A0A42E2CE0312C003B98E8 /* ConstantValues.swift */; };
		C967DACD3B1E638F8B43BE06 /* ManualTempBasalStateModel.swift in Sources */ = {isa = PBXBuildFile; fileRef = CFCFE0781F9074C2917890E8 /* ManualTempBasalStateModel.swift */; };
		CA370FC152BC98B3D1832968 /* BasalProfileEditorRootView.swift in Sources */ = {isa = PBXBuildFile; fileRef = BF8BCB0C37DEB5EC377B9612 /* BasalProfileEditorRootView.swift */; };
		CC6C406E2ACDD69E009B8058 /* RawFetchedProfile.swift in Sources */ = {isa = PBXBuildFile; fileRef = CC6C406D2ACDD69E009B8058 /* RawFetchedProfile.swift */; };
		CC76E9512BD4812E008BEB61 /* Forecast+helper.swift in Sources */ = {isa = PBXBuildFile; fileRef = CC76E9502BD4812E008BEB61 /* Forecast+helper.swift */; };
		CD78BB94E43B249D60CC1A1B /* GlucoseNotificationSettingsRootView.swift in Sources */ = {isa = PBXBuildFile; fileRef = 22963BD06A9C83959D4914E4 /* GlucoseNotificationSettingsRootView.swift */; };
		CE1856F52ADC4858007E39C7 /* AddCarbPresetIntent.swift in Sources */ = {isa = PBXBuildFile; fileRef = CE1856F42ADC4858007E39C7 /* AddCarbPresetIntent.swift */; };
		CE1856F72ADC4869007E39C7 /* CarbPresetIntentRequest.swift in Sources */ = {isa = PBXBuildFile; fileRef = CE1856F62ADC4869007E39C7 /* CarbPresetIntentRequest.swift */; };
		CE1F6DD92BADF4620064EB8D /* PluginManagerTests.swift in Sources */ = {isa = PBXBuildFile; fileRef = CE1F6DD82BADF4620064EB8D /* PluginManagerTests.swift */; };
		CE1F6DDB2BAE08B60064EB8D /* TidepoolManager.swift in Sources */ = {isa = PBXBuildFile; fileRef = CE1F6DDA2BAE08B60064EB8D /* TidepoolManager.swift */; };
		CE1F6DE72BAF1A180064EB8D /* BuildDetails.plist in Resources */ = {isa = PBXBuildFile; fileRef = CE1F6DE62BAF1A180064EB8D /* BuildDetails.plist */; };
		CE1F6DE92BAF37C90064EB8D /* TidepoolConfigView.swift in Sources */ = {isa = PBXBuildFile; fileRef = CE1F6DE82BAF37C90064EB8D /* TidepoolConfigView.swift */; };
		CE2FAD3A297D93F0001A872C /* BloodGlucoseExtensions.swift in Sources */ = {isa = PBXBuildFile; fileRef = CE2FAD39297D93F0001A872C /* BloodGlucoseExtensions.swift */; };
		CE48C86428CA69D5007C0598 /* OmniBLEPumpManagerExtensions.swift in Sources */ = {isa = PBXBuildFile; fileRef = CE48C86328CA69D5007C0598 /* OmniBLEPumpManagerExtensions.swift */; };
		CE48C86628CA6B48007C0598 /* OmniPodManagerExtensions.swift in Sources */ = {isa = PBXBuildFile; fileRef = CE48C86528CA6B48007C0598 /* OmniPodManagerExtensions.swift */; };
		CE51DD1C2A01970900F163F7 /* ConnectIQ 2.xcframework in Frameworks */ = {isa = PBXBuildFile; fileRef = CE51DD1B2A01970800F163F7 /* ConnectIQ 2.xcframework */; };
		CE51DD1D2A01970900F163F7 /* ConnectIQ 2.xcframework in Embed Frameworks */ = {isa = PBXBuildFile; fileRef = CE51DD1B2A01970800F163F7 /* ConnectIQ 2.xcframework */; settings = {ATTRIBUTES = (CodeSignOnCopy, RemoveHeadersOnCopy, ); }; };
		CE7950242997D81700FA576E /* CGMSettingsView.swift in Sources */ = {isa = PBXBuildFile; fileRef = CE7950232997D81700FA576E /* CGMSettingsView.swift */; };
		CE7950262998056D00FA576E /* CGMSetupView.swift in Sources */ = {isa = PBXBuildFile; fileRef = CE7950252998056D00FA576E /* CGMSetupView.swift */; };
		CE7CA34E2A064973004BE681 /* AppShortcuts.swift in Sources */ = {isa = PBXBuildFile; fileRef = CE7CA3432A064973004BE681 /* AppShortcuts.swift */; };
		CE7CA34F2A064973004BE681 /* BaseIntentsRequest.swift in Sources */ = {isa = PBXBuildFile; fileRef = CE7CA3442A064973004BE681 /* BaseIntentsRequest.swift */; };
		CE7CA3502A064973004BE681 /* CancelTempPresetIntent.swift in Sources */ = {isa = PBXBuildFile; fileRef = CE7CA3462A064973004BE681 /* CancelTempPresetIntent.swift */; };
		CE7CA3512A064973004BE681 /* ApplyTempPresetIntent.swift in Sources */ = {isa = PBXBuildFile; fileRef = CE7CA3472A064973004BE681 /* ApplyTempPresetIntent.swift */; };
		CE7CA3532A064973004BE681 /* TempPresetIntent.swift in Sources */ = {isa = PBXBuildFile; fileRef = CE7CA3492A064973004BE681 /* TempPresetIntent.swift */; };
		CE7CA3542A064973004BE681 /* TempPresetsIntentRequest.swift in Sources */ = {isa = PBXBuildFile; fileRef = CE7CA34A2A064973004BE681 /* TempPresetsIntentRequest.swift */; };
		CE7CA3552A064973004BE681 /* ListStateIntent.swift in Sources */ = {isa = PBXBuildFile; fileRef = CE7CA34C2A064973004BE681 /* ListStateIntent.swift */; };
		CE7CA3562A064973004BE681 /* StateIntentRequest.swift in Sources */ = {isa = PBXBuildFile; fileRef = CE7CA34D2A064973004BE681 /* StateIntentRequest.swift */; };
		CE7CA3582A064E2F004BE681 /* ListStateView.swift in Sources */ = {isa = PBXBuildFile; fileRef = CE7CA3572A064E2F004BE681 /* ListStateView.swift */; };
		CE82E02528E867BA00473A9C /* AlertStorage.swift in Sources */ = {isa = PBXBuildFile; fileRef = CE82E02428E867BA00473A9C /* AlertStorage.swift */; };
		CE82E02728E869DF00473A9C /* AlertEntry.swift in Sources */ = {isa = PBXBuildFile; fileRef = CE82E02628E869DF00473A9C /* AlertEntry.swift */; };
		CE94597E29E9E1EE0047C9C6 /* GarminManager.swift in Sources */ = {isa = PBXBuildFile; fileRef = CE94597D29E9E1EE0047C9C6 /* GarminManager.swift */; };
		CE94598029E9E3BD0047C9C6 /* WatchConfigDataFlow.swift in Sources */ = {isa = PBXBuildFile; fileRef = CE94597F29E9E3BD0047C9C6 /* WatchConfigDataFlow.swift */; };
		CE94598229E9E3D30047C9C6 /* WatchConfigProvider.swift in Sources */ = {isa = PBXBuildFile; fileRef = CE94598129E9E3D30047C9C6 /* WatchConfigProvider.swift */; };
		CE94598429E9E3E60047C9C6 /* WatchConfigStateModel.swift in Sources */ = {isa = PBXBuildFile; fileRef = CE94598329E9E3E60047C9C6 /* WatchConfigStateModel.swift */; };
		CE94598729E9E4110047C9C6 /* WatchConfigRootView.swift in Sources */ = {isa = PBXBuildFile; fileRef = CE94598629E9E4110047C9C6 /* WatchConfigRootView.swift */; };
		CE95BF572BA5F5FE00DC3DE3 /* PluginManager.swift in Sources */ = {isa = PBXBuildFile; fileRef = CE95BF562BA5F5FE00DC3DE3 /* PluginManager.swift */; };
		CE95BF5A2BA62E4A00DC3DE3 /* PluginSource.swift in Sources */ = {isa = PBXBuildFile; fileRef = CE95BF592BA62E4A00DC3DE3 /* PluginSource.swift */; };
		CE95BF5B2BA770C300DC3DE3 /* LoopKit.framework in Frameworks */ = {isa = PBXBuildFile; fileRef = 3818AA4C274C26A300843DB3 /* LoopKit.framework */; };
		CE95BF5C2BA770C300DC3DE3 /* LoopKit.framework in Embed Frameworks */ = {isa = PBXBuildFile; fileRef = 3818AA4C274C26A300843DB3 /* LoopKit.framework */; settings = {ATTRIBUTES = (CodeSignOnCopy, RemoveHeadersOnCopy, ); }; };
		CE95BF5D2BA770C300DC3DE3 /* LoopKitUI.framework in Frameworks */ = {isa = PBXBuildFile; fileRef = 3818AA4D274C26A300843DB3 /* LoopKitUI.framework */; };
		CE95BF5E2BA770C300DC3DE3 /* LoopKitUI.framework in Embed Frameworks */ = {isa = PBXBuildFile; fileRef = 3818AA4D274C26A300843DB3 /* LoopKitUI.framework */; settings = {ATTRIBUTES = (CodeSignOnCopy, RemoveHeadersOnCopy, ); }; };
		CE95BF5F2BA7715800DC3DE3 /* MockKit.framework in Frameworks */ = {isa = PBXBuildFile; fileRef = 3818AA4E274C26A300843DB3 /* MockKit.framework */; };
		CE95BF602BA7715800DC3DE3 /* MockKit.framework in Embed Frameworks */ = {isa = PBXBuildFile; fileRef = 3818AA4E274C26A300843DB3 /* MockKit.framework */; settings = {ATTRIBUTES = (CodeSignOnCopy, RemoveHeadersOnCopy, ); }; };
		CE95BF612BA7715900DC3DE3 /* MockKitUI.framework in Frameworks */ = {isa = PBXBuildFile; fileRef = 3818AA4F274C26A300843DB3 /* MockKitUI.framework */; };
		CE95BF622BA7715900DC3DE3 /* MockKitUI.framework in Embed Frameworks */ = {isa = PBXBuildFile; fileRef = 3818AA4F274C26A300843DB3 /* MockKitUI.framework */; settings = {ATTRIBUTES = (CodeSignOnCopy, RemoveHeadersOnCopy, ); }; };
		CE95BF632BA771BE00DC3DE3 /* LoopTestingKit.framework in Frameworks */ = {isa = PBXBuildFile; fileRef = 3818AA70274C278200843DB3 /* LoopTestingKit.framework */; };
		CE95BF642BA771BE00DC3DE3 /* LoopTestingKit.framework in Embed Frameworks */ = {isa = PBXBuildFile; fileRef = 3818AA70274C278200843DB3 /* LoopTestingKit.framework */; settings = {ATTRIBUTES = (CodeSignOnCopy, RemoveHeadersOnCopy, ); }; };
		CEA4F62329BE10F70011ADF7 /* SavitzkyGolayFilter.swift in Sources */ = {isa = PBXBuildFile; fileRef = CEA4F62229BE10F70011ADF7 /* SavitzkyGolayFilter.swift */; };
		CEB434E328B8F9DB00B70274 /* BluetoothStateManager.swift in Sources */ = {isa = PBXBuildFile; fileRef = CEB434E228B8F9DB00B70274 /* BluetoothStateManager.swift */; };
		CEB434E528B8FF5D00B70274 /* UIColor.swift in Sources */ = {isa = PBXBuildFile; fileRef = CEB434E428B8FF5D00B70274 /* UIColor.swift */; };
		CEB434E728B9053300B70274 /* LoopUIColorPalette+Default.swift in Sources */ = {isa = PBXBuildFile; fileRef = CEB434E628B9053300B70274 /* LoopUIColorPalette+Default.swift */; };
		CEB434FD28B90B7C00B70274 /* SwiftCharts in Frameworks */ = {isa = PBXBuildFile; productRef = CEB434FC28B90B7C00B70274 /* SwiftCharts */; };
		CEB434FE28B90B8C00B70274 /* SwiftCharts in Embed Frameworks */ = {isa = PBXBuildFile; productRef = CEB434FC28B90B7C00B70274 /* SwiftCharts */; settings = {ATTRIBUTES = (CodeSignOnCopy, ); }; };
		CEE9A6552BBB418300EB5194 /* CalibrationsProvider.swift in Sources */ = {isa = PBXBuildFile; fileRef = CEE9A64F2BBB418300EB5194 /* CalibrationsProvider.swift */; };
		CEE9A6562BBB418300EB5194 /* CalibrationsRootView.swift in Sources */ = {isa = PBXBuildFile; fileRef = CEE9A6512BBB418300EB5194 /* CalibrationsRootView.swift */; };
		CEE9A6572BBB418300EB5194 /* CalibrationsChart.swift in Sources */ = {isa = PBXBuildFile; fileRef = CEE9A6522BBB418300EB5194 /* CalibrationsChart.swift */; };
		CEE9A6582BBB418300EB5194 /* CalibrationsStateModel.swift in Sources */ = {isa = PBXBuildFile; fileRef = CEE9A6532BBB418300EB5194 /* CalibrationsStateModel.swift */; };
		CEE9A6592BBB418300EB5194 /* CalibrationsDataFlow.swift in Sources */ = {isa = PBXBuildFile; fileRef = CEE9A6542BBB418300EB5194 /* CalibrationsDataFlow.swift */; };
		CEE9A65C2BBB41C800EB5194 /* CalibrationService.swift in Sources */ = {isa = PBXBuildFile; fileRef = CEE9A65B2BBB41C800EB5194 /* CalibrationService.swift */; };
		CEE9A65E2BBC9F6500EB5194 /* CalibrationsTests.swift in Sources */ = {isa = PBXBuildFile; fileRef = CEE9A65D2BBC9F6500EB5194 /* CalibrationsTests.swift */; };
		D6D02515BBFBE64FEBE89856 /* DataTableRootView.swift in Sources */ = {isa = PBXBuildFile; fileRef = 881E04BA5E0A003DE8E0A9C6 /* DataTableRootView.swift */; };
		D6DEC113821A7F1056C4AA1E /* NightscoutConfigDataFlow.swift in Sources */ = {isa = PBXBuildFile; fileRef = 2F2A13DF0EDEEEDC4106AA2A /* NightscoutConfigDataFlow.swift */; };
		DBA5254DBB2586C98F61220C /* ISFEditorProvider.swift in Sources */ = {isa = PBXBuildFile; fileRef = 9F9F137F126D9F8DEB799F26 /* ISFEditorProvider.swift */; };
		DD07CA142CE80B73002D45A9 /* TimeInRangeChartStyle.swift in Sources */ = {isa = PBXBuildFile; fileRef = DD07CA132CE80B73002D45A9 /* TimeInRangeChartStyle.swift */; };
		DD09D47B2C5986D1003FEA5D /* CalendarEventSettingsDataFlow.swift in Sources */ = {isa = PBXBuildFile; fileRef = DD09D47A2C5986D1003FEA5D /* CalendarEventSettingsDataFlow.swift */; };
		DD09D47D2C5986DA003FEA5D /* CalendarEventSettingsProvider.swift in Sources */ = {isa = PBXBuildFile; fileRef = DD09D47C2C5986DA003FEA5D /* CalendarEventSettingsProvider.swift */; };
		DD09D47F2C5986E5003FEA5D /* CalendarEventSettingsStateModel.swift in Sources */ = {isa = PBXBuildFile; fileRef = DD09D47E2C5986E5003FEA5D /* CalendarEventSettingsStateModel.swift */; };
		DD09D4822C5986F6003FEA5D /* CalendarEventSettingsRootView.swift in Sources */ = {isa = PBXBuildFile; fileRef = DD09D4812C5986F6003FEA5D /* CalendarEventSettingsRootView.swift */; };
		DD1745132C54169400211FAC /* DevicesView.swift in Sources */ = {isa = PBXBuildFile; fileRef = DD1745122C54169400211FAC /* DevicesView.swift */; };
		DD1745152C54388A00211FAC /* TherapySettingsView.swift in Sources */ = {isa = PBXBuildFile; fileRef = DD1745142C54388A00211FAC /* TherapySettingsView.swift */; };
		DD1745172C54389F00211FAC /* FeatureSettingsView.swift in Sources */ = {isa = PBXBuildFile; fileRef = DD1745162C54389F00211FAC /* FeatureSettingsView.swift */; };
		DD1745192C543B5700211FAC /* NotificationsView.swift in Sources */ = {isa = PBXBuildFile; fileRef = DD1745182C543B5700211FAC /* NotificationsView.swift */; };
		DD17451D2C543C5F00211FAC /* ServicesView.swift in Sources */ = {isa = PBXBuildFile; fileRef = DD17451C2C543C5F00211FAC /* ServicesView.swift */; };
		DD1745202C55523E00211FAC /* SMBSettingsDataFlow.swift in Sources */ = {isa = PBXBuildFile; fileRef = DD17451F2C55523E00211FAC /* SMBSettingsDataFlow.swift */; };
		DD1745222C55524800211FAC /* SMBSettingsProvider.swift in Sources */ = {isa = PBXBuildFile; fileRef = DD1745212C55524800211FAC /* SMBSettingsProvider.swift */; };
		DD1745242C55526000211FAC /* SMBSettingsStateModel.swift in Sources */ = {isa = PBXBuildFile; fileRef = DD1745232C55526000211FAC /* SMBSettingsStateModel.swift */; };
		DD1745262C55526F00211FAC /* SMBSettingsRootView.swift in Sources */ = {isa = PBXBuildFile; fileRef = DD1745252C55526F00211FAC /* SMBSettingsRootView.swift */; };
		DD1745292C55642100211FAC /* SettingInputSection.swift in Sources */ = {isa = PBXBuildFile; fileRef = DD1745282C55642100211FAC /* SettingInputSection.swift */; };
		DD17452B2C556E8100211FAC /* SettingInputHintView.swift in Sources */ = {isa = PBXBuildFile; fileRef = DD17452A2C556E8100211FAC /* SettingInputHintView.swift */; };
		DD17452E2C55AE4800211FAC /* TargetBehavoirDataFlow.swift in Sources */ = {isa = PBXBuildFile; fileRef = DD17452D2C55AE4800211FAC /* TargetBehavoirDataFlow.swift */; };
		DD1745302C55AE5300211FAC /* TargetBehaviorProvider.swift in Sources */ = {isa = PBXBuildFile; fileRef = DD17452F2C55AE5300211FAC /* TargetBehaviorProvider.swift */; };
		DD1745322C55AE6000211FAC /* TargetBehavoirStateModel.swift in Sources */ = {isa = PBXBuildFile; fileRef = DD1745312C55AE6000211FAC /* TargetBehavoirStateModel.swift */; };
		DD1745352C55AE7E00211FAC /* TargetBehavoirRootView.swift in Sources */ = {isa = PBXBuildFile; fileRef = DD1745342C55AE7E00211FAC /* TargetBehavoirRootView.swift */; };
		DD1745372C55B74200211FAC /* AlgorithmSettings.swift in Sources */ = {isa = PBXBuildFile; fileRef = DD1745362C55B74200211FAC /* AlgorithmSettings.swift */; };
		DD17453A2C55BFA600211FAC /* AlgorithmAdvancedSettingsDataFlow.swift in Sources */ = {isa = PBXBuildFile; fileRef = DD1745392C55BFA600211FAC /* AlgorithmAdvancedSettingsDataFlow.swift */; };
		DD17453C2C55BFAD00211FAC /* AlgorithmAdvancedSettingsProvider.swift in Sources */ = {isa = PBXBuildFile; fileRef = DD17453B2C55BFAD00211FAC /* AlgorithmAdvancedSettingsProvider.swift */; };
		DD17453E2C55BFB600211FAC /* AlgorithmAdvancedSettingsStateModel.swift in Sources */ = {isa = PBXBuildFile; fileRef = DD17453D2C55BFB600211FAC /* AlgorithmAdvancedSettingsStateModel.swift */; };
		DD1745402C55BFC100211FAC /* AlgorithmAdvancedSettingsRootView.swift in Sources */ = {isa = PBXBuildFile; fileRef = DD17453F2C55BFC100211FAC /* AlgorithmAdvancedSettingsRootView.swift */; };
		DD1745442C55C60E00211FAC /* AutosensSettingsDataFlow.swift in Sources */ = {isa = PBXBuildFile; fileRef = DD1745432C55C60E00211FAC /* AutosensSettingsDataFlow.swift */; };
		DD1745462C55C61500211FAC /* AutosensSettingsProvider.swift in Sources */ = {isa = PBXBuildFile; fileRef = DD1745452C55C61500211FAC /* AutosensSettingsProvider.swift */; };
		DD1745482C55C61D00211FAC /* AutosensSettingsStateModel.swift in Sources */ = {isa = PBXBuildFile; fileRef = DD1745472C55C61D00211FAC /* AutosensSettingsStateModel.swift */; };
		DD17454B2C55C62800211FAC /* AutosensSettingsRootView.swift in Sources */ = {isa = PBXBuildFile; fileRef = DD17454A2C55C62800211FAC /* AutosensSettingsRootView.swift */; };
		DD17454E2C55CA4D00211FAC /* UnitsLimitsSettingsDataFlow.swift in Sources */ = {isa = PBXBuildFile; fileRef = DD17454D2C55CA4D00211FAC /* UnitsLimitsSettingsDataFlow.swift */; };
		DD1745502C55CA5500211FAC /* UnitsLimitsSettingsProvider.swift in Sources */ = {isa = PBXBuildFile; fileRef = DD17454F2C55CA5500211FAC /* UnitsLimitsSettingsProvider.swift */; };
		DD1745522C55CA5D00211FAC /* UnitsLimitsSettingsStateModel.swift in Sources */ = {isa = PBXBuildFile; fileRef = DD1745512C55CA5D00211FAC /* UnitsLimitsSettingsStateModel.swift */; };
		DD1745552C55CA6C00211FAC /* UnitsLimitsSettingsRootView.swift in Sources */ = {isa = PBXBuildFile; fileRef = DD1745542C55CA6C00211FAC /* UnitsLimitsSettingsRootView.swift */; };
		DD1DB7CC2BECCA1F0048B367 /* BuildDetails.swift in Sources */ = {isa = PBXBuildFile; fileRef = DD1DB7CB2BECCA1F0048B367 /* BuildDetails.swift */; };
		DD1E53592D273F26008F32A4 /* LoopStatusHelpView.swift in Sources */ = {isa = PBXBuildFile; fileRef = DD1E53582D273F20008F32A4 /* LoopStatusHelpView.swift */; };
		DD21FCB52C6952AD00AF2C25 /* DecimalPickerSettings.swift in Sources */ = {isa = PBXBuildFile; fileRef = DD21FCB42C6952AD00AF2C25 /* DecimalPickerSettings.swift */; };
		DD246F062D2836AA0027DDE0 /* GlucoseTrendView.swift in Sources */ = {isa = PBXBuildFile; fileRef = DD246F052D2836AA0027DDE0 /* GlucoseTrendView.swift */; };
		DD2CC85C2D25DA1000445446 /* GlucoseTargetsView.swift in Sources */ = {isa = PBXBuildFile; fileRef = DD2CC85B2D25D9CE00445446 /* GlucoseTargetsView.swift */; };
		DD32CF982CC82463003686D6 /* TrioRemoteControl+Bolus.swift in Sources */ = {isa = PBXBuildFile; fileRef = DD32CF972CC82460003686D6 /* TrioRemoteControl+Bolus.swift */; };
		DD32CF9A2CC8247B003686D6 /* TrioRemoteControl+Meal.swift in Sources */ = {isa = PBXBuildFile; fileRef = DD32CF992CC8246F003686D6 /* TrioRemoteControl+Meal.swift */; };
		DD32CF9C2CC82499003686D6 /* TrioRemoteControl+TempTarget.swift in Sources */ = {isa = PBXBuildFile; fileRef = DD32CF9B2CC82495003686D6 /* TrioRemoteControl+TempTarget.swift */; };
		DD32CF9E2CC824C5003686D6 /* TrioRemoteControl+Override.swift in Sources */ = {isa = PBXBuildFile; fileRef = DD32CF9D2CC824C2003686D6 /* TrioRemoteControl+Override.swift */; };
		DD32CFA02CC824D6003686D6 /* TrioRemoteControl+APNS.swift in Sources */ = {isa = PBXBuildFile; fileRef = DD32CF9F2CC824D3003686D6 /* TrioRemoteControl+APNS.swift */; };
		DD32CFA22CC824E2003686D6 /* TrioRemoteControl+Helpers.swift in Sources */ = {isa = PBXBuildFile; fileRef = DD32CFA12CC824E1003686D6 /* TrioRemoteControl+Helpers.swift */; };
		DD5DC9F12CF3D97C00AB8703 /* AdjustmentsStateModel+Overrides.swift in Sources */ = {isa = PBXBuildFile; fileRef = DD5DC9F02CF3D96E00AB8703 /* AdjustmentsStateModel+Overrides.swift */; };
		DD5DC9F32CF3D9DD00AB8703 /* AdjustmentsStateModel+TempTargets.swift in Sources */ = {isa = PBXBuildFile; fileRef = DD5DC9F22CF3D9D600AB8703 /* AdjustmentsStateModel+TempTargets.swift */; };
		DD5DC9F72CF3DA9300AB8703 /* TargetPicker.swift in Sources */ = {isa = PBXBuildFile; fileRef = DD5DC9F62CF3DA9300AB8703 /* TargetPicker.swift */; };
		DD5DC9F92CF3DAA900AB8703 /* RadioButton.swift in Sources */ = {isa = PBXBuildFile; fileRef = DD5DC9F82CF3DAA900AB8703 /* RadioButton.swift */; };
		DD5DC9FB2CF3E1B100AB8703 /* AdjustmentsStateModel+Helpers.swift in Sources */ = {isa = PBXBuildFile; fileRef = DD5DC9FA2CF3E1AA00AB8703 /* AdjustmentsStateModel+Helpers.swift */; };
		DD68889D2C386E17006E3C44 /* NightscoutExercise.swift in Sources */ = {isa = PBXBuildFile; fileRef = DD68889C2C386E17006E3C44 /* NightscoutExercise.swift */; };
		DD6B7CB22C7B6F0800B75029 /* Rounding.swift in Sources */ = {isa = PBXBuildFile; fileRef = DD6B7CB12C7B6F0800B75029 /* Rounding.swift */; };
		DD6B7CB42C7B71F700B75029 /* ForecastDisplayType.swift in Sources */ = {isa = PBXBuildFile; fileRef = DD6B7CB32C7B71F700B75029 /* ForecastDisplayType.swift */; };
		DD6B7CB62C7B748B00B75029 /* TotalInsulinDisplayType.swift in Sources */ = {isa = PBXBuildFile; fileRef = DD6B7CB52C7B748B00B75029 /* TotalInsulinDisplayType.swift */; };
		DD6B7CB92C7BAC6900B75029 /* NightscoutImportResultView.swift in Sources */ = {isa = PBXBuildFile; fileRef = DD6B7CB82C7BAC6900B75029 /* NightscoutImportResultView.swift */; };
		DD6B7CBB2C7FBBFA00B75029 /* ReviewInsulinActionView.swift in Sources */ = {isa = PBXBuildFile; fileRef = DD6B7CBA2C7FBBFA00B75029 /* ReviewInsulinActionView.swift */; };
		DD6D67E42C9C253500660C9B /* ColorSchemeOption.swift in Sources */ = {isa = PBXBuildFile; fileRef = DD6D67E32C9C253500660C9B /* ColorSchemeOption.swift */; };
		DD6F63CC2D27F615007D94CF /* TreatmentMenuView.swift in Sources */ = {isa = PBXBuildFile; fileRef = DD6F63CB2D27F606007D94CF /* TreatmentMenuView.swift */; };
		DD88C8E22C50420800F2D558 /* DefinitionRow.swift in Sources */ = {isa = PBXBuildFile; fileRef = DD88C8E12C50420800F2D558 /* DefinitionRow.swift */; };
		DD940BAA2CA7585D000830A5 /* GlucoseColorScheme.swift in Sources */ = {isa = PBXBuildFile; fileRef = DD940BA92CA7585D000830A5 /* GlucoseColorScheme.swift */; };
		DD940BAC2CA75889000830A5 /* DynamicGlucoseColor.swift in Sources */ = {isa = PBXBuildFile; fileRef = DD940BAB2CA75889000830A5 /* DynamicGlucoseColor.swift */; };
		DD9ECB682CA99F4500AA7C45 /* TrioRemoteControl.swift in Sources */ = {isa = PBXBuildFile; fileRef = DD9ECB672CA99F4500AA7C45 /* TrioRemoteControl.swift */; };
		DD9ECB6A2CA99F6C00AA7C45 /* PushMessage.swift in Sources */ = {isa = PBXBuildFile; fileRef = DD9ECB692CA99F6C00AA7C45 /* PushMessage.swift */; };
		DD9ECB702CA9A0BA00AA7C45 /* RemoteControlConfigStateModel.swift in Sources */ = {isa = PBXBuildFile; fileRef = DD9ECB6D2CA9A0BA00AA7C45 /* RemoteControlConfigStateModel.swift */; };
		DD9ECB712CA9A0BA00AA7C45 /* RemoteControlConfigProvider.swift in Sources */ = {isa = PBXBuildFile; fileRef = DD9ECB6E2CA9A0BA00AA7C45 /* RemoteControlConfigProvider.swift */; };
		DD9ECB722CA9A0BA00AA7C45 /* RemoteControlConfigDataFlow.swift in Sources */ = {isa = PBXBuildFile; fileRef = DD9ECB6F2CA9A0BA00AA7C45 /* RemoteControlConfigDataFlow.swift */; };
		DD9ECB742CA9A0C300AA7C45 /* RemoteControlConfig.swift in Sources */ = {isa = PBXBuildFile; fileRef = DD9ECB732CA9A0C300AA7C45 /* RemoteControlConfig.swift */; };
		DDA6E2502D22187500C2988C /* ChartLegendView.swift in Sources */ = {isa = PBXBuildFile; fileRef = DDA6E24F2D22187500C2988C /* ChartLegendView.swift */; };
		DDA6E2852D2361F800C2988C /* LoopStatusView.swift in Sources */ = {isa = PBXBuildFile; fileRef = DDA6E2842D2361F800C2988C /* LoopStatusView.swift */; };
		DDA6E3202D258E0500C2988C /* OverrideHelpView.swift in Sources */ = {isa = PBXBuildFile; fileRef = DDA6E31F2D258E0500C2988C /* OverrideHelpView.swift */; };
		DDA6E3222D25901100C2988C /* TempTargetHelpView.swift in Sources */ = {isa = PBXBuildFile; fileRef = DDA6E3212D25901100C2988C /* TempTargetHelpView.swift */; };
		DDA6E3572D25988500C2988C /* ContactImageHelpView.swift in Sources */ = {isa = PBXBuildFile; fileRef = DDA6E3562D25988500C2988C /* ContactImageHelpView.swift */; };
		DDB37CC52D05048F00D99BF4 /* ContactImageStorage.swift in Sources */ = {isa = PBXBuildFile; fileRef = DDB37CC42D05048F00D99BF4 /* ContactImageStorage.swift */; };
		DDB37CC72D05127500D99BF4 /* FontExtensions.swift in Sources */ = {isa = PBXBuildFile; fileRef = DDB37CC62D05127500D99BF4 /* FontExtensions.swift */; };
		DDCEBF5B2CC1B76400DF4C36 /* LiveActivity+Helper.swift in Sources */ = {isa = PBXBuildFile; fileRef = DDCEBF5A2CC1B76400DF4C36 /* LiveActivity+Helper.swift */; };
		DDD163122C4C689900CD525A /* AdjustmentsStateModel.swift in Sources */ = {isa = PBXBuildFile; fileRef = DDD163112C4C689900CD525A /* AdjustmentsStateModel.swift */; };
		DDD163142C4C68D300CD525A /* AdjustmentsProvider.swift in Sources */ = {isa = PBXBuildFile; fileRef = DDD163132C4C68D300CD525A /* AdjustmentsProvider.swift */; };
		DDD163162C4C690300CD525A /* AdjustmentsDataFlow.swift in Sources */ = {isa = PBXBuildFile; fileRef = DDD163152C4C690300CD525A /* AdjustmentsDataFlow.swift */; };
		DDD163182C4C694000CD525A /* AdjustmentsRootView.swift in Sources */ = {isa = PBXBuildFile; fileRef = DDD163172C4C694000CD525A /* AdjustmentsRootView.swift */; };
		DDD1631A2C4C695E00CD525A /* EditOverrideForm.swift in Sources */ = {isa = PBXBuildFile; fileRef = DDD163192C4C695E00CD525A /* EditOverrideForm.swift */; };
		DDD1631C2C4C697400CD525A /* AddOverrideForm.swift in Sources */ = {isa = PBXBuildFile; fileRef = DDD1631B2C4C697400CD525A /* AddOverrideForm.swift */; };
		DDD1631F2C4C6F6900CD525A /* TrioCoreDataPersistentContainer.xcdatamodeld in Sources */ = {isa = PBXBuildFile; fileRef = DDD1631D2C4C6F6900CD525A /* TrioCoreDataPersistentContainer.xcdatamodeld */; };
		DDD6D4D32CDE90720029439A /* HbA1cDisplayUnit.swift in Sources */ = {isa = PBXBuildFile; fileRef = DDD6D4D22CDE90720029439A /* HbA1cDisplayUnit.swift */; };
		DDE179522C910127003CDDB7 /* MealPresetStored+CoreDataClass.swift in Sources */ = {isa = PBXBuildFile; fileRef = DDE179322C910127003CDDB7 /* MealPresetStored+CoreDataClass.swift */; };
		DDE179532C910127003CDDB7 /* MealPresetStored+CoreDataProperties.swift in Sources */ = {isa = PBXBuildFile; fileRef = DDE179332C910127003CDDB7 /* MealPresetStored+CoreDataProperties.swift */; };
		DDE179542C910127003CDDB7 /* LoopStatRecord+CoreDataClass.swift in Sources */ = {isa = PBXBuildFile; fileRef = DDE179342C910127003CDDB7 /* LoopStatRecord+CoreDataClass.swift */; };
		DDE179552C910127003CDDB7 /* LoopStatRecord+CoreDataProperties.swift in Sources */ = {isa = PBXBuildFile; fileRef = DDE179352C910127003CDDB7 /* LoopStatRecord+CoreDataProperties.swift */; };
		DDE179562C910127003CDDB7 /* BolusStored+CoreDataClass.swift in Sources */ = {isa = PBXBuildFile; fileRef = DDE179362C910127003CDDB7 /* BolusStored+CoreDataClass.swift */; };
		DDE179572C910127003CDDB7 /* BolusStored+CoreDataProperties.swift in Sources */ = {isa = PBXBuildFile; fileRef = DDE179372C910127003CDDB7 /* BolusStored+CoreDataProperties.swift */; };
		DDE179582C910127003CDDB7 /* ForecastValue+CoreDataClass.swift in Sources */ = {isa = PBXBuildFile; fileRef = DDE179382C910127003CDDB7 /* ForecastValue+CoreDataClass.swift */; };
		DDE179592C910127003CDDB7 /* ForecastValue+CoreDataProperties.swift in Sources */ = {isa = PBXBuildFile; fileRef = DDE179392C910127003CDDB7 /* ForecastValue+CoreDataProperties.swift */; };
		DDE1795A2C910127003CDDB7 /* CarbEntryStored+CoreDataClass.swift in Sources */ = {isa = PBXBuildFile; fileRef = DDE1793A2C910127003CDDB7 /* CarbEntryStored+CoreDataClass.swift */; };
		DDE1795B2C910127003CDDB7 /* CarbEntryStored+CoreDataProperties.swift in Sources */ = {isa = PBXBuildFile; fileRef = DDE1793B2C910127003CDDB7 /* CarbEntryStored+CoreDataProperties.swift */; };
		DDE1795E2C910127003CDDB7 /* PumpEventStored+CoreDataClass.swift in Sources */ = {isa = PBXBuildFile; fileRef = DDE1793E2C910127003CDDB7 /* PumpEventStored+CoreDataClass.swift */; };
		DDE1795F2C910127003CDDB7 /* PumpEventStored+CoreDataProperties.swift in Sources */ = {isa = PBXBuildFile; fileRef = DDE1793F2C910127003CDDB7 /* PumpEventStored+CoreDataProperties.swift */; };
		DDE179602C910127003CDDB7 /* StatsData+CoreDataClass.swift in Sources */ = {isa = PBXBuildFile; fileRef = DDE179402C910127003CDDB7 /* StatsData+CoreDataClass.swift */; };
		DDE179612C910127003CDDB7 /* StatsData+CoreDataProperties.swift in Sources */ = {isa = PBXBuildFile; fileRef = DDE179412C910127003CDDB7 /* StatsData+CoreDataProperties.swift */; };
		DDE179622C910127003CDDB7 /* Forecast+CoreDataClass.swift in Sources */ = {isa = PBXBuildFile; fileRef = DDE179422C910127003CDDB7 /* Forecast+CoreDataClass.swift */; };
		DDE179632C910127003CDDB7 /* Forecast+CoreDataProperties.swift in Sources */ = {isa = PBXBuildFile; fileRef = DDE179432C910127003CDDB7 /* Forecast+CoreDataProperties.swift */; };
		DDE179642C910127003CDDB7 /* GlucoseStored+CoreDataClass.swift in Sources */ = {isa = PBXBuildFile; fileRef = DDE179442C910127003CDDB7 /* GlucoseStored+CoreDataClass.swift */; };
		DDE179652C910127003CDDB7 /* GlucoseStored+CoreDataProperties.swift in Sources */ = {isa = PBXBuildFile; fileRef = DDE179452C910127003CDDB7 /* GlucoseStored+CoreDataProperties.swift */; };
		DDE179662C910127003CDDB7 /* OpenAPS_Battery+CoreDataClass.swift in Sources */ = {isa = PBXBuildFile; fileRef = DDE179462C910127003CDDB7 /* OpenAPS_Battery+CoreDataClass.swift */; };
		DDE179672C910127003CDDB7 /* OpenAPS_Battery+CoreDataProperties.swift in Sources */ = {isa = PBXBuildFile; fileRef = DDE179472C910127003CDDB7 /* OpenAPS_Battery+CoreDataProperties.swift */; };
		DDE179682C910127003CDDB7 /* TempBasalStored+CoreDataClass.swift in Sources */ = {isa = PBXBuildFile; fileRef = DDE179482C910127003CDDB7 /* TempBasalStored+CoreDataClass.swift */; };
		DDE179692C910127003CDDB7 /* TempBasalStored+CoreDataProperties.swift in Sources */ = {isa = PBXBuildFile; fileRef = DDE179492C910127003CDDB7 /* TempBasalStored+CoreDataProperties.swift */; };
		DDE1796C2C910127003CDDB7 /* OverrideRunStored+CoreDataClass.swift in Sources */ = {isa = PBXBuildFile; fileRef = DDE1794C2C910127003CDDB7 /* OverrideRunStored+CoreDataClass.swift */; };
		DDE1796D2C910127003CDDB7 /* OverrideRunStored+CoreDataProperties.swift in Sources */ = {isa = PBXBuildFile; fileRef = DDE1794D2C910127003CDDB7 /* OverrideRunStored+CoreDataProperties.swift */; };
		DDE1796E2C910127003CDDB7 /* OrefDetermination+CoreDataClass.swift in Sources */ = {isa = PBXBuildFile; fileRef = DDE1794E2C910127003CDDB7 /* OrefDetermination+CoreDataClass.swift */; };
		DDE1796F2C910127003CDDB7 /* OrefDetermination+CoreDataProperties.swift in Sources */ = {isa = PBXBuildFile; fileRef = DDE1794F2C910127003CDDB7 /* OrefDetermination+CoreDataProperties.swift */; };
		DDE179702C910127003CDDB7 /* OverrideStored+CoreDataClass.swift in Sources */ = {isa = PBXBuildFile; fileRef = DDE179502C910127003CDDB7 /* OverrideStored+CoreDataClass.swift */; };
		DDE179712C910127003CDDB7 /* OverrideStored+CoreDataProperties.swift in Sources */ = {isa = PBXBuildFile; fileRef = DDE179512C910127003CDDB7 /* OverrideStored+CoreDataProperties.swift */; };
		DDF847DD2C5C28720049BB3B /* LiveActivitySettingsDataFlow.swift in Sources */ = {isa = PBXBuildFile; fileRef = DDF847DC2C5C28720049BB3B /* LiveActivitySettingsDataFlow.swift */; };
		DDF847DF2C5C28780049BB3B /* LiveActivitySettingsProvider.swift in Sources */ = {isa = PBXBuildFile; fileRef = DDF847DE2C5C28780049BB3B /* LiveActivitySettingsProvider.swift */; };
		DDF847E12C5C287F0049BB3B /* LiveActivitySettingsStateModel.swift in Sources */ = {isa = PBXBuildFile; fileRef = DDF847E02C5C287F0049BB3B /* LiveActivitySettingsStateModel.swift */; };
		DDF847E42C5C288F0049BB3B /* LiveActivitySettingsRootView.swift in Sources */ = {isa = PBXBuildFile; fileRef = DDF847E32C5C288F0049BB3B /* LiveActivitySettingsRootView.swift */; };
		DDF847E62C5D66490049BB3B /* AddMealPresetView.swift in Sources */ = {isa = PBXBuildFile; fileRef = DDF847E52C5D66490049BB3B /* AddMealPresetView.swift */; };
		DDF847E82C5DABA30049BB3B /* WatchConfigAppleWatchView.swift in Sources */ = {isa = PBXBuildFile; fileRef = DDF847E72C5DABA30049BB3B /* WatchConfigAppleWatchView.swift */; };
		DDF847EA2C5DABAC0049BB3B /* WatchConfigGarminView.swift in Sources */ = {isa = PBXBuildFile; fileRef = DDF847E92C5DABAC0049BB3B /* WatchConfigGarminView.swift */; };
		E00EEC0327368630002FF094 /* ServiceAssembly.swift in Sources */ = {isa = PBXBuildFile; fileRef = E00EEBFD27368630002FF094 /* ServiceAssembly.swift */; };
		E00EEC0427368630002FF094 /* SecurityAssembly.swift in Sources */ = {isa = PBXBuildFile; fileRef = E00EEBFE27368630002FF094 /* SecurityAssembly.swift */; };
		E00EEC0527368630002FF094 /* StorageAssembly.swift in Sources */ = {isa = PBXBuildFile; fileRef = E00EEBFF27368630002FF094 /* StorageAssembly.swift */; };
		E00EEC0627368630002FF094 /* UIAssembly.swift in Sources */ = {isa = PBXBuildFile; fileRef = E00EEC0027368630002FF094 /* UIAssembly.swift */; };
		E00EEC0727368630002FF094 /* APSAssembly.swift in Sources */ = {isa = PBXBuildFile; fileRef = E00EEC0127368630002FF094 /* APSAssembly.swift */; };
		E00EEC0827368630002FF094 /* NetworkAssembly.swift in Sources */ = {isa = PBXBuildFile; fileRef = E00EEC0227368630002FF094 /* NetworkAssembly.swift */; };
		E013D872273AC6FE0014109C /* GlucoseSimulatorSource.swift in Sources */ = {isa = PBXBuildFile; fileRef = E013D871273AC6FE0014109C /* GlucoseSimulatorSource.swift */; };
		E06B911A275B5EEA003C04B6 /* Array+Extension.swift in Sources */ = {isa = PBXBuildFile; fileRef = E06B9119275B5EEA003C04B6 /* Array+Extension.swift */; };
		E0CC2C5C275B9F0F00A7BC71 /* HealthKit.framework in Frameworks */ = {isa = PBXBuildFile; fileRef = E0CC2C5B275B9DAE00A7BC71 /* HealthKit.framework */; };
		E0D4F80527513ECF00BDF1FE /* HealthKitSample.swift in Sources */ = {isa = PBXBuildFile; fileRef = E0D4F80427513ECF00BDF1FE /* HealthKitSample.swift */; };
		E13B7DAB2A435F57066AF02E /* TargetsEditorStateModel.swift in Sources */ = {isa = PBXBuildFile; fileRef = 36F58DDD71F0E795464FA3F0 /* TargetsEditorStateModel.swift */; };
		E39E418C56A5A46B61D960EE /* ConfigEditorStateModel.swift in Sources */ = {isa = PBXBuildFile; fileRef = 5D5B4F8B4194BB7E260EF251 /* ConfigEditorStateModel.swift */; };
		E3A08AAE59538BC8A8ABE477 /* GlucoseNotificationSettingsDataFlow.swift in Sources */ = {isa = PBXBuildFile; fileRef = 3260468377DA9DB4DEE9AF6D /* GlucoseNotificationSettingsDataFlow.swift */; };
		E592A3702CEEC01E009A472C /* ContactTrickEntry.swift in Sources */ = {isa = PBXBuildFile; fileRef = E592A36F2CEEC01E009A472C /* ContactTrickEntry.swift */; };
		E592A3772CEEC038009A472C /* ContactImageStateModel.swift in Sources */ = {isa = PBXBuildFile; fileRef = E592A3752CEEC038009A472C /* ContactImageStateModel.swift */; };
		E592A3782CEEC038009A472C /* ContactImageDataFlow.swift in Sources */ = {isa = PBXBuildFile; fileRef = E592A3732CEEC038009A472C /* ContactImageDataFlow.swift */; };
		E592A3792CEEC038009A472C /* ContactImageRootView.swift in Sources */ = {isa = PBXBuildFile; fileRef = E592A3712CEEC038009A472C /* ContactImageRootView.swift */; };
		E592A37A2CEEC038009A472C /* ContactImageProvider.swift in Sources */ = {isa = PBXBuildFile; fileRef = E592A3742CEEC038009A472C /* ContactImageProvider.swift */; };
		E974172296125A5AE99E634C /* PumpConfigRootView.swift in Sources */ = {isa = PBXBuildFile; fileRef = 2AD22C985B79A2F0D2EA3D9D /* PumpConfigRootView.swift */; };
		F5CA3DB1F9DC8B05792BBFAA /* CGMDataFlow.swift in Sources */ = {isa = PBXBuildFile; fileRef = B9B5C0607505A38F256BF99A /* CGMDataFlow.swift */; };
		F5F7E6C1B7F098F59EB67EC5 /* TargetsEditorDataFlow.swift in Sources */ = {isa = PBXBuildFile; fileRef = BA49538D56989D8DA6FCF538 /* TargetsEditorDataFlow.swift */; };
		F816825E28DB441200054060 /* HeartBeatManager.swift in Sources */ = {isa = PBXBuildFile; fileRef = F816825D28DB441200054060 /* HeartBeatManager.swift */; };
		F816826028DB441800054060 /* BluetoothTransmitter.swift in Sources */ = {isa = PBXBuildFile; fileRef = F816825F28DB441800054060 /* BluetoothTransmitter.swift */; };
		F90692AA274B7AAE0037068D /* HealthKitManager.swift in Sources */ = {isa = PBXBuildFile; fileRef = F90692A9274B7AAE0037068D /* HealthKitManager.swift */; };
		F90692CF274B999A0037068D /* HealthKitDataFlow.swift in Sources */ = {isa = PBXBuildFile; fileRef = F90692CE274B999A0037068D /* HealthKitDataFlow.swift */; };
		F90692D1274B99B60037068D /* HealthKitProvider.swift in Sources */ = {isa = PBXBuildFile; fileRef = F90692D0274B99B60037068D /* HealthKitProvider.swift */; };
		F90692D3274B9A130037068D /* AppleHealthKitRootView.swift in Sources */ = {isa = PBXBuildFile; fileRef = F90692D2274B9A130037068D /* AppleHealthKitRootView.swift */; };
		F90692D6274B9A450037068D /* HealthKitStateModel.swift in Sources */ = {isa = PBXBuildFile; fileRef = F90692D5274B9A450037068D /* HealthKitStateModel.swift */; };
		FA630397F76B582C8D8681A7 /* BasalProfileEditorProvider.swift in Sources */ = {isa = PBXBuildFile; fileRef = 42369F66CF91F30624C0B3A6 /* BasalProfileEditorProvider.swift */; };
		FE41E4D629463EE20047FD55 /* NightscoutPreferences.swift in Sources */ = {isa = PBXBuildFile; fileRef = FE41E4D529463EE20047FD55 /* NightscoutPreferences.swift */; };
		FE66D16B291F74F8005D6F77 /* Bundle+Extensions.swift in Sources */ = {isa = PBXBuildFile; fileRef = FE66D16A291F74F8005D6F77 /* Bundle+Extensions.swift */; };
		FEFFA7A22929FE49007B8193 /* UIDevice+Extensions.swift in Sources */ = {isa = PBXBuildFile; fileRef = FEFFA7A12929FE49007B8193 /* UIDevice+Extensions.swift */; };
/* End PBXBuildFile section */

/* Begin PBXContainerItemProxy section */
		38FCF3F225E9028E0078B0D1 /* PBXContainerItemProxy */ = {
			isa = PBXContainerItemProxy;
			containerPortal = 388E595025AD948C0019842D /* Project object */;
			proxyType = 1;
			remoteGlobalIDString = 388E595725AD948C0019842D;
			remoteInfo = Trio;
		};
		6B1A8D262B14D91700E76752 /* PBXContainerItemProxy */ = {
			isa = PBXContainerItemProxy;
			containerPortal = 388E595025AD948C0019842D /* Project object */;
			proxyType = 1;
			remoteGlobalIDString = 6B1A8D162B14D91500E76752;
			remoteInfo = LiveActivityExtension;
		};
		BDFF798C2D25AA890016C40C /* PBXContainerItemProxy */ = {
			isa = PBXContainerItemProxy;
			containerPortal = 388E595025AD948C0019842D /* Project object */;
			proxyType = 1;
			remoteGlobalIDString = BDFF797B2D25AA870016C40C;
			remoteInfo = "TrioWatch Watch App";
		};
		BDFF79962D25AA890016C40C /* PBXContainerItemProxy */ = {
			isa = PBXContainerItemProxy;
			containerPortal = 388E595025AD948C0019842D /* Project object */;
			proxyType = 1;
			remoteGlobalIDString = BDFF797B2D25AA870016C40C;
			remoteInfo = "TrioWatch Watch App";
		};
		BDFF799D2D25AA890016C40C /* PBXContainerItemProxy */ = {
			isa = PBXContainerItemProxy;
			containerPortal = 388E595025AD948C0019842D /* Project object */;
			proxyType = 1;
			remoteGlobalIDString = BDFF797B2D25AA870016C40C;
			remoteInfo = "TrioWatch Watch App";
		};
/* End PBXContainerItemProxy section */

/* Begin PBXCopyFilesBuildPhase section */
		3821ECD025DC703C00BC42AD /* Embed Frameworks */ = {
			isa = PBXCopyFilesBuildPhase;
			buildActionMask = 2147483647;
			dstPath = "";
			dstSubfolderSpec = 10;
			files = (
				CE51DD1D2A01970900F163F7 /* ConnectIQ 2.xcframework in Embed Frameworks */,
				CE95BF5C2BA770C300DC3DE3 /* LoopKit.framework in Embed Frameworks */,
				CEB434FE28B90B8C00B70274 /* SwiftCharts in Embed Frameworks */,
				CE95BF642BA771BE00DC3DE3 /* LoopTestingKit.framework in Embed Frameworks */,
				CE95BF622BA7715900DC3DE3 /* MockKitUI.framework in Embed Frameworks */,
				CE95BF602BA7715800DC3DE3 /* MockKit.framework in Embed Frameworks */,
				CE95BF5E2BA770C300DC3DE3 /* LoopKitUI.framework in Embed Frameworks */,
			);
			name = "Embed Frameworks";
			runOnlyForDeploymentPostprocessing = 0;
		};
		38E8753D27554D5900975559 /* Embed Watch Content */ = {
			isa = PBXCopyFilesBuildPhase;
			buildActionMask = 2147483647;
			dstPath = "$(CONTENTS_FOLDER_PATH)/Watch";
			dstSubfolderSpec = 16;
			files = (
				BDFF799F2D25AA890016C40C /* TrioWatch Watch App.app in Embed Watch Content */,
			);
			name = "Embed Watch Content";
			runOnlyForDeploymentPostprocessing = 0;
		};
		6B1A8D122B14D88E00E76752 /* Embed Foundation Extensions */ = {
			isa = PBXCopyFilesBuildPhase;
			buildActionMask = 2147483647;
			dstPath = "";
			dstSubfolderSpec = 13;
			files = (
				6B1A8D282B14D91700E76752 /* LiveActivityExtension.appex in Embed Foundation Extensions */,
			);
			name = "Embed Foundation Extensions";
			runOnlyForDeploymentPostprocessing = 0;
		};
		DDA6E3972D25AE2200C2988C /* Embed ExtensionKit Extensions */ = {
			isa = PBXCopyFilesBuildPhase;
			buildActionMask = 2147483647;
			dstPath = "$(EXTENSIONS_FOLDER_PATH)";
			dstSubfolderSpec = 16;
			files = (
			);
			name = "Embed ExtensionKit Extensions";
			runOnlyForDeploymentPostprocessing = 0;
		};
/* End PBXCopyFilesBuildPhase section */

/* Begin PBXFileReference section */
		110AEDE02C5193D100615CC9 /* BolusIntent.swift */ = {isa = PBXFileReference; fileEncoding = 4; lastKnownFileType = sourcecode.swift; path = BolusIntent.swift; sourceTree = "<group>"; };
		110AEDE12C5193D100615CC9 /* BolusIntentRequest.swift */ = {isa = PBXFileReference; fileEncoding = 4; lastKnownFileType = sourcecode.swift; path = BolusIntentRequest.swift; sourceTree = "<group>"; };
		110AEDE52C51A0AE00615CC9 /* ShortcutsConfigView.swift */ = {isa = PBXFileReference; fileEncoding = 4; lastKnownFileType = sourcecode.swift; path = ShortcutsConfigView.swift; sourceTree = "<group>"; };
		110AEDE72C51A0AE00615CC9 /* ShortcutsConfigDataFlow.swift */ = {isa = PBXFileReference; fileEncoding = 4; lastKnownFileType = sourcecode.swift; path = ShortcutsConfigDataFlow.swift; sourceTree = "<group>"; };
		110AEDE82C51A0AE00615CC9 /* ShortcutsConfigProvider.swift */ = {isa = PBXFileReference; fileEncoding = 4; lastKnownFileType = sourcecode.swift; path = ShortcutsConfigProvider.swift; sourceTree = "<group>"; };
		110AEDE92C51A0AE00615CC9 /* ShortcutsConfigStateModel.swift */ = {isa = PBXFileReference; fileEncoding = 4; lastKnownFileType = sourcecode.swift; path = ShortcutsConfigStateModel.swift; sourceTree = "<group>"; };
		118DF7642C5ECBC60067FEB7 /* ApplyOverridePresetIntent.swift */ = {isa = PBXFileReference; fileEncoding = 4; lastKnownFileType = sourcecode.swift; path = ApplyOverridePresetIntent.swift; sourceTree = "<group>"; };
		118DF7652C5ECBC60067FEB7 /* CancelOverrideIntent.swift */ = {isa = PBXFileReference; fileEncoding = 4; lastKnownFileType = sourcecode.swift; path = CancelOverrideIntent.swift; sourceTree = "<group>"; };
		118DF7672C5ECBC60067FEB7 /* OverridePresetEntity.swift */ = {isa = PBXFileReference; fileEncoding = 4; lastKnownFileType = sourcecode.swift; path = OverridePresetEntity.swift; sourceTree = "<group>"; };
		118DF7682C5ECBC60067FEB7 /* OverridePresetsIntentRequest.swift */ = {isa = PBXFileReference; fileEncoding = 4; lastKnownFileType = sourcecode.swift; path = OverridePresetsIntentRequest.swift; sourceTree = "<group>"; };
		19012CDB291D2CB900FB8210 /* LoopStats.swift */ = {isa = PBXFileReference; lastKnownFileType = sourcecode.swift; path = LoopStats.swift; sourceTree = "<group>"; };
		190EBCC329FF136900BA767D /* UserInterfaceSettingsDataFlow.swift */ = {isa = PBXFileReference; lastKnownFileType = sourcecode.swift; path = UserInterfaceSettingsDataFlow.swift; sourceTree = "<group>"; };
		190EBCC529FF138000BA767D /* UserInterfaceSettingsProvider.swift */ = {isa = PBXFileReference; lastKnownFileType = sourcecode.swift; path = UserInterfaceSettingsProvider.swift; sourceTree = "<group>"; };
		190EBCC729FF13AA00BA767D /* UserInterfaceSettingsStateModel.swift */ = {isa = PBXFileReference; lastKnownFileType = sourcecode.swift; path = UserInterfaceSettingsStateModel.swift; sourceTree = "<group>"; };
		190EBCCA29FF13CB00BA767D /* UserInterfaceSettingsRootView.swift */ = {isa = PBXFileReference; lastKnownFileType = sourcecode.swift; path = UserInterfaceSettingsRootView.swift; sourceTree = "<group>"; };
		1918333A26ADA46800F45722 /* fi */ = {isa = PBXFileReference; lastKnownFileType = text.plist.strings; name = fi; path = fi.lproj/Localizable.strings; sourceTree = "<group>"; };
		191F62672AD6B05A004D7911 /* NightscoutSettings.swift */ = {isa = PBXFileReference; lastKnownFileType = sourcecode.swift; path = NightscoutSettings.swift; sourceTree = "<group>"; };
		1927C8E92744611700347C69 /* ar */ = {isa = PBXFileReference; lastKnownFileType = text.plist.strings; name = ar; path = ar.lproj/InfoPlist.strings; sourceTree = "<group>"; };
		1927C8EA2744611800347C69 /* ca */ = {isa = PBXFileReference; lastKnownFileType = text.plist.strings; name = ca; path = ca.lproj/InfoPlist.strings; sourceTree = "<group>"; };
		1927C8EB2744611900347C69 /* zh-Hans */ = {isa = PBXFileReference; lastKnownFileType = text.plist.strings; name = "zh-Hans"; path = "zh-Hans.lproj/InfoPlist.strings"; sourceTree = "<group>"; };
		1927C8EC2744611A00347C69 /* da */ = {isa = PBXFileReference; lastKnownFileType = text.plist.strings; name = da; path = da.lproj/InfoPlist.strings; sourceTree = "<group>"; };
		1927C8ED2744611B00347C69 /* fi */ = {isa = PBXFileReference; lastKnownFileType = text.plist.strings; name = fi; path = fi.lproj/InfoPlist.strings; sourceTree = "<group>"; };
		1927C8EE2744611C00347C69 /* nl */ = {isa = PBXFileReference; lastKnownFileType = text.plist.strings; name = nl; path = nl.lproj/InfoPlist.strings; sourceTree = "<group>"; };
		1927C8EF2744611D00347C69 /* fr */ = {isa = PBXFileReference; lastKnownFileType = text.plist.strings; name = fr; path = fr.lproj/InfoPlist.strings; sourceTree = "<group>"; };
		1927C8F02744611E00347C69 /* de */ = {isa = PBXFileReference; lastKnownFileType = text.plist.strings; name = de; path = de.lproj/InfoPlist.strings; sourceTree = "<group>"; };
		1927C8F12744611E00347C69 /* he */ = {isa = PBXFileReference; lastKnownFileType = text.plist.strings; name = he; path = he.lproj/InfoPlist.strings; sourceTree = "<group>"; };
		1927C8F22744611F00347C69 /* it */ = {isa = PBXFileReference; lastKnownFileType = text.plist.strings; name = it; path = it.lproj/InfoPlist.strings; sourceTree = "<group>"; };
		1927C8F32744612000347C69 /* nb */ = {isa = PBXFileReference; lastKnownFileType = text.plist.strings; name = nb; path = nb.lproj/InfoPlist.strings; sourceTree = "<group>"; };
		1927C8F42744612100347C69 /* pl */ = {isa = PBXFileReference; lastKnownFileType = text.plist.strings; name = pl; path = pl.lproj/InfoPlist.strings; sourceTree = "<group>"; };
		1927C8F52744612100347C69 /* pt-BR */ = {isa = PBXFileReference; lastKnownFileType = text.plist.strings; name = "pt-BR"; path = "pt-BR.lproj/InfoPlist.strings"; sourceTree = "<group>"; };
		1927C8F62744612200347C69 /* pt-PT */ = {isa = PBXFileReference; lastKnownFileType = text.plist.strings; name = "pt-PT"; path = "pt-PT.lproj/InfoPlist.strings"; sourceTree = "<group>"; };
		1927C8F72744612300347C69 /* ru */ = {isa = PBXFileReference; lastKnownFileType = text.plist.strings; name = ru; path = ru.lproj/InfoPlist.strings; sourceTree = "<group>"; };
		1927C8F82744612400347C69 /* es */ = {isa = PBXFileReference; lastKnownFileType = text.plist.strings; name = es; path = es.lproj/InfoPlist.strings; sourceTree = "<group>"; };
		1927C8F92744612400347C69 /* sv */ = {isa = PBXFileReference; lastKnownFileType = text.plist.strings; name = sv; path = sv.lproj/InfoPlist.strings; sourceTree = "<group>"; };
		1927C8FA2744612500347C69 /* tr */ = {isa = PBXFileReference; lastKnownFileType = text.plist.strings; name = tr; path = tr.lproj/InfoPlist.strings; sourceTree = "<group>"; };
		1927C8FB2744612600347C69 /* uk */ = {isa = PBXFileReference; lastKnownFileType = text.plist.strings; name = uk; path = uk.lproj/InfoPlist.strings; sourceTree = "<group>"; };
		1927C8FE274489BA00347C69 /* Base */ = {isa = PBXFileReference; lastKnownFileType = text.plist.strings; name = Base; path = Base.lproj/InfoPlist.strings; sourceTree = "<group>"; };
		1935363F28496F7D001E0B16 /* Oref2_variables.swift */ = {isa = PBXFileReference; lastKnownFileType = sourcecode.swift; path = Oref2_variables.swift; sourceTree = "<group>"; };
		193F1E392B44C13B00525770 /* hu */ = {isa = PBXFileReference; lastKnownFileType = text.plist.strings; name = hu; path = hu.lproj/InfoPlist.strings; sourceTree = "<group>"; };
		193F1E3A2B44C13B00525770 /* hu */ = {isa = PBXFileReference; lastKnownFileType = text.plist.strings; name = hu; path = hu.lproj/Localizable.strings; sourceTree = "<group>"; };
		193F1E3B2B44C14800525770 /* vi */ = {isa = PBXFileReference; lastKnownFileType = text.plist.strings; name = vi; path = vi.lproj/InfoPlist.strings; sourceTree = "<group>"; };
		193F1E3C2B44C14800525770 /* vi */ = {isa = PBXFileReference; lastKnownFileType = text.plist.strings; name = vi; path = vi.lproj/Localizable.strings; sourceTree = "<group>"; };
		193F6CDC2A512C8F001240FD /* Loops.swift */ = {isa = PBXFileReference; lastKnownFileType = sourcecode.swift; path = Loops.swift; sourceTree = "<group>"; };
		195D80B32AF6973A00D25097 /* DynamicSettingsRootView.swift */ = {isa = PBXFileReference; lastKnownFileType = sourcecode.swift; path = DynamicSettingsRootView.swift; sourceTree = "<group>"; };
		195D80B62AF697B800D25097 /* DynamicSettingsDataFlow.swift */ = {isa = PBXFileReference; lastKnownFileType = sourcecode.swift; path = DynamicSettingsDataFlow.swift; sourceTree = "<group>"; };
		195D80B82AF697F700D25097 /* DynamicSettingsProvider.swift */ = {isa = PBXFileReference; lastKnownFileType = sourcecode.swift; path = DynamicSettingsProvider.swift; sourceTree = "<group>"; };
		195D80BA2AF6980B00D25097 /* DynamicSettingsStateModel.swift */ = {isa = PBXFileReference; lastKnownFileType = sourcecode.swift; path = DynamicSettingsStateModel.swift; sourceTree = "<group>"; };
		1967DFBD29D052C200759F30 /* Icons.swift */ = {isa = PBXFileReference; lastKnownFileType = sourcecode.swift; path = Icons.swift; sourceTree = "<group>"; };
		1967DFBF29D053AC00759F30 /* IconSelection.swift */ = {isa = PBXFileReference; lastKnownFileType = sourcecode.swift; path = IconSelection.swift; sourceTree = "<group>"; };
		1967DFC129D053D300759F30 /* IconImage.swift */ = {isa = PBXFileReference; lastKnownFileType = sourcecode.swift; path = IconImage.swift; sourceTree = "<group>"; };
		198377D3266BFFF6004DE65E /* en */ = {isa = PBXFileReference; lastKnownFileType = text.plist.strings; name = en; path = en.lproj/Localizable.strings; sourceTree = "<group>"; };
		198377D5266C0A05004DE65E /* ar */ = {isa = PBXFileReference; lastKnownFileType = text.plist.strings; name = ar; path = ar.lproj/Localizable.strings; sourceTree = "<group>"; };
		198377D6266C0A0A004DE65E /* ca */ = {isa = PBXFileReference; lastKnownFileType = text.plist.strings; name = ca; path = ca.lproj/Localizable.strings; sourceTree = "<group>"; };
		198377D7266C0A15004DE65E /* zh-Hans */ = {isa = PBXFileReference; lastKnownFileType = text.plist.strings; name = "zh-Hans"; path = "zh-Hans.lproj/Localizable.strings"; sourceTree = "<group>"; };
		198377D8266C0A1C004DE65E /* da */ = {isa = PBXFileReference; lastKnownFileType = text.plist.strings; name = da; path = da.lproj/Localizable.strings; sourceTree = "<group>"; };
		198377D9266C0A21004DE65E /* nl */ = {isa = PBXFileReference; lastKnownFileType = text.plist.strings; name = nl; path = nl.lproj/Localizable.strings; sourceTree = "<group>"; };
		198377DA266C0A2B004DE65E /* fr */ = {isa = PBXFileReference; lastKnownFileType = text.plist.strings; name = fr; path = fr.lproj/Localizable.strings; sourceTree = "<group>"; };
		198377DB266C0A32004DE65E /* de */ = {isa = PBXFileReference; lastKnownFileType = text.plist.strings; name = de; path = de.lproj/Localizable.strings; sourceTree = "<group>"; };
		198377DC266C0A3C004DE65E /* he */ = {isa = PBXFileReference; lastKnownFileType = text.plist.strings; name = he; path = he.lproj/Localizable.strings; sourceTree = "<group>"; };
		198377DD266C0A51004DE65E /* it */ = {isa = PBXFileReference; lastKnownFileType = text.plist.strings; name = it; path = it.lproj/Localizable.strings; sourceTree = "<group>"; };
		198377DE266C0A69004DE65E /* nb */ = {isa = PBXFileReference; lastKnownFileType = text.plist.strings; name = nb; path = nb.lproj/Localizable.strings; sourceTree = "<group>"; };
		198377DF266C0A7F004DE65E /* pl */ = {isa = PBXFileReference; lastKnownFileType = text.plist.strings; name = pl; path = pl.lproj/Localizable.strings; sourceTree = "<group>"; };
		198377E0266C0AB5004DE65E /* ru */ = {isa = PBXFileReference; lastKnownFileType = text.plist.strings; name = ru; path = ru.lproj/Localizable.strings; sourceTree = "<group>"; };
		198377E1266C0ABF004DE65E /* es */ = {isa = PBXFileReference; lastKnownFileType = text.plist.strings; name = es; path = es.lproj/Localizable.strings; sourceTree = "<group>"; };
		198377E2266C0AC8004DE65E /* sv */ = {isa = PBXFileReference; lastKnownFileType = text.plist.strings; name = sv; path = sv.lproj/Localizable.strings; sourceTree = "<group>"; };
		198377E3266C0ADC004DE65E /* tr */ = {isa = PBXFileReference; lastKnownFileType = text.plist.strings; name = tr; path = tr.lproj/Localizable.strings; sourceTree = "<group>"; };
		198377E4266C13D2004DE65E /* uk */ = {isa = PBXFileReference; lastKnownFileType = text.plist.strings; name = uk; path = uk.lproj/Localizable.strings; sourceTree = "<group>"; };
		199561C0275E61A50077B976 /* HealthKit.framework */ = {isa = PBXFileReference; lastKnownFileType = wrapper.framework; name = HealthKit.framework; path = Platforms/WatchOS.platform/Developer/SDKs/WatchOS8.0.sdk/System/Library/Frameworks/HealthKit.framework; sourceTree = DEVELOPER_DIR; };
		199732B4271B72DD00129A3F /* pt-PT */ = {isa = PBXFileReference; lastKnownFileType = text.plist.strings; name = "pt-PT"; path = "pt-PT.lproj/Localizable.strings"; sourceTree = "<group>"; };
		199732B5271B9EE900129A3F /* pt-BR */ = {isa = PBXFileReference; lastKnownFileType = text.plist.strings; name = "pt-BR"; path = "pt-BR.lproj/Localizable.strings"; sourceTree = "<group>"; };
		19A9102F2A24BF6300C8951B /* StatsView.swift */ = {isa = PBXFileReference; lastKnownFileType = sourcecode.swift; path = StatsView.swift; sourceTree = "<group>"; };
		19A910352A24D6D700C8951B /* DateFilter.swift */ = {isa = PBXFileReference; lastKnownFileType = sourcecode.swift; path = DateFilter.swift; sourceTree = "<group>"; };
		19A910372A24EF3200C8951B /* ChartsView.swift */ = {isa = PBXFileReference; lastKnownFileType = sourcecode.swift; path = ChartsView.swift; sourceTree = "<group>"; };
		19B0EF2028F6D66200069496 /* Statistics.swift */ = {isa = PBXFileReference; lastKnownFileType = sourcecode.swift; path = Statistics.swift; sourceTree = "<group>"; };
		19C166682756EFBD00ED12E3 /* sk */ = {isa = PBXFileReference; lastKnownFileType = text.plist.strings; name = sk; path = sk.lproj/InfoPlist.strings; sourceTree = "<group>"; };
		19C166692756EFBD00ED12E3 /* sk */ = {isa = PBXFileReference; lastKnownFileType = text.plist.strings; name = sk; path = sk.lproj/Localizable.strings; sourceTree = "<group>"; };
		19D466A229AA2B80004D5F33 /* MealSettingsDataFlow.swift */ = {isa = PBXFileReference; lastKnownFileType = sourcecode.swift; path = MealSettingsDataFlow.swift; sourceTree = "<group>"; };
		19D466A429AA2BD4004D5F33 /* MealSettingsProvider.swift */ = {isa = PBXFileReference; lastKnownFileType = sourcecode.swift; path = MealSettingsProvider.swift; sourceTree = "<group>"; };
		19D466A629AA2C22004D5F33 /* MealSettingsStateModel.swift */ = {isa = PBXFileReference; lastKnownFileType = sourcecode.swift; path = MealSettingsStateModel.swift; sourceTree = "<group>"; };
		19D466A929AA3099004D5F33 /* MealSettingsRootView.swift */ = {isa = PBXFileReference; lastKnownFileType = sourcecode.swift; path = MealSettingsRootView.swift; sourceTree = "<group>"; };
		19D4E4EA29FC6A9F00351451 /* Charts.swift */ = {isa = PBXFileReference; lastKnownFileType = sourcecode.swift; path = Charts.swift; sourceTree = "<group>"; };
		19DA487F29CD2B8400EEA1E7 /* Assets.xcassets */ = {isa = PBXFileReference; lastKnownFileType = folder.assetcatalog; path = Assets.xcassets; sourceTree = "<group>"; };
		19E1F7E729D082D0005C8D20 /* IconConfigDataFlow.swift */ = {isa = PBXFileReference; lastKnownFileType = sourcecode.swift; path = IconConfigDataFlow.swift; sourceTree = "<group>"; };
		19E1F7E929D082ED005C8D20 /* IconConfigProvider.swift */ = {isa = PBXFileReference; lastKnownFileType = sourcecode.swift; path = IconConfigProvider.swift; sourceTree = "<group>"; };
		19E1F7EB29D082FE005C8D20 /* IconConfigStateModel.swift */ = {isa = PBXFileReference; lastKnownFileType = sourcecode.swift; path = IconConfigStateModel.swift; sourceTree = "<group>"; };
		19E1F7EE29D08EBA005C8D20 /* IconConfigRootWiew.swift */ = {isa = PBXFileReference; lastKnownFileType = sourcecode.swift; path = IconConfigRootWiew.swift; sourceTree = "<group>"; };
		19F95FF229F10FBC00314DDC /* StatDataFlow.swift */ = {isa = PBXFileReference; lastKnownFileType = sourcecode.swift; path = StatDataFlow.swift; sourceTree = "<group>"; };
		19F95FF429F10FCF00314DDC /* StatProvider.swift */ = {isa = PBXFileReference; lastKnownFileType = sourcecode.swift; path = StatProvider.swift; sourceTree = "<group>"; };
		19F95FF629F10FEE00314DDC /* StatStateModel.swift */ = {isa = PBXFileReference; lastKnownFileType = sourcecode.swift; path = StatStateModel.swift; sourceTree = "<group>"; };
		19F95FF929F1102A00314DDC /* StatRootView.swift */ = {isa = PBXFileReference; lastKnownFileType = sourcecode.swift; path = StatRootView.swift; sourceTree = "<group>"; };
		1CAE81192B118804DCD23034 /* SnoozeProvider.swift */ = {isa = PBXFileReference; includeInIndex = 1; lastKnownFileType = sourcecode.swift; path = SnoozeProvider.swift; sourceTree = "<group>"; };
		223EC0494F55A91E3EA69EF4 /* TreatmentsStateModel.swift */ = {isa = PBXFileReference; includeInIndex = 1; lastKnownFileType = sourcecode.swift; path = TreatmentsStateModel.swift; sourceTree = "<group>"; };
		22963BD06A9C83959D4914E4 /* GlucoseNotificationSettingsRootView.swift */ = {isa = PBXFileReference; includeInIndex = 1; lastKnownFileType = sourcecode.swift; path = GlucoseNotificationSettingsRootView.swift; sourceTree = "<group>"; };
		2AD22C985B79A2F0D2EA3D9D /* PumpConfigRootView.swift */ = {isa = PBXFileReference; includeInIndex = 1; lastKnownFileType = sourcecode.swift; path = PumpConfigRootView.swift; sourceTree = "<group>"; };
		2F2A13DF0EDEEEDC4106AA2A /* NightscoutConfigDataFlow.swift */ = {isa = PBXFileReference; includeInIndex = 1; lastKnownFileType = sourcecode.swift; path = NightscoutConfigDataFlow.swift; sourceTree = "<group>"; };
		3260468377DA9DB4DEE9AF6D /* GlucoseNotificationSettingsDataFlow.swift */ = {isa = PBXFileReference; includeInIndex = 1; lastKnownFileType = sourcecode.swift; path = GlucoseNotificationSettingsDataFlow.swift; sourceTree = "<group>"; };
		36A708CDB546692C2230B385 /* SnoozeDataFlow.swift */ = {isa = PBXFileReference; includeInIndex = 1; lastKnownFileType = sourcecode.swift; path = SnoozeDataFlow.swift; sourceTree = "<group>"; };
		36F58DDD71F0E795464FA3F0 /* TargetsEditorStateModel.swift */ = {isa = PBXFileReference; includeInIndex = 1; lastKnownFileType = sourcecode.swift; path = TargetsEditorStateModel.swift; sourceTree = "<group>"; };
		3811DE0725C9D32E00A708ED /* BaseView.swift */ = {isa = PBXFileReference; fileEncoding = 4; lastKnownFileType = sourcecode.swift; path = BaseView.swift; sourceTree = "<group>"; };
		3811DE0825C9D32F00A708ED /* BaseProvider.swift */ = {isa = PBXFileReference; fileEncoding = 4; lastKnownFileType = sourcecode.swift; path = BaseProvider.swift; sourceTree = "<group>"; };
		3811DE1525C9D40400A708ED /* Screen.swift */ = {isa = PBXFileReference; fileEncoding = 4; lastKnownFileType = sourcecode.swift; path = Screen.swift; sourceTree = "<group>"; };
		3811DE1625C9D40400A708ED /* Router.swift */ = {isa = PBXFileReference; fileEncoding = 4; lastKnownFileType = sourcecode.swift; path = Router.swift; sourceTree = "<group>"; };
		3811DE1C25C9D48300A708ED /* MainProvider.swift */ = {isa = PBXFileReference; fileEncoding = 4; lastKnownFileType = sourcecode.swift; path = MainProvider.swift; sourceTree = "<group>"; };
		3811DE1D25C9D48300A708ED /* MainDataFlow.swift */ = {isa = PBXFileReference; fileEncoding = 4; lastKnownFileType = sourcecode.swift; path = MainDataFlow.swift; sourceTree = "<group>"; };
		3811DE2025C9D48300A708ED /* MainRootView.swift */ = {isa = PBXFileReference; fileEncoding = 4; lastKnownFileType = sourcecode.swift; path = MainRootView.swift; sourceTree = "<group>"; };
		3811DE2825C9D49500A708ED /* HomeStateModel.swift */ = {isa = PBXFileReference; fileEncoding = 4; lastKnownFileType = sourcecode.swift; path = HomeStateModel.swift; sourceTree = "<group>"; };
		3811DE2925C9D49500A708ED /* HomeProvider.swift */ = {isa = PBXFileReference; fileEncoding = 4; lastKnownFileType = sourcecode.swift; path = HomeProvider.swift; sourceTree = "<group>"; };
		3811DE2A25C9D49500A708ED /* HomeDataFlow.swift */ = {isa = PBXFileReference; fileEncoding = 4; lastKnownFileType = sourcecode.swift; path = HomeDataFlow.swift; sourceTree = "<group>"; };
		3811DE2E25C9D49500A708ED /* HomeRootView.swift */ = {isa = PBXFileReference; fileEncoding = 4; lastKnownFileType = sourcecode.swift; path = HomeRootView.swift; sourceTree = "<group>"; };
		3811DE3925C9D4A100A708ED /* SettingsStateModel.swift */ = {isa = PBXFileReference; fileEncoding = 4; lastKnownFileType = sourcecode.swift; path = SettingsStateModel.swift; sourceTree = "<group>"; };
		3811DE3C25C9D4A100A708ED /* SettingsRootView.swift */ = {isa = PBXFileReference; fileEncoding = 4; lastKnownFileType = sourcecode.swift; path = SettingsRootView.swift; sourceTree = "<group>"; };
		3811DE3D25C9D4A100A708ED /* SettingsDataFlow.swift */ = {isa = PBXFileReference; fileEncoding = 4; lastKnownFileType = sourcecode.swift; path = SettingsDataFlow.swift; sourceTree = "<group>"; };
		3811DE3E25C9D4A100A708ED /* SettingsProvider.swift */ = {isa = PBXFileReference; fileEncoding = 4; lastKnownFileType = sourcecode.swift; path = SettingsProvider.swift; sourceTree = "<group>"; };
		3811DE5425C9D4D500A708ED /* Formatters.swift */ = {isa = PBXFileReference; fileEncoding = 4; lastKnownFileType = sourcecode.swift; path = Formatters.swift; sourceTree = "<group>"; };
		3811DE5525C9D4D500A708ED /* Publisher.swift */ = {isa = PBXFileReference; fileEncoding = 4; lastKnownFileType = sourcecode.swift; path = Publisher.swift; sourceTree = "<group>"; };
		3811DE5725C9D4D500A708ED /* ProgressBar.swift */ = {isa = PBXFileReference; fileEncoding = 4; lastKnownFileType = sourcecode.swift; path = ProgressBar.swift; sourceTree = "<group>"; };
		3811DE5925C9D4D500A708ED /* ViewModifiers.swift */ = {isa = PBXFileReference; fileEncoding = 4; lastKnownFileType = sourcecode.swift; path = ViewModifiers.swift; sourceTree = "<group>"; };
		3811DE8E25C9D80400A708ED /* User.swift */ = {isa = PBXFileReference; fileEncoding = 4; lastKnownFileType = sourcecode.swift; path = User.swift; sourceTree = "<group>"; };
		3811DE9325C9D88200A708ED /* AppearanceManager.swift */ = {isa = PBXFileReference; fileEncoding = 4; lastKnownFileType = sourcecode.swift; path = AppearanceManager.swift; sourceTree = "<group>"; };
		3811DE9625C9D88300A708ED /* HTTPResponseStatus.swift */ = {isa = PBXFileReference; fileEncoding = 4; lastKnownFileType = sourcecode.swift; path = HTTPResponseStatus.swift; sourceTree = "<group>"; };
		3811DE9725C9D88300A708ED /* NightscoutManager.swift */ = {isa = PBXFileReference; fileEncoding = 4; lastKnownFileType = sourcecode.swift; path = NightscoutManager.swift; sourceTree = "<group>"; };
		3811DE9A25C9D88300A708ED /* UserDefaults+Cache.swift */ = {isa = PBXFileReference; fileEncoding = 4; lastKnownFileType = sourcecode.swift; path = "UserDefaults+Cache.swift"; sourceTree = "<group>"; };
		3811DE9B25C9D88300A708ED /* Cache.swift */ = {isa = PBXFileReference; fileEncoding = 4; lastKnownFileType = sourcecode.swift; path = Cache.swift; sourceTree = "<group>"; };
		3811DE9C25C9D88300A708ED /* KeyValueStorage.swift */ = {isa = PBXFileReference; fileEncoding = 4; lastKnownFileType = sourcecode.swift; path = KeyValueStorage.swift; sourceTree = "<group>"; };
		3811DE9E25C9D88300A708ED /* BaseKeychain.swift */ = {isa = PBXFileReference; fileEncoding = 4; lastKnownFileType = sourcecode.swift; path = BaseKeychain.swift; sourceTree = "<group>"; };
		3811DE9F25C9D88300A708ED /* Keychain.swift */ = {isa = PBXFileReference; fileEncoding = 4; lastKnownFileType = sourcecode.swift; path = Keychain.swift; sourceTree = "<group>"; };
		3811DEA025C9D88300A708ED /* KeychainItemAccessibility.swift */ = {isa = PBXFileReference; fileEncoding = 4; lastKnownFileType = sourcecode.swift; path = KeychainItemAccessibility.swift; sourceTree = "<group>"; };
		3811DEA625C9D88300A708ED /* UnlockManager.swift */ = {isa = PBXFileReference; fileEncoding = 4; lastKnownFileType = sourcecode.swift; path = UnlockManager.swift; sourceTree = "<group>"; };
		3811DEC725C9DA7300A708ED /* Trio.entitlements */ = {isa = PBXFileReference; lastKnownFileType = text.plist.entitlements; path = Trio.entitlements; sourceTree = "<group>"; };
		3811DEE425CA063400A708ED /* Injected.swift */ = {isa = PBXFileReference; fileEncoding = 4; lastKnownFileType = sourcecode.swift; path = Injected.swift; sourceTree = "<group>"; };
		3811DEE625CA063400A708ED /* SyncAccess.swift */ = {isa = PBXFileReference; fileEncoding = 4; lastKnownFileType = sourcecode.swift; path = SyncAccess.swift; sourceTree = "<group>"; };
		3811DEE725CA063400A708ED /* PersistedProperty.swift */ = {isa = PBXFileReference; fileEncoding = 4; lastKnownFileType = sourcecode.swift; path = PersistedProperty.swift; sourceTree = "<group>"; };
		3811DF0125CA9FEA00A708ED /* Credentials.swift */ = {isa = PBXFileReference; lastKnownFileType = sourcecode.swift; path = Credentials.swift; sourceTree = "<group>"; };
		3811DF0F25CAAAE200A708ED /* APSManager.swift */ = {isa = PBXFileReference; lastKnownFileType = sourcecode.swift; path = APSManager.swift; sourceTree = "<group>"; };
		3818AA45274C229000843DB3 /* LibreTransmitter */ = {isa = PBXFileReference; lastKnownFileType = folder; name = LibreTransmitter; path = Dependencies/LibreTransmitter; sourceTree = "<group>"; };
		3818AA49274C267000843DB3 /* CGMBLEKit.framework */ = {isa = PBXFileReference; explicitFileType = wrapper.framework; path = CGMBLEKit.framework; sourceTree = BUILT_PRODUCTS_DIR; };
		3818AA4C274C26A300843DB3 /* LoopKit.framework */ = {isa = PBXFileReference; explicitFileType = wrapper.framework; path = LoopKit.framework; sourceTree = BUILT_PRODUCTS_DIR; };
		3818AA4D274C26A300843DB3 /* LoopKitUI.framework */ = {isa = PBXFileReference; explicitFileType = wrapper.framework; path = LoopKitUI.framework; sourceTree = BUILT_PRODUCTS_DIR; };
		3818AA4E274C26A300843DB3 /* MockKit.framework */ = {isa = PBXFileReference; explicitFileType = wrapper.framework; path = MockKit.framework; sourceTree = BUILT_PRODUCTS_DIR; };
		3818AA4F274C26A300843DB3 /* MockKitUI.framework */ = {isa = PBXFileReference; explicitFileType = wrapper.framework; path = MockKitUI.framework; sourceTree = BUILT_PRODUCTS_DIR; };
		3818AA51274C26A300843DB3 /* MinimedKit.framework */ = {isa = PBXFileReference; explicitFileType = wrapper.framework; path = MinimedKit.framework; sourceTree = BUILT_PRODUCTS_DIR; };
		3818AA52274C26A300843DB3 /* MinimedKitUI.framework */ = {isa = PBXFileReference; explicitFileType = wrapper.framework; path = MinimedKitUI.framework; sourceTree = BUILT_PRODUCTS_DIR; };
		3818AA53274C26A300843DB3 /* OmniKit.framework */ = {isa = PBXFileReference; explicitFileType = wrapper.framework; path = OmniKit.framework; sourceTree = BUILT_PRODUCTS_DIR; };
		3818AA54274C26A300843DB3 /* OmniKitUI.framework */ = {isa = PBXFileReference; explicitFileType = wrapper.framework; path = OmniKitUI.framework; sourceTree = BUILT_PRODUCTS_DIR; };
		3818AA55274C26A300843DB3 /* RileyLinkBLEKit.framework */ = {isa = PBXFileReference; explicitFileType = wrapper.framework; path = RileyLinkBLEKit.framework; sourceTree = BUILT_PRODUCTS_DIR; };
		3818AA56274C26A300843DB3 /* RileyLinkKit.framework */ = {isa = PBXFileReference; explicitFileType = wrapper.framework; path = RileyLinkKit.framework; sourceTree = BUILT_PRODUCTS_DIR; };
		3818AA57274C26A300843DB3 /* RileyLinkKitUI.framework */ = {isa = PBXFileReference; explicitFileType = wrapper.framework; path = RileyLinkKitUI.framework; sourceTree = BUILT_PRODUCTS_DIR; };
		3818AA70274C278200843DB3 /* LoopTestingKit.framework */ = {isa = PBXFileReference; explicitFileType = wrapper.framework; path = LoopTestingKit.framework; sourceTree = BUILT_PRODUCTS_DIR; };
		38192E03261B82FA0094D973 /* ReachabilityManager.swift */ = {isa = PBXFileReference; fileEncoding = 4; lastKnownFileType = sourcecode.swift; path = ReachabilityManager.swift; sourceTree = "<group>"; };
		38192E06261BA9960094D973 /* FetchTreatmentsManager.swift */ = {isa = PBXFileReference; lastKnownFileType = sourcecode.swift; path = FetchTreatmentsManager.swift; sourceTree = "<group>"; };
		38192E0C261BAF980094D973 /* ConvenienceExtensions.swift */ = {isa = PBXFileReference; fileEncoding = 4; lastKnownFileType = sourcecode.swift; path = ConvenienceExtensions.swift; sourceTree = "<group>"; };
		3821ED4B25DD18BA00BC42AD /* Constants.swift */ = {isa = PBXFileReference; lastKnownFileType = sourcecode.swift; path = Constants.swift; sourceTree = "<group>"; };
		382C133625F13A1E00715CE1 /* InsulinSensitivities.swift */ = {isa = PBXFileReference; lastKnownFileType = sourcecode.swift; path = InsulinSensitivities.swift; sourceTree = "<group>"; };
		382C134A25F14E3700715CE1 /* BGTargets.swift */ = {isa = PBXFileReference; lastKnownFileType = sourcecode.swift; path = BGTargets.swift; sourceTree = "<group>"; };
		383420D525FFE38C002D46C1 /* LoopView.swift */ = {isa = PBXFileReference; lastKnownFileType = sourcecode.swift; path = LoopView.swift; sourceTree = "<group>"; };
		383420D825FFEB3F002D46C1 /* Popup.swift */ = {isa = PBXFileReference; lastKnownFileType = sourcecode.swift; path = Popup.swift; sourceTree = "<group>"; };
		383948D525CD4D8900E91849 /* FileStorage.swift */ = {isa = PBXFileReference; lastKnownFileType = sourcecode.swift; path = FileStorage.swift; sourceTree = "<group>"; };
		383948D925CD64D500E91849 /* Glucose.swift */ = {isa = PBXFileReference; lastKnownFileType = sourcecode.swift; path = Glucose.swift; sourceTree = "<group>"; };
		384E803325C385E60086DB71 /* JavaScriptWorker.swift */ = {isa = PBXFileReference; lastKnownFileType = sourcecode.swift; path = JavaScriptWorker.swift; sourceTree = "<group>"; };
		384E803725C388640086DB71 /* Script.swift */ = {isa = PBXFileReference; lastKnownFileType = sourcecode.swift; path = Script.swift; sourceTree = "<group>"; };
		38569344270B5DFA0002C50D /* CGMType.swift */ = {isa = PBXFileReference; fileEncoding = 4; lastKnownFileType = sourcecode.swift; path = CGMType.swift; sourceTree = "<group>"; };
		38569345270B5DFA0002C50D /* GlucoseSource.swift */ = {isa = PBXFileReference; fileEncoding = 4; lastKnownFileType = sourcecode.swift; path = GlucoseSource.swift; sourceTree = "<group>"; };
		38569346270B5DFB0002C50D /* AppGroupSource.swift */ = {isa = PBXFileReference; fileEncoding = 4; lastKnownFileType = sourcecode.swift; path = AppGroupSource.swift; sourceTree = "<group>"; };
		38569352270B5E350002C50D /* CGMRootView.swift */ = {isa = PBXFileReference; fileEncoding = 4; lastKnownFileType = sourcecode.swift; path = CGMRootView.swift; sourceTree = "<group>"; };
		385CEA8125F23DFD002D6D5B /* NightscoutStatus.swift */ = {isa = PBXFileReference; lastKnownFileType = sourcecode.swift; path = NightscoutStatus.swift; sourceTree = "<group>"; };
		3862CC2D2743F9F700BF832C /* CalendarManager.swift */ = {isa = PBXFileReference; lastKnownFileType = sourcecode.swift; path = CalendarManager.swift; sourceTree = "<group>"; };
		3870FF4225EC13F40088248F /* BloodGlucose.swift */ = {isa = PBXFileReference; fileEncoding = 4; lastKnownFileType = sourcecode.swift; path = BloodGlucose.swift; sourceTree = "<group>"; };
		3871F39B25ED892B0013ECB5 /* TempTarget.swift */ = {isa = PBXFileReference; lastKnownFileType = sourcecode.swift; path = TempTarget.swift; sourceTree = "<group>"; };
		3871F39E25ED895A0013ECB5 /* Decimal+Extensions.swift */ = {isa = PBXFileReference; lastKnownFileType = sourcecode.swift; path = "Decimal+Extensions.swift"; sourceTree = "<group>"; };
		3883581B25EE79BB00E024B2 /* TextFieldWithToolBar.swift */ = {isa = PBXFileReference; lastKnownFileType = sourcecode.swift; path = TextFieldWithToolBar.swift; sourceTree = "<group>"; };
		3883583325EEB38000E024B2 /* PumpSettings.swift */ = {isa = PBXFileReference; lastKnownFileType = sourcecode.swift; path = PumpSettings.swift; sourceTree = "<group>"; };
		388358C725EEF6D200E024B2 /* BasalProfileEntry.swift */ = {isa = PBXFileReference; lastKnownFileType = sourcecode.swift; path = BasalProfileEntry.swift; sourceTree = "<group>"; };
		38887CCD25F5725200944304 /* IOBEntry.swift */ = {isa = PBXFileReference; lastKnownFileType = sourcecode.swift; path = IOBEntry.swift; sourceTree = "<group>"; };
		388E595825AD948C0019842D /* Trio.app */ = {isa = PBXFileReference; explicitFileType = wrapper.application; includeInIndex = 0; path = Trio.app; sourceTree = BUILT_PRODUCTS_DIR; };
		388E595B25AD948C0019842D /* TrioApp.swift */ = {isa = PBXFileReference; lastKnownFileType = sourcecode.swift; path = TrioApp.swift; sourceTree = "<group>"; };
		388E596425AD948E0019842D /* Info.plist */ = {isa = PBXFileReference; lastKnownFileType = text.plist.xml; path = Info.plist; sourceTree = "<group>"; };
		388E596B25AD95110019842D /* OpenAPS.swift */ = {isa = PBXFileReference; lastKnownFileType = sourcecode.swift; path = OpenAPS.swift; sourceTree = "<group>"; };
		388E596E25AD96040019842D /* javascript */ = {isa = PBXFileReference; lastKnownFileType = folder; path = javascript; sourceTree = "<group>"; };
		388E597125AD9CF10019842D /* json */ = {isa = PBXFileReference; lastKnownFileType = folder; path = json; sourceTree = "<group>"; };
		388E5A5B25B6F0770019842D /* JSON.swift */ = {isa = PBXFileReference; lastKnownFileType = sourcecode.swift; path = JSON.swift; sourceTree = "<group>"; };
		388E5A5F25B6F2310019842D /* Autosens.swift */ = {isa = PBXFileReference; lastKnownFileType = sourcecode.swift; path = Autosens.swift; sourceTree = "<group>"; };
		389442CA25F65F7100FA1F27 /* NightscoutTreatment.swift */ = {isa = PBXFileReference; lastKnownFileType = sourcecode.swift; path = NightscoutTreatment.swift; sourceTree = "<group>"; };
		389487392614928B004DF424 /* DispatchTimer.swift */ = {isa = PBXFileReference; fileEncoding = 4; lastKnownFileType = sourcecode.swift; path = DispatchTimer.swift; sourceTree = "<group>"; };
		3895E4C525B9E00D00214B37 /* Preferences.swift */ = {isa = PBXFileReference; lastKnownFileType = sourcecode.swift; path = Preferences.swift; sourceTree = "<group>"; };
		389A571F26079BAA00BC102F /* Interpolation.swift */ = {isa = PBXFileReference; fileEncoding = 4; lastKnownFileType = sourcecode.swift; path = Interpolation.swift; sourceTree = "<group>"; };
		389ECDFD2601061500D86C4F /* View+Snapshot.swift */ = {isa = PBXFileReference; lastKnownFileType = sourcecode.swift; path = "View+Snapshot.swift"; sourceTree = "<group>"; };
		389ECE042601144100D86C4F /* ConcurrentMap.swift */ = {isa = PBXFileReference; lastKnownFileType = sourcecode.swift; path = ConcurrentMap.swift; sourceTree = "<group>"; };
		38A00B2225FC2B55006BC0B0 /* LRUCache.swift */ = {isa = PBXFileReference; fileEncoding = 4; lastKnownFileType = sourcecode.swift; path = LRUCache.swift; sourceTree = "<group>"; };
		38A0363A25ECF07E00FCBB52 /* GlucoseStorage.swift */ = {isa = PBXFileReference; lastKnownFileType = sourcecode.swift; path = GlucoseStorage.swift; sourceTree = "<group>"; };
		38A0364125ED069400FCBB52 /* TempBasal.swift */ = {isa = PBXFileReference; lastKnownFileType = sourcecode.swift; path = TempBasal.swift; sourceTree = "<group>"; };
		38A13D3125E28B4B00EAA382 /* PumpHistoryEvent.swift */ = {isa = PBXFileReference; lastKnownFileType = sourcecode.swift; path = PumpHistoryEvent.swift; sourceTree = "<group>"; };
		38A5049125DD9C4000C5B9E8 /* UserDefaultsExtensions.swift */ = {isa = PBXFileReference; fileEncoding = 4; lastKnownFileType = sourcecode.swift; path = UserDefaultsExtensions.swift; sourceTree = "<group>"; };
		38A9260425F012D8009E3739 /* CarbRatios.swift */ = {isa = PBXFileReference; lastKnownFileType = sourcecode.swift; path = CarbRatios.swift; sourceTree = "<group>"; };
		38AAF85425FFF846004AF583 /* CurrentGlucoseView.swift */ = {isa = PBXFileReference; lastKnownFileType = sourcecode.swift; path = CurrentGlucoseView.swift; sourceTree = "<group>"; };
		38AEE73C25F0200C0013F05B /* TrioSettings.swift */ = {isa = PBXFileReference; lastKnownFileType = sourcecode.swift; path = TrioSettings.swift; sourceTree = "<group>"; };
		38AEE75125F022080013F05B /* SettingsManager.swift */ = {isa = PBXFileReference; lastKnownFileType = sourcecode.swift; path = SettingsManager.swift; sourceTree = "<group>"; };
		38AEE75625F0F18E0013F05B /* CarbsStorage.swift */ = {isa = PBXFileReference; lastKnownFileType = sourcecode.swift; path = CarbsStorage.swift; sourceTree = "<group>"; };
		38B4F3AE25E2979F00E76A18 /* IndexedCollection.swift */ = {isa = PBXFileReference; lastKnownFileType = sourcecode.swift; path = IndexedCollection.swift; sourceTree = "<group>"; };
		38B4F3C225E2A20B00E76A18 /* PumpSetupView.swift */ = {isa = PBXFileReference; lastKnownFileType = sourcecode.swift; path = PumpSetupView.swift; sourceTree = "<group>"; };
		38B4F3C525E5017E00E76A18 /* NotificationCenter.swift */ = {isa = PBXFileReference; fileEncoding = 4; lastKnownFileType = sourcecode.swift; path = NotificationCenter.swift; sourceTree = "<group>"; };
		38B4F3C825E502E100E76A18 /* SwiftNotificationCenter.swift */ = {isa = PBXFileReference; fileEncoding = 4; lastKnownFileType = sourcecode.swift; path = SwiftNotificationCenter.swift; sourceTree = "<group>"; };
		38B4F3C925E502E100E76A18 /* WeakObjectSet.swift */ = {isa = PBXFileReference; fileEncoding = 4; lastKnownFileType = sourcecode.swift; path = WeakObjectSet.swift; sourceTree = "<group>"; };
		38B4F3CC25E5031100E76A18 /* Broadcaster.swift */ = {isa = PBXFileReference; fileEncoding = 4; lastKnownFileType = sourcecode.swift; path = Broadcaster.swift; sourceTree = "<group>"; };
		38BF021625E7CBBC00579895 /* PumpManagerExtensions.swift */ = {isa = PBXFileReference; lastKnownFileType = sourcecode.swift; path = PumpManagerExtensions.swift; sourceTree = "<group>"; };
		38BF021A25E7D06400579895 /* PumpSettingsView.swift */ = {isa = PBXFileReference; lastKnownFileType = sourcecode.swift; path = PumpSettingsView.swift; sourceTree = "<group>"; };
		38BF021C25E7E3AF00579895 /* Reservoir.swift */ = {isa = PBXFileReference; lastKnownFileType = sourcecode.swift; path = Reservoir.swift; sourceTree = "<group>"; };
		38BF021E25E7F0DE00579895 /* DeviceDataManager.swift */ = {isa = PBXFileReference; lastKnownFileType = sourcecode.swift; path = DeviceDataManager.swift; sourceTree = "<group>"; };
		38C4D33625E9A1A200D30B77 /* DispatchQueue+Extensions.swift */ = {isa = PBXFileReference; fileEncoding = 4; lastKnownFileType = sourcecode.swift; path = "DispatchQueue+Extensions.swift"; sourceTree = "<group>"; };
		38C4D33925E9A1ED00D30B77 /* NSObject+AssociatedValues.swift */ = {isa = PBXFileReference; fileEncoding = 4; lastKnownFileType = sourcecode.swift; path = "NSObject+AssociatedValues.swift"; sourceTree = "<group>"; };
		38D0B3B525EBE24900CB6E88 /* Battery.swift */ = {isa = PBXFileReference; lastKnownFileType = sourcecode.swift; path = Battery.swift; sourceTree = "<group>"; };
		38D0B3D825EC07C400CB6E88 /* CarbsEntry.swift */ = {isa = PBXFileReference; lastKnownFileType = sourcecode.swift; path = CarbsEntry.swift; sourceTree = "<group>"; };
		38DAB27F260CBB7F00F74C1A /* PumpView.swift */ = {isa = PBXFileReference; lastKnownFileType = sourcecode.swift; path = PumpView.swift; sourceTree = "<group>"; };
		38DAB289260D349500F74C1A /* FetchGlucoseManager.swift */ = {isa = PBXFileReference; lastKnownFileType = sourcecode.swift; path = FetchGlucoseManager.swift; sourceTree = "<group>"; };
		38DF1785276A73D400B3528F /* TagCloudView.swift */ = {isa = PBXFileReference; lastKnownFileType = sourcecode.swift; path = TagCloudView.swift; sourceTree = "<group>"; };
		38DF178B27733E6800B3528F /* snow.sks */ = {isa = PBXFileReference; lastKnownFileType = file.sks; path = snow.sks; sourceTree = "<group>"; };
		38DF178C27733E6800B3528F /* Assets.xcassets */ = {isa = PBXFileReference; lastKnownFileType = folder.assetcatalog; path = Assets.xcassets; sourceTree = "<group>"; };
		38DF178F27733EAD00B3528F /* SnowScene.swift */ = {isa = PBXFileReference; lastKnownFileType = sourcecode.swift; path = SnowScene.swift; sourceTree = "<group>"; };
		38E4451D274DB04600EC9A94 /* AppDelegate.swift */ = {isa = PBXFileReference; lastKnownFileType = sourcecode.swift; path = AppDelegate.swift; sourceTree = "<group>"; };
		38E44521274E3DDC00EC9A94 /* NetworkReachabilityManager.swift */ = {isa = PBXFileReference; fileEncoding = 4; lastKnownFileType = sourcecode.swift; path = NetworkReachabilityManager.swift; sourceTree = "<group>"; };
		38E44527274E401C00EC9A94 /* Protected.swift */ = {isa = PBXFileReference; fileEncoding = 4; lastKnownFileType = sourcecode.swift; path = Protected.swift; sourceTree = "<group>"; };
		38E4452A274E411600EC9A94 /* Disk+InternalHelpers.swift */ = {isa = PBXFileReference; fileEncoding = 4; lastKnownFileType = sourcecode.swift; path = "Disk+InternalHelpers.swift"; sourceTree = "<group>"; };
		38E4452B274E411600EC9A94 /* Disk+Data.swift */ = {isa = PBXFileReference; fileEncoding = 4; lastKnownFileType = sourcecode.swift; path = "Disk+Data.swift"; sourceTree = "<group>"; };
		38E4452C274E411600EC9A94 /* Disk.swift */ = {isa = PBXFileReference; fileEncoding = 4; lastKnownFileType = sourcecode.swift; path = Disk.swift; sourceTree = "<group>"; };
		38E4452D274E411600EC9A94 /* Disk+Helpers.swift */ = {isa = PBXFileReference; fileEncoding = 4; lastKnownFileType = sourcecode.swift; path = "Disk+Helpers.swift"; sourceTree = "<group>"; };
		38E4452E274E411600EC9A94 /* Disk+[Data].swift */ = {isa = PBXFileReference; fileEncoding = 4; lastKnownFileType = sourcecode.swift; path = "Disk+[Data].swift"; sourceTree = "<group>"; };
		38E4452F274E411600EC9A94 /* Disk+UIImage.swift */ = {isa = PBXFileReference; fileEncoding = 4; lastKnownFileType = sourcecode.swift; path = "Disk+UIImage.swift"; sourceTree = "<group>"; };
		38E44530274E411700EC9A94 /* Disk+[UIImage].swift */ = {isa = PBXFileReference; fileEncoding = 4; lastKnownFileType = sourcecode.swift; path = "Disk+[UIImage].swift"; sourceTree = "<group>"; };
		38E44531274E411700EC9A94 /* Disk+VolumeInformation.swift */ = {isa = PBXFileReference; fileEncoding = 4; lastKnownFileType = sourcecode.swift; path = "Disk+VolumeInformation.swift"; sourceTree = "<group>"; };
		38E44532274E411700EC9A94 /* Disk+Codable.swift */ = {isa = PBXFileReference; fileEncoding = 4; lastKnownFileType = sourcecode.swift; path = "Disk+Codable.swift"; sourceTree = "<group>"; };
		38E44533274E411700EC9A94 /* Disk+Errors.swift */ = {isa = PBXFileReference; fileEncoding = 4; lastKnownFileType = sourcecode.swift; path = "Disk+Errors.swift"; sourceTree = "<group>"; };
		38E873FD274F761800975559 /* CoreNFC.framework */ = {isa = PBXFileReference; lastKnownFileType = wrapper.framework; name = CoreNFC.framework; path = System/Library/Frameworks/CoreNFC.framework; sourceTree = SDKROOT; };
		38E87402274F78C000975559 /* libswiftCoreNFC.tbd */ = {isa = PBXFileReference; lastKnownFileType = "sourcecode.text-based-dylib-definition"; name = libswiftCoreNFC.tbd; path = usr/lib/swift/libswiftCoreNFC.tbd; sourceTree = SDKROOT; };
		38E87407274F9AD000975559 /* UserNotificationsManager.swift */ = {isa = PBXFileReference; lastKnownFileType = sourcecode.swift; path = UserNotificationsManager.swift; sourceTree = "<group>"; };
		38E989DC25F5021400C0CED0 /* PumpStatus.swift */ = {isa = PBXFileReference; lastKnownFileType = sourcecode.swift; path = PumpStatus.swift; sourceTree = "<group>"; };
		38E98A1B25F52C9300C0CED0 /* Signpost.swift */ = {isa = PBXFileReference; fileEncoding = 4; lastKnownFileType = sourcecode.swift; path = Signpost.swift; sourceTree = "<group>"; };
		38E98A1C25F52C9300C0CED0 /* Logger.swift */ = {isa = PBXFileReference; fileEncoding = 4; lastKnownFileType = sourcecode.swift; path = Logger.swift; sourceTree = "<group>"; };
		38E98A1E25F52C9300C0CED0 /* IssueReporter.swift */ = {isa = PBXFileReference; fileEncoding = 4; lastKnownFileType = sourcecode.swift; path = IssueReporter.swift; sourceTree = "<group>"; };
		38E98A2025F52C9300C0CED0 /* CollectionIssueReporter.swift */ = {isa = PBXFileReference; fileEncoding = 4; lastKnownFileType = sourcecode.swift; path = CollectionIssueReporter.swift; sourceTree = "<group>"; };
		38E98A2225F52C9300C0CED0 /* Error+Extensions.swift */ = {isa = PBXFileReference; fileEncoding = 4; lastKnownFileType = sourcecode.swift; path = "Error+Extensions.swift"; sourceTree = "<group>"; };
		38E98A2C25F52DC400C0CED0 /* NSLocking+Extensions.swift */ = {isa = PBXFileReference; fileEncoding = 4; lastKnownFileType = sourcecode.swift; path = "NSLocking+Extensions.swift"; sourceTree = "<group>"; };
		38E98A2F25F52FF700C0CED0 /* Config.swift */ = {isa = PBXFileReference; lastKnownFileType = sourcecode.swift; path = Config.swift; sourceTree = "<group>"; };
		38E98A3625F5509500C0CED0 /* String+Extensions.swift */ = {isa = PBXFileReference; lastKnownFileType = sourcecode.swift; path = "String+Extensions.swift"; sourceTree = "<group>"; };
		38EA05D9261F6E7C0064E39B /* SimpleLogReporter.swift */ = {isa = PBXFileReference; lastKnownFileType = sourcecode.swift; path = SimpleLogReporter.swift; sourceTree = "<group>"; };
		38EA05FF262091870064E39B /* BolusProgressViewStyle.swift */ = {isa = PBXFileReference; lastKnownFileType = sourcecode.swift; path = BolusProgressViewStyle.swift; sourceTree = "<group>"; };
		38F37827261260DC009DB701 /* Color+Extensions.swift */ = {isa = PBXFileReference; lastKnownFileType = sourcecode.swift; path = "Color+Extensions.swift"; sourceTree = "<group>"; };
		38F3783A2613555C009DB701 /* Config.xcconfig */ = {isa = PBXFileReference; lastKnownFileType = text.xcconfig; path = Config.xcconfig; sourceTree = "<group>"; };
		38F3B2EE25ED8E2A005C48AA /* TempTargetsStorage.swift */ = {isa = PBXFileReference; lastKnownFileType = sourcecode.swift; path = TempTargetsStorage.swift; sourceTree = "<group>"; };
		38FCF3D525E8FDF40078B0D1 /* MD5.swift */ = {isa = PBXFileReference; lastKnownFileType = sourcecode.swift; path = MD5.swift; sourceTree = "<group>"; };
		38FCF3ED25E9028E0078B0D1 /* TrioTests.xctest */ = {isa = PBXFileReference; explicitFileType = wrapper.cfbundle; includeInIndex = 0; path = TrioTests.xctest; sourceTree = BUILT_PRODUCTS_DIR; };
		38FCF3F125E9028E0078B0D1 /* Info.plist */ = {isa = PBXFileReference; lastKnownFileType = text.plist.xml; path = Info.plist; sourceTree = "<group>"; };
		38FCF3F825E902C20078B0D1 /* FileStorageTests.swift */ = {isa = PBXFileReference; lastKnownFileType = sourcecode.swift; path = FileStorageTests.swift; sourceTree = "<group>"; };
		38FCF3FC25E997A80078B0D1 /* PumpHistoryStorage.swift */ = {isa = PBXFileReference; lastKnownFileType = sourcecode.swift; path = PumpHistoryStorage.swift; sourceTree = "<group>"; };
		38FE826925CC82DB001FF17A /* NetworkService.swift */ = {isa = PBXFileReference; lastKnownFileType = sourcecode.swift; path = NetworkService.swift; sourceTree = "<group>"; };
		38FE826C25CC8461001FF17A /* NightscoutAPI.swift */ = {isa = PBXFileReference; lastKnownFileType = sourcecode.swift; path = NightscoutAPI.swift; sourceTree = "<group>"; };
		38FEF3F92737E42000574A46 /* BaseStateModel.swift */ = {isa = PBXFileReference; lastKnownFileType = sourcecode.swift; path = BaseStateModel.swift; sourceTree = "<group>"; };
		38FEF3FB2737E53800574A46 /* MainStateModel.swift */ = {isa = PBXFileReference; lastKnownFileType = sourcecode.swift; path = MainStateModel.swift; sourceTree = "<group>"; };
		38FEF3FD2738083E00574A46 /* CGMProvider.swift */ = {isa = PBXFileReference; fileEncoding = 4; lastKnownFileType = sourcecode.swift; path = CGMProvider.swift; sourceTree = "<group>"; };
		38FEF412273B317A00574A46 /* HKUnit.swift */ = {isa = PBXFileReference; fileEncoding = 4; lastKnownFileType = sourcecode.swift; path = HKUnit.swift; sourceTree = "<group>"; };
		3BDEA2DC60EDE0A3CA54DC73 /* TargetsEditorProvider.swift */ = {isa = PBXFileReference; includeInIndex = 1; lastKnownFileType = sourcecode.swift; path = TargetsEditorProvider.swift; sourceTree = "<group>"; };
		3BF768BD6264FF7D71D66767 /* NightscoutConfigProvider.swift */ = {isa = PBXFileReference; includeInIndex = 1; lastKnownFileType = sourcecode.swift; path = NightscoutConfigProvider.swift; sourceTree = "<group>"; };
		3F60E97100041040446F44E7 /* PumpConfigStateModel.swift */ = {isa = PBXFileReference; includeInIndex = 1; lastKnownFileType = sourcecode.swift; path = PumpConfigStateModel.swift; sourceTree = "<group>"; };
		3F8A87AA037BD079BA3528BA /* ConfigEditorDataFlow.swift */ = {isa = PBXFileReference; includeInIndex = 1; lastKnownFileType = sourcecode.swift; path = ConfigEditorDataFlow.swift; sourceTree = "<group>"; };
		42369F66CF91F30624C0B3A6 /* BasalProfileEditorProvider.swift */ = {isa = PBXFileReference; includeInIndex = 1; lastKnownFileType = sourcecode.swift; path = BasalProfileEditorProvider.swift; sourceTree = "<group>"; };
		44080E4709E3AE4B73054563 /* ConfigEditorProvider.swift */ = {isa = PBXFileReference; includeInIndex = 1; lastKnownFileType = sourcecode.swift; path = ConfigEditorProvider.swift; sourceTree = "<group>"; };
		4DD795BA46B193644D48138C /* TargetsEditorRootView.swift */ = {isa = PBXFileReference; includeInIndex = 1; lastKnownFileType = sourcecode.swift; path = TargetsEditorRootView.swift; sourceTree = "<group>"; };
		505E09DC17A0C3D0AF4B66FE /* ISFEditorStateModel.swift */ = {isa = PBXFileReference; includeInIndex = 1; lastKnownFileType = sourcecode.swift; path = ISFEditorStateModel.swift; sourceTree = "<group>"; };
		581516A32BCED84A00BF67D7 /* DebuggingIdentifiers.swift */ = {isa = PBXFileReference; lastKnownFileType = sourcecode.swift; path = DebuggingIdentifiers.swift; sourceTree = "<group>"; };
		581516A82BCEEDF800BF67D7 /* NSPredicates.swift */ = {isa = PBXFileReference; lastKnownFileType = sourcecode.swift; path = NSPredicates.swift; sourceTree = "<group>"; };
		581AC4382BE22ED10038760C /* JSONConverter.swift */ = {isa = PBXFileReference; lastKnownFileType = sourcecode.swift; path = JSONConverter.swift; sourceTree = "<group>"; };
		58237D9D2BCF0A6B00A47A79 /* PopupView.swift */ = {isa = PBXFileReference; lastKnownFileType = sourcecode.swift; path = PopupView.swift; sourceTree = "<group>"; };
		5825A1BD2C97335C0046467E /* EditTempTargetForm.swift */ = {isa = PBXFileReference; lastKnownFileType = sourcecode.swift; path = EditTempTargetForm.swift; sourceTree = "<group>"; };
		582DF9742C8CDB92001F516D /* GlucoseChartView.swift */ = {isa = PBXFileReference; lastKnownFileType = sourcecode.swift; path = GlucoseChartView.swift; sourceTree = "<group>"; };
		582DF9762C8CDBE7001F516D /* InsulinView.swift */ = {isa = PBXFileReference; lastKnownFileType = sourcecode.swift; path = InsulinView.swift; sourceTree = "<group>"; };
		582DF9782C8CE1E5001F516D /* MainChartHelper.swift */ = {isa = PBXFileReference; lastKnownFileType = sourcecode.swift; path = MainChartHelper.swift; sourceTree = "<group>"; };
		582DF97A2C8CE209001F516D /* CarbView.swift */ = {isa = PBXFileReference; lastKnownFileType = sourcecode.swift; path = CarbView.swift; sourceTree = "<group>"; };
		582FAE422C05102C00D1C13F /* CoreDataError.swift */ = {isa = PBXFileReference; lastKnownFileType = sourcecode.swift; path = CoreDataError.swift; sourceTree = "<group>"; };
		583684052BD178DB00070A60 /* GlucoseStored+helper.swift */ = {isa = PBXFileReference; lastKnownFileType = sourcecode.swift; path = "GlucoseStored+helper.swift"; sourceTree = "<group>"; };
		583684072BD195A700070A60 /* Determination.swift */ = {isa = PBXFileReference; lastKnownFileType = sourcecode.swift; path = Determination.swift; sourceTree = "<group>"; };
		5837A52F2BD2E3C700A5DC04 /* CarbEntryStored+helper.swift */ = {isa = PBXFileReference; lastKnownFileType = sourcecode.swift; path = "CarbEntryStored+helper.swift"; sourceTree = "<group>"; };
		585E2CAD2BE7BF46006ECF1A /* PumpEvent+helper.swift */ = {isa = PBXFileReference; lastKnownFileType = sourcecode.swift; path = "PumpEvent+helper.swift"; sourceTree = "<group>"; };
		58645B982CA2D1A4008AFCE7 /* GlucoseSetup.swift */ = {isa = PBXFileReference; lastKnownFileType = sourcecode.swift; path = GlucoseSetup.swift; sourceTree = "<group>"; };
		58645B9A2CA2D24F008AFCE7 /* CarbSetup.swift */ = {isa = PBXFileReference; lastKnownFileType = sourcecode.swift; path = CarbSetup.swift; sourceTree = "<group>"; };
		58645B9C2CA2D275008AFCE7 /* DeterminationSetup.swift */ = {isa = PBXFileReference; lastKnownFileType = sourcecode.swift; path = DeterminationSetup.swift; sourceTree = "<group>"; };
		58645B9E2CA2D2BE008AFCE7 /* PumpHistorySetup.swift */ = {isa = PBXFileReference; lastKnownFileType = sourcecode.swift; path = PumpHistorySetup.swift; sourceTree = "<group>"; };
		58645BA02CA2D2F8008AFCE7 /* OverrideSetup.swift */ = {isa = PBXFileReference; lastKnownFileType = sourcecode.swift; path = OverrideSetup.swift; sourceTree = "<group>"; };
		58645BA22CA2D325008AFCE7 /* BatterySetup.swift */ = {isa = PBXFileReference; lastKnownFileType = sourcecode.swift; path = BatterySetup.swift; sourceTree = "<group>"; };
		58645BA42CA2D347008AFCE7 /* ForecastSetup.swift */ = {isa = PBXFileReference; lastKnownFileType = sourcecode.swift; path = ForecastSetup.swift; sourceTree = "<group>"; };
		58645BA62CA2D390008AFCE7 /* ChartAxisSetup.swift */ = {isa = PBXFileReference; lastKnownFileType = sourcecode.swift; path = ChartAxisSetup.swift; sourceTree = "<group>"; };
		5864E8582C42CFAE00294306 /* DeterminationStorage.swift */ = {isa = PBXFileReference; lastKnownFileType = sourcecode.swift; path = DeterminationStorage.swift; sourceTree = "<group>"; };
		5887527B2BD986E1008B081D /* OpenAPSBattery.swift */ = {isa = PBXFileReference; lastKnownFileType = sourcecode.swift; path = OpenAPSBattery.swift; sourceTree = "<group>"; };
		58A3D5392C96D4DE003F90FC /* AddTempTargetForm.swift */ = {isa = PBXFileReference; lastKnownFileType = sourcecode.swift; path = AddTempTargetForm.swift; sourceTree = "<group>"; };
		58A3D5432C96DE11003F90FC /* TempTargetStored+Helper.swift */ = {isa = PBXFileReference; lastKnownFileType = sourcecode.swift; path = "TempTargetStored+Helper.swift"; sourceTree = "<group>"; };
		58A3D54D2C96EFA8003F90FC /* TempTargetStored+CoreDataClass.swift */ = {isa = PBXFileReference; lastKnownFileType = sourcecode.swift; path = "TempTargetStored+CoreDataClass.swift"; sourceTree = SOURCE_ROOT; };
		58A3D54E2C96EFA8003F90FC /* TempTargetStored+CoreDataProperties.swift */ = {isa = PBXFileReference; lastKnownFileType = sourcecode.swift; path = "TempTargetStored+CoreDataProperties.swift"; sourceTree = SOURCE_ROOT; };
		58A3D54F2C96EFA8003F90FC /* TempTargetRunStored+CoreDataClass.swift */ = {isa = PBXFileReference; lastKnownFileType = sourcecode.swift; path = "TempTargetRunStored+CoreDataClass.swift"; sourceTree = SOURCE_ROOT; };
		58A3D5502C96EFA8003F90FC /* TempTargetRunStored+CoreDataProperties.swift */ = {isa = PBXFileReference; lastKnownFileType = sourcecode.swift; path = "TempTargetRunStored+CoreDataProperties.swift"; sourceTree = SOURCE_ROOT; };
		58D08B212C8DAA8E00AA37D3 /* OverrideView.swift */ = {isa = PBXFileReference; lastKnownFileType = sourcecode.swift; path = OverrideView.swift; sourceTree = "<group>"; };
		58D08B2F2C8DEA7500AA37D3 /* ForecastView.swift */ = {isa = PBXFileReference; lastKnownFileType = sourcecode.swift; path = ForecastView.swift; sourceTree = "<group>"; };
		58D08B312C8DF88900AA37D3 /* DummyCharts.swift */ = {isa = PBXFileReference; lastKnownFileType = sourcecode.swift; path = DummyCharts.swift; sourceTree = "<group>"; };
		58D08B332C8DF9A700AA37D3 /* CobIobChart.swift */ = {isa = PBXFileReference; lastKnownFileType = sourcecode.swift; path = CobIobChart.swift; sourceTree = "<group>"; };
		58D08B372C8DFB6000AA37D3 /* BasalChart.swift */ = {isa = PBXFileReference; lastKnownFileType = sourcecode.swift; path = BasalChart.swift; sourceTree = "<group>"; };
		58D08B392C8DFECD00AA37D3 /* TempTargets.swift */ = {isa = PBXFileReference; lastKnownFileType = sourcecode.swift; path = TempTargets.swift; sourceTree = "<group>"; };
		58F107732BD1A4D000B1A680 /* Determination+helper.swift */ = {isa = PBXFileReference; lastKnownFileType = sourcecode.swift; path = "Determination+helper.swift"; sourceTree = "<group>"; };
		5A2325512BFCBF55003518CA /* NightscoutUploadView.swift */ = {isa = PBXFileReference; lastKnownFileType = sourcecode.swift; path = NightscoutUploadView.swift; sourceTree = "<group>"; };
		5A2325532BFCBF65003518CA /* NightscoutFetchView.swift */ = {isa = PBXFileReference; lastKnownFileType = sourcecode.swift; path = NightscoutFetchView.swift; sourceTree = "<group>"; };
		5A2325572BFCC168003518CA /* NightscoutConnectView.swift */ = {isa = PBXFileReference; lastKnownFileType = sourcecode.swift; path = NightscoutConnectView.swift; sourceTree = "<group>"; };
		5C018D1680307A31C9ED7120 /* CGMStateModel.swift */ = {isa = PBXFileReference; includeInIndex = 1; lastKnownFileType = sourcecode.swift; path = CGMStateModel.swift; sourceTree = "<group>"; };
		5D5B4F8B4194BB7E260EF251 /* ConfigEditorStateModel.swift */ = {isa = PBXFileReference; includeInIndex = 1; lastKnownFileType = sourcecode.swift; path = ConfigEditorStateModel.swift; sourceTree = "<group>"; };
		60744C3E9BB3652895C908CC /* DataTableProvider.swift */ = {isa = PBXFileReference; includeInIndex = 1; lastKnownFileType = sourcecode.swift; path = DataTableProvider.swift; sourceTree = "<group>"; };
		64AA5E04A2761F6EEA6568E1 /* CarbRatioEditorStateModel.swift */ = {isa = PBXFileReference; includeInIndex = 1; lastKnownFileType = sourcecode.swift; path = CarbRatioEditorStateModel.swift; sourceTree = "<group>"; };
		65070A322BFDCB83006F213F /* TidepoolStartView.swift */ = {isa = PBXFileReference; lastKnownFileType = sourcecode.swift; path = TidepoolStartView.swift; sourceTree = "<group>"; };
		67F94DD2853CF42BA4E30616 /* BasalProfileEditorDataFlow.swift */ = {isa = PBXFileReference; includeInIndex = 1; lastKnownFileType = sourcecode.swift; path = BasalProfileEditorDataFlow.swift; sourceTree = "<group>"; };
		680C4420C9A345D46D90D06C /* ManualTempBasalProvider.swift */ = {isa = PBXFileReference; includeInIndex = 1; lastKnownFileType = sourcecode.swift; path = ManualTempBasalProvider.swift; sourceTree = "<group>"; };
		6B1A8D012B14D88B00E76752 /* UniformTypeIdentifiers.framework */ = {isa = PBXFileReference; lastKnownFileType = wrapper.framework; name = UniformTypeIdentifiers.framework; path = System/Library/Frameworks/UniformTypeIdentifiers.framework; sourceTree = SDKROOT; };
		6B1A8D172B14D91600E76752 /* LiveActivityExtension.appex */ = {isa = PBXFileReference; explicitFileType = "wrapper.app-extension"; includeInIndex = 0; path = LiveActivityExtension.appex; sourceTree = BUILT_PRODUCTS_DIR; };
		6B1A8D182B14D91600E76752 /* WidgetKit.framework */ = {isa = PBXFileReference; lastKnownFileType = wrapper.framework; name = WidgetKit.framework; path = System/Library/Frameworks/WidgetKit.framework; sourceTree = SDKROOT; };
		6B1A8D1A2B14D91600E76752 /* SwiftUI.framework */ = {isa = PBXFileReference; lastKnownFileType = wrapper.framework; name = SwiftUI.framework; path = System/Library/Frameworks/SwiftUI.framework; sourceTree = SDKROOT; };
		6B1A8D1D2B14D91600E76752 /* LiveActivityBundle.swift */ = {isa = PBXFileReference; lastKnownFileType = sourcecode.swift; path = LiveActivityBundle.swift; sourceTree = "<group>"; };
		6B1A8D1F2B14D91600E76752 /* LiveActivity.swift */ = {isa = PBXFileReference; lastKnownFileType = sourcecode.swift; path = LiveActivity.swift; sourceTree = "<group>"; };
		6B1A8D232B14D91700E76752 /* Assets.xcassets */ = {isa = PBXFileReference; lastKnownFileType = folder.assetcatalog; path = Assets.xcassets; sourceTree = "<group>"; };
		6B1A8D252B14D91700E76752 /* Info.plist */ = {isa = PBXFileReference; lastKnownFileType = text.plist.xml; path = Info.plist; sourceTree = "<group>"; };
		6B1A8D2D2B156EEF00E76752 /* LiveActivityBridge.swift */ = {isa = PBXFileReference; lastKnownFileType = sourcecode.swift; path = LiveActivityBridge.swift; sourceTree = "<group>"; };
		6BCF84DC2B16843A003AD46E /* LiveActitiyAttributes.swift */ = {isa = PBXFileReference; lastKnownFileType = sourcecode.swift; path = LiveActitiyAttributes.swift; sourceTree = "<group>"; };
		71D44AAA2CA5F5EA0036EE9E /* AlertPermissionsChecker.swift */ = {isa = PBXFileReference; fileEncoding = 4; lastKnownFileType = sourcecode.swift; path = AlertPermissionsChecker.swift; sourceTree = "<group>"; };
		79BDA519C9B890FD9A5DFCF3 /* ISFEditorDataFlow.swift */ = {isa = PBXFileReference; includeInIndex = 1; lastKnownFileType = sourcecode.swift; path = ISFEditorDataFlow.swift; sourceTree = "<group>"; };
		7E22146D3DF4853786C78132 /* CarbRatioEditorDataFlow.swift */ = {isa = PBXFileReference; includeInIndex = 1; lastKnownFileType = sourcecode.swift; path = CarbRatioEditorDataFlow.swift; sourceTree = "<group>"; };
		8782B44544F38F2B2D82C38E /* NightscoutConfigRootView.swift */ = {isa = PBXFileReference; includeInIndex = 1; lastKnownFileType = sourcecode.swift; path = NightscoutConfigRootView.swift; sourceTree = "<group>"; };
		881E04BA5E0A003DE8E0A9C6 /* DataTableRootView.swift */ = {isa = PBXFileReference; includeInIndex = 1; lastKnownFileType = sourcecode.swift; path = DataTableRootView.swift; sourceTree = "<group>"; };
		920DDB21E5D0EB813197500D /* ConfigEditorRootView.swift */ = {isa = PBXFileReference; includeInIndex = 1; lastKnownFileType = sourcecode.swift; path = ConfigEditorRootView.swift; sourceTree = "<group>"; };
		9455FA2D92E77A6C4AFED8A3 /* DataTableStateModel.swift */ = {isa = PBXFileReference; includeInIndex = 1; lastKnownFileType = sourcecode.swift; path = DataTableStateModel.swift; sourceTree = "<group>"; };
		96653287EDB276A111288305 /* ManualTempBasalDataFlow.swift */ = {isa = PBXFileReference; includeInIndex = 1; lastKnownFileType = sourcecode.swift; path = ManualTempBasalDataFlow.swift; sourceTree = "<group>"; };
		9C8D5F457B5AFF763F8CF3DF /* CarbRatioEditorProvider.swift */ = {isa = PBXFileReference; includeInIndex = 1; lastKnownFileType = sourcecode.swift; path = CarbRatioEditorProvider.swift; sourceTree = "<group>"; };
		9F9F137F126D9F8DEB799F26 /* ISFEditorProvider.swift */ = {isa = PBXFileReference; includeInIndex = 1; lastKnownFileType = sourcecode.swift; path = ISFEditorProvider.swift; sourceTree = "<group>"; };
		A0A48AE3AC813A49A517846A /* NightscoutConfigStateModel.swift */ = {isa = PBXFileReference; includeInIndex = 1; lastKnownFileType = sourcecode.swift; path = NightscoutConfigStateModel.swift; sourceTree = "<group>"; };
		A401509D21F7F35D4E109EDA /* DataTableDataFlow.swift */ = {isa = PBXFileReference; includeInIndex = 1; lastKnownFileType = sourcecode.swift; path = DataTableDataFlow.swift; sourceTree = "<group>"; };
		A8630D58BDAD6D9C650B9B39 /* PumpConfigProvider.swift */ = {isa = PBXFileReference; includeInIndex = 1; lastKnownFileType = sourcecode.swift; path = PumpConfigProvider.swift; sourceTree = "<group>"; };
		AAFF91130F2FCCC7EBBA11AD /* BasalProfileEditorStateModel.swift */ = {isa = PBXFileReference; includeInIndex = 1; lastKnownFileType = sourcecode.swift; path = BasalProfileEditorStateModel.swift; sourceTree = "<group>"; };
		AF65DA88F972B56090AD6AC3 /* PumpConfigDataFlow.swift */ = {isa = PBXFileReference; includeInIndex = 1; lastKnownFileType = sourcecode.swift; path = PumpConfigDataFlow.swift; sourceTree = "<group>"; };
		B5822B15939E719628E9FF7C /* SnoozeRootView.swift */ = {isa = PBXFileReference; includeInIndex = 1; lastKnownFileType = sourcecode.swift; path = SnoozeRootView.swift; sourceTree = "<group>"; };
		B9B5C0607505A38F256BF99A /* CGMDataFlow.swift */ = {isa = PBXFileReference; includeInIndex = 1; lastKnownFileType = sourcecode.swift; path = CGMDataFlow.swift; sourceTree = "<group>"; };
		B9CAAEFB2AE70836000F68BC /* branch.txt */ = {isa = PBXFileReference; fileEncoding = 4; lastKnownFileType = text; path = branch.txt; sourceTree = SOURCE_ROOT; };
		BA49538D56989D8DA6FCF538 /* TargetsEditorDataFlow.swift */ = {isa = PBXFileReference; includeInIndex = 1; lastKnownFileType = sourcecode.swift; path = TargetsEditorDataFlow.swift; sourceTree = "<group>"; };
		BD0B2EF22C5998E600B3298F /* MealPresetView.swift */ = {isa = PBXFileReference; lastKnownFileType = sourcecode.swift; path = MealPresetView.swift; sourceTree = "<group>"; };
		BD1661302B82ADAB00256551 /* CustomProgressView.swift */ = {isa = PBXFileReference; lastKnownFileType = sourcecode.swift; path = CustomProgressView.swift; sourceTree = "<group>"; };
		BD1CF8B72C1A4A8400CB930A /* ConfigOverride.xcconfig */ = {isa = PBXFileReference; lastKnownFileType = text.xcconfig; path = ConfigOverride.xcconfig; sourceTree = "<group>"; };
		BD2FF19F2AE29D43005D1C5D /* CheckboxToggleStyle.swift */ = {isa = PBXFileReference; lastKnownFileType = sourcecode.swift; path = CheckboxToggleStyle.swift; sourceTree = "<group>"; };
		BD3CC0712B0B89D50013189E /* MainChartView.swift */ = {isa = PBXFileReference; lastKnownFileType = sourcecode.swift; path = MainChartView.swift; sourceTree = "<group>"; };
		BD4064D02C4ED26900582F43 /* CoreDataObserver.swift */ = {isa = PBXFileReference; lastKnownFileType = sourcecode.swift; path = CoreDataObserver.swift; sourceTree = "<group>"; };
		BD4ED4FC2CF9D5E8000EDC9C /* AppState.swift */ = {isa = PBXFileReference; lastKnownFileType = sourcecode.swift; path = AppState.swift; sourceTree = "<group>"; };
		BD54A9582D27FB6A00F9C1EE /* OverridePresetsView.swift */ = {isa = PBXFileReference; lastKnownFileType = sourcecode.swift; path = OverridePresetsView.swift; sourceTree = "<group>"; };
		BD54A95A2D28087700F9C1EE /* OverridePresetWatch.swift */ = {isa = PBXFileReference; lastKnownFileType = sourcecode.swift; path = OverridePresetWatch.swift; sourceTree = "<group>"; };
		BD54A9702D281A7A00F9C1EE /* TempTargetPresetsView.swift */ = {isa = PBXFileReference; lastKnownFileType = sourcecode.swift; path = TempTargetPresetsView.swift; sourceTree = "<group>"; };
		BD54A9722D281A9C00F9C1EE /* TempTargetPresetWatch.swift */ = {isa = PBXFileReference; lastKnownFileType = sourcecode.swift; path = TempTargetPresetWatch.swift; sourceTree = "<group>"; };
		BD6EB2D52C7D049B0086BBB6 /* LiveActivityWidgetConfiguration.swift */ = {isa = PBXFileReference; lastKnownFileType = sourcecode.swift; path = LiveActivityWidgetConfiguration.swift; sourceTree = "<group>"; };
		BD793CAF2CE7C60E00D669AC /* OverrideRunStored+helper.swift */ = {isa = PBXFileReference; lastKnownFileType = sourcecode.swift; path = "OverrideRunStored+helper.swift"; sourceTree = "<group>"; };
		BD793CB12CE8032E00D669AC /* TempTargetRunStored.swift */ = {isa = PBXFileReference; lastKnownFileType = sourcecode.swift; path = TempTargetRunStored.swift; sourceTree = "<group>"; };
		BD7DA9A42AE06DFC00601B20 /* BolusCalculatorConfigDataFlow.swift */ = {isa = PBXFileReference; lastKnownFileType = sourcecode.swift; path = BolusCalculatorConfigDataFlow.swift; sourceTree = "<group>"; };
		BD7DA9A62AE06E2B00601B20 /* BolusCalculatorConfigProvider.swift */ = {isa = PBXFileReference; lastKnownFileType = sourcecode.swift; path = BolusCalculatorConfigProvider.swift; sourceTree = "<group>"; };
		BD7DA9A82AE06E9200601B20 /* BolusCalculatorStateModel.swift */ = {isa = PBXFileReference; lastKnownFileType = sourcecode.swift; path = BolusCalculatorStateModel.swift; sourceTree = "<group>"; };
		BD7DA9AB2AE06EB900601B20 /* BolusCalculatorConfigRootView.swift */ = {isa = PBXFileReference; lastKnownFileType = sourcecode.swift; path = BolusCalculatorConfigRootView.swift; sourceTree = "<group>"; };
		BDA25EE32D260CCF00035F34 /* AppleWatchManager.swift */ = {isa = PBXFileReference; lastKnownFileType = sourcecode.swift; path = AppleWatchManager.swift; sourceTree = "<group>"; };
		BDA25EE52D260D5800035F34 /* WatchState.swift */ = {isa = PBXFileReference; lastKnownFileType = sourcecode.swift; path = WatchState.swift; sourceTree = "<group>"; };
		BDA25EFC2D261BF200035F34 /* WatchState.swift */ = {isa = PBXFileReference; lastKnownFileType = sourcecode.swift; path = WatchState.swift; sourceTree = "<group>"; };
		BDA25F1B2D26BD0300035F34 /* TrendShape.swift */ = {isa = PBXFileReference; lastKnownFileType = sourcecode.swift; path = TrendShape.swift; sourceTree = "<group>"; };
		BDA25F1D2D26D5D800035F34 /* GlucoseChartView.swift */ = {isa = PBXFileReference; lastKnownFileType = sourcecode.swift; path = GlucoseChartView.swift; sourceTree = "<group>"; };
		BDA25F1F2D26D5FB00035F34 /* CarbsInputView.swift */ = {isa = PBXFileReference; lastKnownFileType = sourcecode.swift; path = CarbsInputView.swift; sourceTree = "<group>"; };
		BDA25F212D26D62200035F34 /* BolusInputView.swift */ = {isa = PBXFileReference; lastKnownFileType = sourcecode.swift; path = BolusInputView.swift; sourceTree = "<group>"; };
		BDA6CC872CAF219800F942F9 /* TempTargetSetup.swift */ = {isa = PBXFileReference; lastKnownFileType = sourcecode.swift; path = TempTargetSetup.swift; sourceTree = "<group>"; };
		BDB3C1182C03DD1000CEEAA1 /* UserDefaultsExtension.swift */ = {isa = PBXFileReference; lastKnownFileType = sourcecode.swift; path = UserDefaultsExtension.swift; sourceTree = "<group>"; };
		BDB899872C564509006F3298 /* ForecastChart.swift */ = {isa = PBXFileReference; lastKnownFileType = sourcecode.swift; path = ForecastChart.swift; sourceTree = "<group>"; };
		BDB899892C565D0B006F3298 /* CarbsGlucose+helper.swift */ = {isa = PBXFileReference; lastKnownFileType = sourcecode.swift; path = "CarbsGlucose+helper.swift"; sourceTree = "<group>"; };
		BDBAACF92C2D439700370AAE /* OverrideData.swift */ = {isa = PBXFileReference; lastKnownFileType = sourcecode.swift; path = OverrideData.swift; sourceTree = "<group>"; };
		BDC2EA442C3043B000E5BBD0 /* OverrideStorage.swift */ = {isa = PBXFileReference; lastKnownFileType = sourcecode.swift; path = OverrideStorage.swift; sourceTree = "<group>"; };
		BDC2EA462C3045AD00E5BBD0 /* Override.swift */ = {isa = PBXFileReference; lastKnownFileType = sourcecode.swift; path = Override.swift; sourceTree = "<group>"; };
		BDC530FE2D0F6BE300088832 /* ContactImageManager.swift */ = {isa = PBXFileReference; lastKnownFileType = sourcecode.swift; path = ContactImageManager.swift; sourceTree = "<group>"; };
		BDC531112D1060FA00088832 /* ContactImageDetailView.swift */ = {isa = PBXFileReference; lastKnownFileType = sourcecode.swift; path = ContactImageDetailView.swift; sourceTree = "<group>"; };
		BDC531132D10611D00088832 /* AddContactImageSheet.swift */ = {isa = PBXFileReference; lastKnownFileType = sourcecode.swift; path = AddContactImageSheet.swift; sourceTree = "<group>"; };
		BDC531152D10629000088832 /* ContactPicture.swift */ = {isa = PBXFileReference; lastKnownFileType = sourcecode.swift; path = ContactPicture.swift; sourceTree = "<group>"; };
		BDC531172D1062F200088832 /* ContactImageState.swift */ = {isa = PBXFileReference; lastKnownFileType = sourcecode.swift; path = ContactImageState.swift; sourceTree = "<group>"; };
		BDCAF2372C639F35002DC907 /* SettingItems.swift */ = {isa = PBXFileReference; lastKnownFileType = sourcecode.swift; path = SettingItems.swift; sourceTree = "<group>"; };
		BDCD47AE2C1F3F1700F8BCD5 /* OverrideStored+helper.swift */ = {isa = PBXFileReference; lastKnownFileType = sourcecode.swift; path = "OverrideStored+helper.swift"; sourceTree = "<group>"; };
		BDDAF9EE2D00553E00B34E7A /* SelectionPopoverView.swift */ = {isa = PBXFileReference; lastKnownFileType = sourcecode.swift; path = SelectionPopoverView.swift; sourceTree = "<group>"; };
		BDF34EBD2C0A31D000D51995 /* CustomNotification.swift */ = {isa = PBXFileReference; lastKnownFileType = sourcecode.swift; path = CustomNotification.swift; sourceTree = "<group>"; };
		BDF34F822C10C5B600D51995 /* DataManager.swift */ = {isa = PBXFileReference; lastKnownFileType = sourcecode.swift; path = DataManager.swift; sourceTree = "<group>"; };
		BDF34F842C10C62E00D51995 /* GlucoseData.swift */ = {isa = PBXFileReference; lastKnownFileType = sourcecode.swift; path = GlucoseData.swift; sourceTree = "<group>"; };
		BDF34F8F2C10CF8C00D51995 /* CoreDataStack.swift */ = {isa = PBXFileReference; lastKnownFileType = sourcecode.swift; path = CoreDataStack.swift; sourceTree = "<group>"; };
		BDF34F922C10D0E100D51995 /* LiveActivityAttributes+Helper.swift */ = {isa = PBXFileReference; lastKnownFileType = sourcecode.swift; path = "LiveActivityAttributes+Helper.swift"; sourceTree = "<group>"; };
		BDF34F942C10D27300D51995 /* DeterminationData.swift */ = {isa = PBXFileReference; lastKnownFileType = sourcecode.swift; path = DeterminationData.swift; sourceTree = "<group>"; };
		BDF530D72B40F8AC002CAF43 /* LockScreenView.swift */ = {isa = PBXFileReference; lastKnownFileType = sourcecode.swift; path = LockScreenView.swift; sourceTree = "<group>"; };
		BDFD16592AE40438007F0DDA /* TreatmentsRootView.swift */ = {isa = PBXFileReference; lastKnownFileType = sourcecode.swift; path = TreatmentsRootView.swift; sourceTree = "<group>"; };
		BDFF797C2D25AA870016C40C /* TrioWatch Watch App.app */ = {isa = PBXFileReference; explicitFileType = wrapper.application; includeInIndex = 0; path = "TrioWatch Watch App.app"; sourceTree = BUILT_PRODUCTS_DIR; };
		BDFF798B2D25AA890016C40C /* TrioWatch Watch AppTests.xctest */ = {isa = PBXFileReference; explicitFileType = wrapper.cfbundle; includeInIndex = 0; path = "TrioWatch Watch AppTests.xctest"; sourceTree = BUILT_PRODUCTS_DIR; };
		BDFF79952D25AA890016C40C /* TrioWatch Watch AppUITests.xctest */ = {isa = PBXFileReference; explicitFileType = wrapper.cfbundle; includeInIndex = 0; path = "TrioWatch Watch AppUITests.xctest"; sourceTree = BUILT_PRODUCTS_DIR; };
		BDFF7A832D25F97D0016C40C /* Assets.xcassets */ = {isa = PBXFileReference; lastKnownFileType = folder.assetcatalog; path = Assets.xcassets; sourceTree = "<group>"; };
		BDFF7A842D25F97D0016C40C /* TrioMainWatchView.swift */ = {isa = PBXFileReference; lastKnownFileType = sourcecode.swift; path = TrioMainWatchView.swift; sourceTree = "<group>"; };
		BDFF7A852D25F97D0016C40C /* TrioWatchApp.swift */ = {isa = PBXFileReference; lastKnownFileType = sourcecode.swift; path = TrioWatchApp.swift; sourceTree = "<group>"; };
		BDFF7A8A2D25F97D0016C40C /* TrioWatch_Watch_AppTests.swift */ = {isa = PBXFileReference; lastKnownFileType = sourcecode.swift; path = TrioWatch_Watch_AppTests.swift; sourceTree = "<group>"; };
		BDFF7A8C2D25F97D0016C40C /* TrioWatch_Watch_AppUITests.swift */ = {isa = PBXFileReference; lastKnownFileType = sourcecode.swift; path = TrioWatch_Watch_AppUITests.swift; sourceTree = "<group>"; };
		BDFF7A8D2D25F97D0016C40C /* TrioWatch_Watch_AppUITestsLaunchTests.swift */ = {isa = PBXFileReference; lastKnownFileType = sourcecode.swift; path = TrioWatch_Watch_AppUITestsLaunchTests.swift; sourceTree = "<group>"; };
		BDFF7A902D25F97D0016C40C /* Info.plist */ = {isa = PBXFileReference; lastKnownFileType = text.plist.xml; path = Info.plist; sourceTree = "<group>"; };
		BDFF7A912D25F97D0016C40C /* Trio_Watch_App.swift */ = {isa = PBXFileReference; lastKnownFileType = sourcecode.swift; path = Trio_Watch_App.swift; sourceTree = "<group>"; };
		BDFF7A922D25F97D0016C40C /* Trio_Watch_AppExtension.swift */ = {isa = PBXFileReference; lastKnownFileType = sourcecode.swift; path = Trio_Watch_AppExtension.swift; sourceTree = "<group>"; };
		BF8BCB0C37DEB5EC377B9612 /* BasalProfileEditorRootView.swift */ = {isa = PBXFileReference; includeInIndex = 1; lastKnownFileType = sourcecode.swift; path = BasalProfileEditorRootView.swift; sourceTree = "<group>"; };
		C19984D62EFC0035A9E9644D /* TreatmentsProvider.swift */ = {isa = PBXFileReference; includeInIndex = 1; lastKnownFileType = sourcecode.swift; path = TreatmentsProvider.swift; sourceTree = "<group>"; };
		C2A0A42E2CE0312C003B98E8 /* ConstantValues.swift */ = {isa = PBXFileReference; lastKnownFileType = sourcecode.swift; path = ConstantValues.swift; sourceTree = "<group>"; };
		C377490C77661D75E8C50649 /* ManualTempBasalRootView.swift */ = {isa = PBXFileReference; includeInIndex = 1; lastKnownFileType = sourcecode.swift; path = ManualTempBasalRootView.swift; sourceTree = "<group>"; };
		C8D1A7CA8C10C4403D4BBFA7 /* TreatmentsDataFlow.swift */ = {isa = PBXFileReference; includeInIndex = 1; lastKnownFileType = sourcecode.swift; path = TreatmentsDataFlow.swift; sourceTree = "<group>"; };
		CC6C406D2ACDD69E009B8058 /* RawFetchedProfile.swift */ = {isa = PBXFileReference; lastKnownFileType = sourcecode.swift; path = RawFetchedProfile.swift; sourceTree = "<group>"; };
		CC76E9502BD4812E008BEB61 /* Forecast+helper.swift */ = {isa = PBXFileReference; lastKnownFileType = sourcecode.swift; path = "Forecast+helper.swift"; sourceTree = "<group>"; };
		CE1856F42ADC4858007E39C7 /* AddCarbPresetIntent.swift */ = {isa = PBXFileReference; lastKnownFileType = sourcecode.swift; path = AddCarbPresetIntent.swift; sourceTree = "<group>"; };
		CE1856F62ADC4869007E39C7 /* CarbPresetIntentRequest.swift */ = {isa = PBXFileReference; lastKnownFileType = sourcecode.swift; path = CarbPresetIntentRequest.swift; sourceTree = "<group>"; };
		CE1F6DD82BADF4620064EB8D /* PluginManagerTests.swift */ = {isa = PBXFileReference; lastKnownFileType = sourcecode.swift; path = PluginManagerTests.swift; sourceTree = "<group>"; };
		CE1F6DDA2BAE08B60064EB8D /* TidepoolManager.swift */ = {isa = PBXFileReference; lastKnownFileType = sourcecode.swift; path = TidepoolManager.swift; sourceTree = "<group>"; };
		CE1F6DE62BAF1A180064EB8D /* BuildDetails.plist */ = {isa = PBXFileReference; lastKnownFileType = text.plist.xml; path = BuildDetails.plist; sourceTree = "<group>"; };
		CE1F6DE82BAF37C90064EB8D /* TidepoolConfigView.swift */ = {isa = PBXFileReference; lastKnownFileType = sourcecode.swift; path = TidepoolConfigView.swift; sourceTree = "<group>"; };
		CE2FAD39297D93F0001A872C /* BloodGlucoseExtensions.swift */ = {isa = PBXFileReference; lastKnownFileType = sourcecode.swift; path = BloodGlucoseExtensions.swift; sourceTree = "<group>"; };
		CE398D012977349800DF218F /* CryptoKit.framework */ = {isa = PBXFileReference; lastKnownFileType = wrapper.framework; name = CryptoKit.framework; path = System/Library/Frameworks/CryptoKit.framework; sourceTree = SDKROOT; };
		CE398D17297C9EE800DF218F /* G7SensorKit.framework */ = {isa = PBXFileReference; explicitFileType = wrapper.framework; path = G7SensorKit.framework; sourceTree = BUILT_PRODUCTS_DIR; };
		CE398D1A297D69A900DF218F /* ShareClient.framework */ = {isa = PBXFileReference; explicitFileType = wrapper.framework; path = ShareClient.framework; sourceTree = BUILT_PRODUCTS_DIR; };
		CE48C86328CA69D5007C0598 /* OmniBLEPumpManagerExtensions.swift */ = {isa = PBXFileReference; lastKnownFileType = sourcecode.swift; path = OmniBLEPumpManagerExtensions.swift; sourceTree = "<group>"; };
		CE48C86528CA6B48007C0598 /* OmniPodManagerExtensions.swift */ = {isa = PBXFileReference; lastKnownFileType = sourcecode.swift; path = OmniPodManagerExtensions.swift; sourceTree = "<group>"; };
		CE51DD1B2A01970800F163F7 /* ConnectIQ 2.xcframework */ = {isa = PBXFileReference; lastKnownFileType = wrapper.xcframework; name = "ConnectIQ 2.xcframework"; path = "Dependencies/ConnectIQ 2.xcframework"; sourceTree = "<group>"; };
		CE6B025628F350FF000C5502 /* HealthKit.framework */ = {isa = PBXFileReference; lastKnownFileType = wrapper.framework; name = HealthKit.framework; path = Platforms/WatchOS.platform/Developer/SDKs/WatchOS9.1.sdk/System/Library/Frameworks/HealthKit.framework; sourceTree = DEVELOPER_DIR; };
		CE7950232997D81700FA576E /* CGMSettingsView.swift */ = {isa = PBXFileReference; lastKnownFileType = sourcecode.swift; path = CGMSettingsView.swift; sourceTree = "<group>"; };
		CE7950252998056D00FA576E /* CGMSetupView.swift */ = {isa = PBXFileReference; lastKnownFileType = sourcecode.swift; path = CGMSetupView.swift; sourceTree = "<group>"; };
		CE79502729980C9600FA576E /* CGMBLEKitUI.framework */ = {isa = PBXFileReference; explicitFileType = wrapper.framework; path = CGMBLEKitUI.framework; sourceTree = BUILT_PRODUCTS_DIR; };
		CE79502929980C9F00FA576E /* G7SensorKitUI.framework */ = {isa = PBXFileReference; explicitFileType = wrapper.framework; path = G7SensorKitUI.framework; sourceTree = BUILT_PRODUCTS_DIR; };
		CE79502D29980E4D00FA576E /* ShareClientUI.framework */ = {isa = PBXFileReference; explicitFileType = wrapper.framework; path = ShareClientUI.framework; sourceTree = BUILT_PRODUCTS_DIR; };
		CE7CA3432A064973004BE681 /* AppShortcuts.swift */ = {isa = PBXFileReference; fileEncoding = 4; lastKnownFileType = sourcecode.swift; path = AppShortcuts.swift; sourceTree = "<group>"; };
		CE7CA3442A064973004BE681 /* BaseIntentsRequest.swift */ = {isa = PBXFileReference; fileEncoding = 4; lastKnownFileType = sourcecode.swift; path = BaseIntentsRequest.swift; sourceTree = "<group>"; };
		CE7CA3462A064973004BE681 /* CancelTempPresetIntent.swift */ = {isa = PBXFileReference; fileEncoding = 4; lastKnownFileType = sourcecode.swift; path = CancelTempPresetIntent.swift; sourceTree = "<group>"; };
		CE7CA3472A064973004BE681 /* ApplyTempPresetIntent.swift */ = {isa = PBXFileReference; fileEncoding = 4; lastKnownFileType = sourcecode.swift; path = ApplyTempPresetIntent.swift; sourceTree = "<group>"; };
		CE7CA3492A064973004BE681 /* TempPresetIntent.swift */ = {isa = PBXFileReference; fileEncoding = 4; lastKnownFileType = sourcecode.swift; path = TempPresetIntent.swift; sourceTree = "<group>"; };
		CE7CA34A2A064973004BE681 /* TempPresetsIntentRequest.swift */ = {isa = PBXFileReference; fileEncoding = 4; lastKnownFileType = sourcecode.swift; path = TempPresetsIntentRequest.swift; sourceTree = "<group>"; };
		CE7CA34C2A064973004BE681 /* ListStateIntent.swift */ = {isa = PBXFileReference; fileEncoding = 4; lastKnownFileType = sourcecode.swift; path = ListStateIntent.swift; sourceTree = "<group>"; };
		CE7CA34D2A064973004BE681 /* StateIntentRequest.swift */ = {isa = PBXFileReference; fileEncoding = 4; lastKnownFileType = sourcecode.swift; path = StateIntentRequest.swift; sourceTree = "<group>"; };
		CE7CA3572A064E2F004BE681 /* ListStateView.swift */ = {isa = PBXFileReference; lastKnownFileType = sourcecode.swift; path = ListStateView.swift; sourceTree = "<group>"; };
		CE82E02428E867BA00473A9C /* AlertStorage.swift */ = {isa = PBXFileReference; lastKnownFileType = sourcecode.swift; path = AlertStorage.swift; sourceTree = "<group>"; };
		CE82E02628E869DF00473A9C /* AlertEntry.swift */ = {isa = PBXFileReference; lastKnownFileType = sourcecode.swift; path = AlertEntry.swift; sourceTree = "<group>"; };
		CE94597929E9DF7B0047C9C6 /* ConnectIQ.framework */ = {isa = PBXFileReference; lastKnownFileType = wrapper.framework; name = ConnectIQ.framework; path = "Dependencies/ios-armv7_arm64/ConnectIQ.framework"; sourceTree = "<group>"; };
		CE94597D29E9E1EE0047C9C6 /* GarminManager.swift */ = {isa = PBXFileReference; lastKnownFileType = sourcecode.swift; path = GarminManager.swift; sourceTree = "<group>"; };
		CE94597F29E9E3BD0047C9C6 /* WatchConfigDataFlow.swift */ = {isa = PBXFileReference; lastKnownFileType = sourcecode.swift; path = WatchConfigDataFlow.swift; sourceTree = "<group>"; };
		CE94598129E9E3D30047C9C6 /* WatchConfigProvider.swift */ = {isa = PBXFileReference; lastKnownFileType = sourcecode.swift; path = WatchConfigProvider.swift; sourceTree = "<group>"; };
		CE94598329E9E3E60047C9C6 /* WatchConfigStateModel.swift */ = {isa = PBXFileReference; lastKnownFileType = sourcecode.swift; path = WatchConfigStateModel.swift; sourceTree = "<group>"; };
		CE94598629E9E4110047C9C6 /* WatchConfigRootView.swift */ = {isa = PBXFileReference; lastKnownFileType = sourcecode.swift; path = WatchConfigRootView.swift; sourceTree = "<group>"; };
		CE95BF492BA5CED700DC3DE3 /* LoopKit.framework */ = {isa = PBXFileReference; explicitFileType = wrapper.framework; path = LoopKit.framework; sourceTree = BUILT_PRODUCTS_DIR; };
		CE95BF4A2BA5CED700DC3DE3 /* LoopKitUI.framework */ = {isa = PBXFileReference; explicitFileType = wrapper.framework; path = LoopKitUI.framework; sourceTree = BUILT_PRODUCTS_DIR; };
		CE95BF562BA5F5FE00DC3DE3 /* PluginManager.swift */ = {isa = PBXFileReference; lastKnownFileType = sourcecode.swift; path = PluginManager.swift; sourceTree = "<group>"; };
		CE95BF592BA62E4A00DC3DE3 /* PluginSource.swift */ = {isa = PBXFileReference; lastKnownFileType = sourcecode.swift; path = PluginSource.swift; sourceTree = "<group>"; };
		CEA4F62229BE10F70011ADF7 /* SavitzkyGolayFilter.swift */ = {isa = PBXFileReference; lastKnownFileType = sourcecode.swift; path = SavitzkyGolayFilter.swift; sourceTree = "<group>"; };
		CEB434DB28B8F5B900B70274 /* MKRingProgressView.framework */ = {isa = PBXFileReference; explicitFileType = wrapper.framework; path = MKRingProgressView.framework; sourceTree = BUILT_PRODUCTS_DIR; };
		CEB434DE28B8F5C400B70274 /* OmniBLE.framework */ = {isa = PBXFileReference; explicitFileType = wrapper.framework; path = OmniBLE.framework; sourceTree = BUILT_PRODUCTS_DIR; };
		CEB434E228B8F9DB00B70274 /* BluetoothStateManager.swift */ = {isa = PBXFileReference; lastKnownFileType = sourcecode.swift; path = BluetoothStateManager.swift; sourceTree = "<group>"; };
		CEB434E428B8FF5D00B70274 /* UIColor.swift */ = {isa = PBXFileReference; lastKnownFileType = sourcecode.swift; path = UIColor.swift; sourceTree = "<group>"; };
		CEB434E628B9053300B70274 /* LoopUIColorPalette+Default.swift */ = {isa = PBXFileReference; lastKnownFileType = sourcecode.swift; path = "LoopUIColorPalette+Default.swift"; sourceTree = "<group>"; };
		CEC751D129D88257006E9D24 /* OmniKit.framework */ = {isa = PBXFileReference; explicitFileType = wrapper.framework; path = OmniKit.framework; sourceTree = BUILT_PRODUCTS_DIR; };
		CEC751D329D88257006E9D24 /* OmniKitUI.framework */ = {isa = PBXFileReference; explicitFileType = wrapper.framework; path = OmniKitUI.framework; sourceTree = BUILT_PRODUCTS_DIR; };
		CEC751D529D88262006E9D24 /* MinimedKit.framework */ = {isa = PBXFileReference; explicitFileType = wrapper.framework; path = MinimedKit.framework; sourceTree = BUILT_PRODUCTS_DIR; };
		CEC751D729D88262006E9D24 /* MinimedKitUI.framework */ = {isa = PBXFileReference; explicitFileType = wrapper.framework; path = MinimedKitUI.framework; sourceTree = BUILT_PRODUCTS_DIR; };
		CEE9A64F2BBB418300EB5194 /* CalibrationsProvider.swift */ = {isa = PBXFileReference; fileEncoding = 4; lastKnownFileType = sourcecode.swift; path = CalibrationsProvider.swift; sourceTree = "<group>"; };
		CEE9A6512BBB418300EB5194 /* CalibrationsRootView.swift */ = {isa = PBXFileReference; fileEncoding = 4; lastKnownFileType = sourcecode.swift; path = CalibrationsRootView.swift; sourceTree = "<group>"; };
		CEE9A6522BBB418300EB5194 /* CalibrationsChart.swift */ = {isa = PBXFileReference; fileEncoding = 4; lastKnownFileType = sourcecode.swift; path = CalibrationsChart.swift; sourceTree = "<group>"; };
		CEE9A6532BBB418300EB5194 /* CalibrationsStateModel.swift */ = {isa = PBXFileReference; fileEncoding = 4; lastKnownFileType = sourcecode.swift; path = CalibrationsStateModel.swift; sourceTree = "<group>"; };
		CEE9A6542BBB418300EB5194 /* CalibrationsDataFlow.swift */ = {isa = PBXFileReference; fileEncoding = 4; lastKnownFileType = sourcecode.swift; path = CalibrationsDataFlow.swift; sourceTree = "<group>"; };
		CEE9A65B2BBB41C800EB5194 /* CalibrationService.swift */ = {isa = PBXFileReference; lastKnownFileType = sourcecode.swift; path = CalibrationService.swift; sourceTree = "<group>"; };
		CEE9A65D2BBC9F6500EB5194 /* CalibrationsTests.swift */ = {isa = PBXFileReference; lastKnownFileType = sourcecode.swift; path = CalibrationsTests.swift; sourceTree = "<group>"; };
		CFCFE0781F9074C2917890E8 /* ManualTempBasalStateModel.swift */ = {isa = PBXFileReference; includeInIndex = 1; lastKnownFileType = sourcecode.swift; path = ManualTempBasalStateModel.swift; sourceTree = "<group>"; };
		D0BDC6993C1087310EDFC428 /* CarbRatioEditorRootView.swift */ = {isa = PBXFileReference; includeInIndex = 1; lastKnownFileType = sourcecode.swift; path = CarbRatioEditorRootView.swift; sourceTree = "<group>"; };
		DC2C6489D29ECCCAD78E0721 /* GlucoseNotificationSettingsStateModel.swift */ = {isa = PBXFileReference; includeInIndex = 1; lastKnownFileType = sourcecode.swift; path = GlucoseNotificationSettingsStateModel.swift; sourceTree = "<group>"; };
		DD07CA132CE80B73002D45A9 /* TimeInRangeChartStyle.swift */ = {isa = PBXFileReference; lastKnownFileType = sourcecode.swift; path = TimeInRangeChartStyle.swift; sourceTree = "<group>"; };
		DD09D47A2C5986D1003FEA5D /* CalendarEventSettingsDataFlow.swift */ = {isa = PBXFileReference; lastKnownFileType = sourcecode.swift; path = CalendarEventSettingsDataFlow.swift; sourceTree = "<group>"; };
		DD09D47C2C5986DA003FEA5D /* CalendarEventSettingsProvider.swift */ = {isa = PBXFileReference; lastKnownFileType = sourcecode.swift; path = CalendarEventSettingsProvider.swift; sourceTree = "<group>"; };
		DD09D47E2C5986E5003FEA5D /* CalendarEventSettingsStateModel.swift */ = {isa = PBXFileReference; lastKnownFileType = sourcecode.swift; path = CalendarEventSettingsStateModel.swift; sourceTree = "<group>"; };
		DD09D4812C5986F6003FEA5D /* CalendarEventSettingsRootView.swift */ = {isa = PBXFileReference; lastKnownFileType = sourcecode.swift; path = CalendarEventSettingsRootView.swift; sourceTree = "<group>"; };
		DD1745122C54169400211FAC /* DevicesView.swift */ = {isa = PBXFileReference; lastKnownFileType = sourcecode.swift; path = DevicesView.swift; sourceTree = "<group>"; };
		DD1745142C54388A00211FAC /* TherapySettingsView.swift */ = {isa = PBXFileReference; lastKnownFileType = sourcecode.swift; path = TherapySettingsView.swift; sourceTree = "<group>"; };
		DD1745162C54389F00211FAC /* FeatureSettingsView.swift */ = {isa = PBXFileReference; lastKnownFileType = sourcecode.swift; path = FeatureSettingsView.swift; sourceTree = "<group>"; };
		DD1745182C543B5700211FAC /* NotificationsView.swift */ = {isa = PBXFileReference; lastKnownFileType = sourcecode.swift; path = NotificationsView.swift; sourceTree = "<group>"; };
		DD17451C2C543C5F00211FAC /* ServicesView.swift */ = {isa = PBXFileReference; lastKnownFileType = sourcecode.swift; path = ServicesView.swift; sourceTree = "<group>"; };
		DD17451F2C55523E00211FAC /* SMBSettingsDataFlow.swift */ = {isa = PBXFileReference; lastKnownFileType = sourcecode.swift; path = SMBSettingsDataFlow.swift; sourceTree = "<group>"; };
		DD1745212C55524800211FAC /* SMBSettingsProvider.swift */ = {isa = PBXFileReference; lastKnownFileType = sourcecode.swift; path = SMBSettingsProvider.swift; sourceTree = "<group>"; };
		DD1745232C55526000211FAC /* SMBSettingsStateModel.swift */ = {isa = PBXFileReference; lastKnownFileType = sourcecode.swift; path = SMBSettingsStateModel.swift; sourceTree = "<group>"; };
		DD1745252C55526F00211FAC /* SMBSettingsRootView.swift */ = {isa = PBXFileReference; lastKnownFileType = sourcecode.swift; path = SMBSettingsRootView.swift; sourceTree = "<group>"; };
		DD1745282C55642100211FAC /* SettingInputSection.swift */ = {isa = PBXFileReference; lastKnownFileType = sourcecode.swift; path = SettingInputSection.swift; sourceTree = "<group>"; };
		DD17452A2C556E8100211FAC /* SettingInputHintView.swift */ = {isa = PBXFileReference; lastKnownFileType = sourcecode.swift; path = SettingInputHintView.swift; sourceTree = "<group>"; };
		DD17452D2C55AE4800211FAC /* TargetBehavoirDataFlow.swift */ = {isa = PBXFileReference; lastKnownFileType = sourcecode.swift; path = TargetBehavoirDataFlow.swift; sourceTree = "<group>"; };
		DD17452F2C55AE5300211FAC /* TargetBehaviorProvider.swift */ = {isa = PBXFileReference; lastKnownFileType = sourcecode.swift; path = TargetBehaviorProvider.swift; sourceTree = "<group>"; };
		DD1745312C55AE6000211FAC /* TargetBehavoirStateModel.swift */ = {isa = PBXFileReference; lastKnownFileType = sourcecode.swift; path = TargetBehavoirStateModel.swift; sourceTree = "<group>"; };
		DD1745342C55AE7E00211FAC /* TargetBehavoirRootView.swift */ = {isa = PBXFileReference; lastKnownFileType = sourcecode.swift; path = TargetBehavoirRootView.swift; sourceTree = "<group>"; };
		DD1745362C55B74200211FAC /* AlgorithmSettings.swift */ = {isa = PBXFileReference; lastKnownFileType = sourcecode.swift; path = AlgorithmSettings.swift; sourceTree = "<group>"; };
		DD1745392C55BFA600211FAC /* AlgorithmAdvancedSettingsDataFlow.swift */ = {isa = PBXFileReference; lastKnownFileType = sourcecode.swift; path = AlgorithmAdvancedSettingsDataFlow.swift; sourceTree = "<group>"; };
		DD17453B2C55BFAD00211FAC /* AlgorithmAdvancedSettingsProvider.swift */ = {isa = PBXFileReference; lastKnownFileType = sourcecode.swift; path = AlgorithmAdvancedSettingsProvider.swift; sourceTree = "<group>"; };
		DD17453D2C55BFB600211FAC /* AlgorithmAdvancedSettingsStateModel.swift */ = {isa = PBXFileReference; lastKnownFileType = sourcecode.swift; path = AlgorithmAdvancedSettingsStateModel.swift; sourceTree = "<group>"; };
		DD17453F2C55BFC100211FAC /* AlgorithmAdvancedSettingsRootView.swift */ = {isa = PBXFileReference; lastKnownFileType = sourcecode.swift; path = AlgorithmAdvancedSettingsRootView.swift; sourceTree = "<group>"; };
		DD1745432C55C60E00211FAC /* AutosensSettingsDataFlow.swift */ = {isa = PBXFileReference; lastKnownFileType = sourcecode.swift; path = AutosensSettingsDataFlow.swift; sourceTree = "<group>"; };
		DD1745452C55C61500211FAC /* AutosensSettingsProvider.swift */ = {isa = PBXFileReference; lastKnownFileType = sourcecode.swift; path = AutosensSettingsProvider.swift; sourceTree = "<group>"; };
		DD1745472C55C61D00211FAC /* AutosensSettingsStateModel.swift */ = {isa = PBXFileReference; lastKnownFileType = sourcecode.swift; path = AutosensSettingsStateModel.swift; sourceTree = "<group>"; };
		DD17454A2C55C62800211FAC /* AutosensSettingsRootView.swift */ = {isa = PBXFileReference; lastKnownFileType = sourcecode.swift; path = AutosensSettingsRootView.swift; sourceTree = "<group>"; };
		DD17454D2C55CA4D00211FAC /* UnitsLimitsSettingsDataFlow.swift */ = {isa = PBXFileReference; lastKnownFileType = sourcecode.swift; path = UnitsLimitsSettingsDataFlow.swift; sourceTree = "<group>"; };
		DD17454F2C55CA5500211FAC /* UnitsLimitsSettingsProvider.swift */ = {isa = PBXFileReference; lastKnownFileType = sourcecode.swift; path = UnitsLimitsSettingsProvider.swift; sourceTree = "<group>"; };
		DD1745512C55CA5D00211FAC /* UnitsLimitsSettingsStateModel.swift */ = {isa = PBXFileReference; lastKnownFileType = sourcecode.swift; path = UnitsLimitsSettingsStateModel.swift; sourceTree = "<group>"; };
		DD1745542C55CA6C00211FAC /* UnitsLimitsSettingsRootView.swift */ = {isa = PBXFileReference; lastKnownFileType = sourcecode.swift; path = UnitsLimitsSettingsRootView.swift; sourceTree = "<group>"; };
		DD1DB7CB2BECCA1F0048B367 /* BuildDetails.swift */ = {isa = PBXFileReference; lastKnownFileType = sourcecode.swift; path = BuildDetails.swift; sourceTree = "<group>"; };
		DD1E53582D273F20008F32A4 /* LoopStatusHelpView.swift */ = {isa = PBXFileReference; lastKnownFileType = sourcecode.swift; path = LoopStatusHelpView.swift; sourceTree = "<group>"; };
		DD21FCB42C6952AD00AF2C25 /* DecimalPickerSettings.swift */ = {isa = PBXFileReference; lastKnownFileType = sourcecode.swift; path = DecimalPickerSettings.swift; sourceTree = "<group>"; };
		DD246F052D2836AA0027DDE0 /* GlucoseTrendView.swift */ = {isa = PBXFileReference; lastKnownFileType = sourcecode.swift; path = GlucoseTrendView.swift; sourceTree = "<group>"; };
		DD2CC85B2D25D9CE00445446 /* GlucoseTargetsView.swift */ = {isa = PBXFileReference; lastKnownFileType = sourcecode.swift; path = GlucoseTargetsView.swift; sourceTree = "<group>"; };
		DD32CF972CC82460003686D6 /* TrioRemoteControl+Bolus.swift */ = {isa = PBXFileReference; lastKnownFileType = sourcecode.swift; path = "TrioRemoteControl+Bolus.swift"; sourceTree = "<group>"; };
		DD32CF992CC8246F003686D6 /* TrioRemoteControl+Meal.swift */ = {isa = PBXFileReference; lastKnownFileType = sourcecode.swift; path = "TrioRemoteControl+Meal.swift"; sourceTree = "<group>"; };
		DD32CF9B2CC82495003686D6 /* TrioRemoteControl+TempTarget.swift */ = {isa = PBXFileReference; lastKnownFileType = sourcecode.swift; path = "TrioRemoteControl+TempTarget.swift"; sourceTree = "<group>"; };
		DD32CF9D2CC824C2003686D6 /* TrioRemoteControl+Override.swift */ = {isa = PBXFileReference; lastKnownFileType = sourcecode.swift; path = "TrioRemoteControl+Override.swift"; sourceTree = "<group>"; };
		DD32CF9F2CC824D3003686D6 /* TrioRemoteControl+APNS.swift */ = {isa = PBXFileReference; lastKnownFileType = sourcecode.swift; path = "TrioRemoteControl+APNS.swift"; sourceTree = "<group>"; };
		DD32CFA12CC824E1003686D6 /* TrioRemoteControl+Helpers.swift */ = {isa = PBXFileReference; lastKnownFileType = sourcecode.swift; path = "TrioRemoteControl+Helpers.swift"; sourceTree = "<group>"; };
		DD5DC9F02CF3D96E00AB8703 /* AdjustmentsStateModel+Overrides.swift */ = {isa = PBXFileReference; lastKnownFileType = sourcecode.swift; path = "AdjustmentsStateModel+Overrides.swift"; sourceTree = "<group>"; };
		DD5DC9F22CF3D9D600AB8703 /* AdjustmentsStateModel+TempTargets.swift */ = {isa = PBXFileReference; lastKnownFileType = sourcecode.swift; path = "AdjustmentsStateModel+TempTargets.swift"; sourceTree = "<group>"; };
		DD5DC9F62CF3DA9300AB8703 /* TargetPicker.swift */ = {isa = PBXFileReference; lastKnownFileType = sourcecode.swift; path = TargetPicker.swift; sourceTree = "<group>"; };
		DD5DC9F82CF3DAA900AB8703 /* RadioButton.swift */ = {isa = PBXFileReference; lastKnownFileType = sourcecode.swift; path = RadioButton.swift; sourceTree = "<group>"; };
		DD5DC9FA2CF3E1AA00AB8703 /* AdjustmentsStateModel+Helpers.swift */ = {isa = PBXFileReference; lastKnownFileType = sourcecode.swift; path = "AdjustmentsStateModel+Helpers.swift"; sourceTree = "<group>"; };
		DD68889C2C386E17006E3C44 /* NightscoutExercise.swift */ = {isa = PBXFileReference; lastKnownFileType = sourcecode.swift; path = NightscoutExercise.swift; sourceTree = "<group>"; };
		DD6B7CB12C7B6F0800B75029 /* Rounding.swift */ = {isa = PBXFileReference; lastKnownFileType = sourcecode.swift; path = Rounding.swift; sourceTree = "<group>"; };
		DD6B7CB32C7B71F700B75029 /* ForecastDisplayType.swift */ = {isa = PBXFileReference; lastKnownFileType = sourcecode.swift; path = ForecastDisplayType.swift; sourceTree = "<group>"; };
		DD6B7CB52C7B748B00B75029 /* TotalInsulinDisplayType.swift */ = {isa = PBXFileReference; lastKnownFileType = sourcecode.swift; path = TotalInsulinDisplayType.swift; sourceTree = "<group>"; };
		DD6B7CB82C7BAC6900B75029 /* NightscoutImportResultView.swift */ = {isa = PBXFileReference; lastKnownFileType = sourcecode.swift; path = NightscoutImportResultView.swift; sourceTree = "<group>"; };
		DD6B7CBA2C7FBBFA00B75029 /* ReviewInsulinActionView.swift */ = {isa = PBXFileReference; lastKnownFileType = sourcecode.swift; path = ReviewInsulinActionView.swift; sourceTree = "<group>"; };
		DD6D67E32C9C253500660C9B /* ColorSchemeOption.swift */ = {isa = PBXFileReference; lastKnownFileType = sourcecode.swift; path = ColorSchemeOption.swift; sourceTree = "<group>"; };
		DD6F63CB2D27F606007D94CF /* TreatmentMenuView.swift */ = {isa = PBXFileReference; lastKnownFileType = sourcecode.swift; path = TreatmentMenuView.swift; sourceTree = "<group>"; };
		DD88C8E12C50420800F2D558 /* DefinitionRow.swift */ = {isa = PBXFileReference; lastKnownFileType = sourcecode.swift; path = DefinitionRow.swift; sourceTree = "<group>"; };
		DD940BA92CA7585D000830A5 /* GlucoseColorScheme.swift */ = {isa = PBXFileReference; lastKnownFileType = sourcecode.swift; path = GlucoseColorScheme.swift; sourceTree = "<group>"; };
		DD940BAB2CA75889000830A5 /* DynamicGlucoseColor.swift */ = {isa = PBXFileReference; lastKnownFileType = sourcecode.swift; path = DynamicGlucoseColor.swift; sourceTree = "<group>"; };
		DD9ECB672CA99F4500AA7C45 /* TrioRemoteControl.swift */ = {isa = PBXFileReference; lastKnownFileType = sourcecode.swift; path = TrioRemoteControl.swift; sourceTree = "<group>"; };
		DD9ECB692CA99F6C00AA7C45 /* PushMessage.swift */ = {isa = PBXFileReference; lastKnownFileType = sourcecode.swift; path = PushMessage.swift; sourceTree = "<group>"; };
		DD9ECB6D2CA9A0BA00AA7C45 /* RemoteControlConfigStateModel.swift */ = {isa = PBXFileReference; fileEncoding = 4; lastKnownFileType = sourcecode.swift; path = RemoteControlConfigStateModel.swift; sourceTree = "<group>"; };
		DD9ECB6E2CA9A0BA00AA7C45 /* RemoteControlConfigProvider.swift */ = {isa = PBXFileReference; fileEncoding = 4; lastKnownFileType = sourcecode.swift; path = RemoteControlConfigProvider.swift; sourceTree = "<group>"; };
		DD9ECB6F2CA9A0BA00AA7C45 /* RemoteControlConfigDataFlow.swift */ = {isa = PBXFileReference; fileEncoding = 4; lastKnownFileType = sourcecode.swift; path = RemoteControlConfigDataFlow.swift; sourceTree = "<group>"; };
		DD9ECB732CA9A0C300AA7C45 /* RemoteControlConfig.swift */ = {isa = PBXFileReference; fileEncoding = 4; lastKnownFileType = sourcecode.swift; path = RemoteControlConfig.swift; sourceTree = "<group>"; };
		DDA6E24F2D22187500C2988C /* ChartLegendView.swift */ = {isa = PBXFileReference; lastKnownFileType = sourcecode.swift; path = ChartLegendView.swift; sourceTree = "<group>"; };
		DDA6E2842D2361F800C2988C /* LoopStatusView.swift */ = {isa = PBXFileReference; lastKnownFileType = sourcecode.swift; path = LoopStatusView.swift; sourceTree = "<group>"; };
		DDA6E31F2D258E0500C2988C /* OverrideHelpView.swift */ = {isa = PBXFileReference; lastKnownFileType = sourcecode.swift; path = OverrideHelpView.swift; sourceTree = "<group>"; };
		DDA6E3212D25901100C2988C /* TempTargetHelpView.swift */ = {isa = PBXFileReference; lastKnownFileType = sourcecode.swift; path = TempTargetHelpView.swift; sourceTree = "<group>"; };
		DDA6E3562D25988500C2988C /* ContactImageHelpView.swift */ = {isa = PBXFileReference; lastKnownFileType = sourcecode.swift; path = ContactImageHelpView.swift; sourceTree = "<group>"; };
		DDB37CC22D05044D00D99BF4 /* ContactTrickEntryStored+CoreDataClass.swift */ = {isa = PBXFileReference; lastKnownFileType = sourcecode.swift; path = "ContactTrickEntryStored+CoreDataClass.swift"; sourceTree = "<group>"; };
		DDB37CC32D05044D00D99BF4 /* ContactTrickEntryStored+CoreDataProperties.swift */ = {isa = PBXFileReference; lastKnownFileType = sourcecode.swift; path = "ContactTrickEntryStored+CoreDataProperties.swift"; sourceTree = "<group>"; };
		DDB37CC42D05048F00D99BF4 /* ContactImageStorage.swift */ = {isa = PBXFileReference; lastKnownFileType = sourcecode.swift; path = ContactImageStorage.swift; sourceTree = "<group>"; };
		DDB37CC62D05127500D99BF4 /* FontExtensions.swift */ = {isa = PBXFileReference; lastKnownFileType = sourcecode.swift; path = FontExtensions.swift; sourceTree = "<group>"; };
		DDCEBF5A2CC1B76400DF4C36 /* LiveActivity+Helper.swift */ = {isa = PBXFileReference; lastKnownFileType = sourcecode.swift; path = "LiveActivity+Helper.swift"; sourceTree = "<group>"; };
		DDD163112C4C689900CD525A /* AdjustmentsStateModel.swift */ = {isa = PBXFileReference; lastKnownFileType = sourcecode.swift; path = AdjustmentsStateModel.swift; sourceTree = "<group>"; };
		DDD163132C4C68D300CD525A /* AdjustmentsProvider.swift */ = {isa = PBXFileReference; lastKnownFileType = sourcecode.swift; path = AdjustmentsProvider.swift; sourceTree = "<group>"; };
		DDD163152C4C690300CD525A /* AdjustmentsDataFlow.swift */ = {isa = PBXFileReference; lastKnownFileType = sourcecode.swift; path = AdjustmentsDataFlow.swift; sourceTree = "<group>"; };
		DDD163172C4C694000CD525A /* AdjustmentsRootView.swift */ = {isa = PBXFileReference; lastKnownFileType = sourcecode.swift; path = AdjustmentsRootView.swift; sourceTree = "<group>"; };
		DDD163192C4C695E00CD525A /* EditOverrideForm.swift */ = {isa = PBXFileReference; lastKnownFileType = sourcecode.swift; path = EditOverrideForm.swift; sourceTree = "<group>"; };
		DDD1631B2C4C697400CD525A /* AddOverrideForm.swift */ = {isa = PBXFileReference; lastKnownFileType = sourcecode.swift; path = AddOverrideForm.swift; sourceTree = "<group>"; };
		DDD1631E2C4C6F6900CD525A /* TrioCoreDataPersistentContainer.xcdatamodel */ = {isa = PBXFileReference; lastKnownFileType = wrapper.xcdatamodel; path = TrioCoreDataPersistentContainer.xcdatamodel; sourceTree = "<group>"; };
		DDD6D4D22CDE90720029439A /* HbA1cDisplayUnit.swift */ = {isa = PBXFileReference; lastKnownFileType = sourcecode.swift; path = HbA1cDisplayUnit.swift; sourceTree = "<group>"; };
		DDE179322C910127003CDDB7 /* MealPresetStored+CoreDataClass.swift */ = {isa = PBXFileReference; lastKnownFileType = sourcecode.swift; path = "MealPresetStored+CoreDataClass.swift"; sourceTree = "<group>"; };
		DDE179332C910127003CDDB7 /* MealPresetStored+CoreDataProperties.swift */ = {isa = PBXFileReference; lastKnownFileType = sourcecode.swift; path = "MealPresetStored+CoreDataProperties.swift"; sourceTree = "<group>"; };
		DDE179342C910127003CDDB7 /* LoopStatRecord+CoreDataClass.swift */ = {isa = PBXFileReference; lastKnownFileType = sourcecode.swift; path = "LoopStatRecord+CoreDataClass.swift"; sourceTree = "<group>"; };
		DDE179352C910127003CDDB7 /* LoopStatRecord+CoreDataProperties.swift */ = {isa = PBXFileReference; lastKnownFileType = sourcecode.swift; path = "LoopStatRecord+CoreDataProperties.swift"; sourceTree = "<group>"; };
		DDE179362C910127003CDDB7 /* BolusStored+CoreDataClass.swift */ = {isa = PBXFileReference; lastKnownFileType = sourcecode.swift; path = "BolusStored+CoreDataClass.swift"; sourceTree = "<group>"; };
		DDE179372C910127003CDDB7 /* BolusStored+CoreDataProperties.swift */ = {isa = PBXFileReference; lastKnownFileType = sourcecode.swift; path = "BolusStored+CoreDataProperties.swift"; sourceTree = "<group>"; };
		DDE179382C910127003CDDB7 /* ForecastValue+CoreDataClass.swift */ = {isa = PBXFileReference; lastKnownFileType = sourcecode.swift; path = "ForecastValue+CoreDataClass.swift"; sourceTree = "<group>"; };
		DDE179392C910127003CDDB7 /* ForecastValue+CoreDataProperties.swift */ = {isa = PBXFileReference; lastKnownFileType = sourcecode.swift; path = "ForecastValue+CoreDataProperties.swift"; sourceTree = "<group>"; };
		DDE1793A2C910127003CDDB7 /* CarbEntryStored+CoreDataClass.swift */ = {isa = PBXFileReference; lastKnownFileType = sourcecode.swift; path = "CarbEntryStored+CoreDataClass.swift"; sourceTree = "<group>"; };
		DDE1793B2C910127003CDDB7 /* CarbEntryStored+CoreDataProperties.swift */ = {isa = PBXFileReference; lastKnownFileType = sourcecode.swift; path = "CarbEntryStored+CoreDataProperties.swift"; sourceTree = "<group>"; };
		DDE1793E2C910127003CDDB7 /* PumpEventStored+CoreDataClass.swift */ = {isa = PBXFileReference; lastKnownFileType = sourcecode.swift; path = "PumpEventStored+CoreDataClass.swift"; sourceTree = "<group>"; };
		DDE1793F2C910127003CDDB7 /* PumpEventStored+CoreDataProperties.swift */ = {isa = PBXFileReference; lastKnownFileType = sourcecode.swift; path = "PumpEventStored+CoreDataProperties.swift"; sourceTree = "<group>"; };
		DDE179402C910127003CDDB7 /* StatsData+CoreDataClass.swift */ = {isa = PBXFileReference; lastKnownFileType = sourcecode.swift; path = "StatsData+CoreDataClass.swift"; sourceTree = "<group>"; };
		DDE179412C910127003CDDB7 /* StatsData+CoreDataProperties.swift */ = {isa = PBXFileReference; lastKnownFileType = sourcecode.swift; path = "StatsData+CoreDataProperties.swift"; sourceTree = "<group>"; };
		DDE179422C910127003CDDB7 /* Forecast+CoreDataClass.swift */ = {isa = PBXFileReference; lastKnownFileType = sourcecode.swift; path = "Forecast+CoreDataClass.swift"; sourceTree = "<group>"; };
		DDE179432C910127003CDDB7 /* Forecast+CoreDataProperties.swift */ = {isa = PBXFileReference; lastKnownFileType = sourcecode.swift; path = "Forecast+CoreDataProperties.swift"; sourceTree = "<group>"; };
		DDE179442C910127003CDDB7 /* GlucoseStored+CoreDataClass.swift */ = {isa = PBXFileReference; lastKnownFileType = sourcecode.swift; path = "GlucoseStored+CoreDataClass.swift"; sourceTree = "<group>"; };
		DDE179452C910127003CDDB7 /* GlucoseStored+CoreDataProperties.swift */ = {isa = PBXFileReference; lastKnownFileType = sourcecode.swift; path = "GlucoseStored+CoreDataProperties.swift"; sourceTree = "<group>"; };
		DDE179462C910127003CDDB7 /* OpenAPS_Battery+CoreDataClass.swift */ = {isa = PBXFileReference; lastKnownFileType = sourcecode.swift; path = "OpenAPS_Battery+CoreDataClass.swift"; sourceTree = "<group>"; };
		DDE179472C910127003CDDB7 /* OpenAPS_Battery+CoreDataProperties.swift */ = {isa = PBXFileReference; lastKnownFileType = sourcecode.swift; path = "OpenAPS_Battery+CoreDataProperties.swift"; sourceTree = "<group>"; };
		DDE179482C910127003CDDB7 /* TempBasalStored+CoreDataClass.swift */ = {isa = PBXFileReference; lastKnownFileType = sourcecode.swift; path = "TempBasalStored+CoreDataClass.swift"; sourceTree = "<group>"; };
		DDE179492C910127003CDDB7 /* TempBasalStored+CoreDataProperties.swift */ = {isa = PBXFileReference; lastKnownFileType = sourcecode.swift; path = "TempBasalStored+CoreDataProperties.swift"; sourceTree = "<group>"; };
		DDE1794C2C910127003CDDB7 /* OverrideRunStored+CoreDataClass.swift */ = {isa = PBXFileReference; lastKnownFileType = sourcecode.swift; path = "OverrideRunStored+CoreDataClass.swift"; sourceTree = "<group>"; };
		DDE1794D2C910127003CDDB7 /* OverrideRunStored+CoreDataProperties.swift */ = {isa = PBXFileReference; lastKnownFileType = sourcecode.swift; path = "OverrideRunStored+CoreDataProperties.swift"; sourceTree = "<group>"; };
		DDE1794E2C910127003CDDB7 /* OrefDetermination+CoreDataClass.swift */ = {isa = PBXFileReference; lastKnownFileType = sourcecode.swift; path = "OrefDetermination+CoreDataClass.swift"; sourceTree = "<group>"; };
		DDE1794F2C910127003CDDB7 /* OrefDetermination+CoreDataProperties.swift */ = {isa = PBXFileReference; lastKnownFileType = sourcecode.swift; path = "OrefDetermination+CoreDataProperties.swift"; sourceTree = "<group>"; };
		DDE179502C910127003CDDB7 /* OverrideStored+CoreDataClass.swift */ = {isa = PBXFileReference; lastKnownFileType = sourcecode.swift; path = "OverrideStored+CoreDataClass.swift"; sourceTree = "<group>"; };
		DDE179512C910127003CDDB7 /* OverrideStored+CoreDataProperties.swift */ = {isa = PBXFileReference; lastKnownFileType = sourcecode.swift; path = "OverrideStored+CoreDataProperties.swift"; sourceTree = "<group>"; };
		DDF847DC2C5C28720049BB3B /* LiveActivitySettingsDataFlow.swift */ = {isa = PBXFileReference; lastKnownFileType = sourcecode.swift; path = LiveActivitySettingsDataFlow.swift; sourceTree = "<group>"; };
		DDF847DE2C5C28780049BB3B /* LiveActivitySettingsProvider.swift */ = {isa = PBXFileReference; lastKnownFileType = sourcecode.swift; path = LiveActivitySettingsProvider.swift; sourceTree = "<group>"; };
		DDF847E02C5C287F0049BB3B /* LiveActivitySettingsStateModel.swift */ = {isa = PBXFileReference; lastKnownFileType = sourcecode.swift; path = LiveActivitySettingsStateModel.swift; sourceTree = "<group>"; };
		DDF847E32C5C288F0049BB3B /* LiveActivitySettingsRootView.swift */ = {isa = PBXFileReference; lastKnownFileType = sourcecode.swift; path = LiveActivitySettingsRootView.swift; sourceTree = "<group>"; };
		DDF847E52C5D66490049BB3B /* AddMealPresetView.swift */ = {isa = PBXFileReference; lastKnownFileType = sourcecode.swift; path = AddMealPresetView.swift; sourceTree = "<group>"; };
		DDF847E72C5DABA30049BB3B /* WatchConfigAppleWatchView.swift */ = {isa = PBXFileReference; lastKnownFileType = sourcecode.swift; path = WatchConfigAppleWatchView.swift; sourceTree = "<group>"; };
		DDF847E92C5DABAC0049BB3B /* WatchConfigGarminView.swift */ = {isa = PBXFileReference; lastKnownFileType = sourcecode.swift; path = WatchConfigGarminView.swift; sourceTree = "<group>"; };
		E00EEBFD27368630002FF094 /* ServiceAssembly.swift */ = {isa = PBXFileReference; fileEncoding = 4; lastKnownFileType = sourcecode.swift; path = ServiceAssembly.swift; sourceTree = "<group>"; };
		E00EEBFE27368630002FF094 /* SecurityAssembly.swift */ = {isa = PBXFileReference; fileEncoding = 4; lastKnownFileType = sourcecode.swift; path = SecurityAssembly.swift; sourceTree = "<group>"; };
		E00EEBFF27368630002FF094 /* StorageAssembly.swift */ = {isa = PBXFileReference; fileEncoding = 4; lastKnownFileType = sourcecode.swift; path = StorageAssembly.swift; sourceTree = "<group>"; };
		E00EEC0027368630002FF094 /* UIAssembly.swift */ = {isa = PBXFileReference; fileEncoding = 4; lastKnownFileType = sourcecode.swift; path = UIAssembly.swift; sourceTree = "<group>"; };
		E00EEC0127368630002FF094 /* APSAssembly.swift */ = {isa = PBXFileReference; fileEncoding = 4; lastKnownFileType = sourcecode.swift; path = APSAssembly.swift; sourceTree = "<group>"; };
		E00EEC0227368630002FF094 /* NetworkAssembly.swift */ = {isa = PBXFileReference; fileEncoding = 4; lastKnownFileType = sourcecode.swift; path = NetworkAssembly.swift; sourceTree = "<group>"; };
		E013D871273AC6FE0014109C /* GlucoseSimulatorSource.swift */ = {isa = PBXFileReference; lastKnownFileType = sourcecode.swift; path = GlucoseSimulatorSource.swift; sourceTree = "<group>"; };
		E06B9119275B5EEA003C04B6 /* Array+Extension.swift */ = {isa = PBXFileReference; lastKnownFileType = sourcecode.swift; path = "Array+Extension.swift"; sourceTree = "<group>"; };
		E0CC2C5B275B9DAE00A7BC71 /* HealthKit.framework */ = {isa = PBXFileReference; lastKnownFileType = wrapper.framework; name = HealthKit.framework; path = System/Library/Frameworks/HealthKit.framework; sourceTree = SDKROOT; };
		E0D4F80427513ECF00BDF1FE /* HealthKitSample.swift */ = {isa = PBXFileReference; lastKnownFileType = sourcecode.swift; path = HealthKitSample.swift; sourceTree = "<group>"; };
		E26904AACA8D9C15D229D675 /* SnoozeStateModel.swift */ = {isa = PBXFileReference; includeInIndex = 1; lastKnownFileType = sourcecode.swift; path = SnoozeStateModel.swift; sourceTree = "<group>"; };
		E592A36F2CEEC01E009A472C /* ContactTrickEntry.swift */ = {isa = PBXFileReference; lastKnownFileType = sourcecode.swift; path = ContactTrickEntry.swift; sourceTree = "<group>"; };
		E592A3712CEEC038009A472C /* ContactImageRootView.swift */ = {isa = PBXFileReference; lastKnownFileType = sourcecode.swift; path = ContactImageRootView.swift; sourceTree = "<group>"; };
		E592A3732CEEC038009A472C /* ContactImageDataFlow.swift */ = {isa = PBXFileReference; lastKnownFileType = sourcecode.swift; path = ContactImageDataFlow.swift; sourceTree = "<group>"; };
		E592A3742CEEC038009A472C /* ContactImageProvider.swift */ = {isa = PBXFileReference; lastKnownFileType = sourcecode.swift; path = ContactImageProvider.swift; sourceTree = "<group>"; };
		E592A3752CEEC038009A472C /* ContactImageStateModel.swift */ = {isa = PBXFileReference; lastKnownFileType = sourcecode.swift; path = ContactImageStateModel.swift; sourceTree = "<group>"; };
		E625985B47742D498CB1681A /* GlucoseNotificationSettingsProvider.swift */ = {isa = PBXFileReference; includeInIndex = 1; lastKnownFileType = sourcecode.swift; path = GlucoseNotificationSettingsProvider.swift; sourceTree = "<group>"; };
		F816825D28DB441200054060 /* HeartBeatManager.swift */ = {isa = PBXFileReference; fileEncoding = 4; lastKnownFileType = sourcecode.swift; path = HeartBeatManager.swift; sourceTree = "<group>"; };
		F816825F28DB441800054060 /* BluetoothTransmitter.swift */ = {isa = PBXFileReference; fileEncoding = 4; lastKnownFileType = sourcecode.swift; path = BluetoothTransmitter.swift; sourceTree = "<group>"; };
		F90692A9274B7AAE0037068D /* HealthKitManager.swift */ = {isa = PBXFileReference; lastKnownFileType = sourcecode.swift; path = HealthKitManager.swift; sourceTree = "<group>"; };
		F90692CE274B999A0037068D /* HealthKitDataFlow.swift */ = {isa = PBXFileReference; lastKnownFileType = sourcecode.swift; path = HealthKitDataFlow.swift; sourceTree = "<group>"; };
		F90692D0274B99B60037068D /* HealthKitProvider.swift */ = {isa = PBXFileReference; lastKnownFileType = sourcecode.swift; path = HealthKitProvider.swift; sourceTree = "<group>"; };
		F90692D2274B9A130037068D /* AppleHealthKitRootView.swift */ = {isa = PBXFileReference; lastKnownFileType = sourcecode.swift; path = AppleHealthKitRootView.swift; sourceTree = "<group>"; };
		F90692D5274B9A450037068D /* HealthKitStateModel.swift */ = {isa = PBXFileReference; lastKnownFileType = sourcecode.swift; path = HealthKitStateModel.swift; sourceTree = "<group>"; };
		FBB3BAE7494CB771ABAC7B8B /* ISFEditorRootView.swift */ = {isa = PBXFileReference; includeInIndex = 1; lastKnownFileType = sourcecode.swift; path = ISFEditorRootView.swift; sourceTree = "<group>"; };
		FE41E4D529463EE20047FD55 /* NightscoutPreferences.swift */ = {isa = PBXFileReference; lastKnownFileType = sourcecode.swift; path = NightscoutPreferences.swift; sourceTree = "<group>"; };
		FE66D16A291F74F8005D6F77 /* Bundle+Extensions.swift */ = {isa = PBXFileReference; lastKnownFileType = sourcecode.swift; path = "Bundle+Extensions.swift"; sourceTree = "<group>"; };
		FEFFA7A12929FE49007B8193 /* UIDevice+Extensions.swift */ = {isa = PBXFileReference; lastKnownFileType = sourcecode.swift; path = "UIDevice+Extensions.swift"; sourceTree = "<group>"; };
/* End PBXFileReference section */

/* Begin PBXFileSystemSynchronizedRootGroup section */
		BDFF7A9E2D25FA970016C40C /* Preview Content */ = {isa = PBXFileSystemSynchronizedRootGroup; explicitFileTypes = {}; explicitFolders = (); path = "Preview Content"; sourceTree = "<group>"; };
		DDCEBF412CC1B42500DF4C36 /* Views */ = {isa = PBXFileSystemSynchronizedRootGroup; explicitFileTypes = {}; explicitFolders = (); path = Views; sourceTree = "<group>"; };
/* End PBXFileSystemSynchronizedRootGroup section */

/* Begin PBXFrameworksBuildPhase section */
		388E595525AD948C0019842D /* Frameworks */ = {
			isa = PBXFrameworksBuildPhase;
			buildActionMask = 2147483647;
			files = (
				CE95BF632BA771BE00DC3DE3 /* LoopTestingKit.framework in Frameworks */,
				38E87403274F78C000975559 /* libswiftCoreNFC.tbd in Frameworks */,
				38E87401274F77E400975559 /* CoreNFC.framework in Frameworks */,
				CE51DD1C2A01970900F163F7 /* ConnectIQ 2.xcframework in Frameworks */,
				3811DE1025C9D37700A708ED /* Swinject in Frameworks */,
				B958F1B72BA0711600484851 /* MKRingProgressView in Frameworks */,
				CE95BF5B2BA770C300DC3DE3 /* LoopKit.framework in Frameworks */,
				38B17B6625DD90E0005CAE3D /* SwiftDate in Frameworks */,
				3833B46D26012030003021B3 /* Algorithms in Frameworks */,
				CEB434FD28B90B7C00B70274 /* SwiftCharts in Frameworks */,
				CE95BF5F2BA7715800DC3DE3 /* MockKit.framework in Frameworks */,
				38DF1789276FC8C400B3528F /* SwiftMessages in Frameworks */,
				CE95BF612BA7715900DC3DE3 /* MockKitUI.framework in Frameworks */,
				E0CC2C5C275B9F0F00A7BC71 /* HealthKit.framework in Frameworks */,
				CE95BF5D2BA770C300DC3DE3 /* LoopKitUI.framework in Frameworks */,
			);
			runOnlyForDeploymentPostprocessing = 0;
		};
		38FCF3EA25E9028E0078B0D1 /* Frameworks */ = {
			isa = PBXFrameworksBuildPhase;
			buildActionMask = 2147483647;
			files = (
			);
			runOnlyForDeploymentPostprocessing = 0;
		};
		6B1A8D142B14D91500E76752 /* Frameworks */ = {
			isa = PBXFrameworksBuildPhase;
			buildActionMask = 2147483647;
			files = (
				6B1A8D1B2B14D91600E76752 /* SwiftUI.framework in Frameworks */,
				6B1A8D192B14D91600E76752 /* WidgetKit.framework in Frameworks */,
			);
			runOnlyForDeploymentPostprocessing = 0;
		};
		BDFF79792D25AA870016C40C /* Frameworks */ = {
			isa = PBXFrameworksBuildPhase;
			buildActionMask = 2147483647;
			files = (
			);
			runOnlyForDeploymentPostprocessing = 0;
		};
		BDFF79882D25AA890016C40C /* Frameworks */ = {
			isa = PBXFrameworksBuildPhase;
			buildActionMask = 2147483647;
			files = (
			);
			runOnlyForDeploymentPostprocessing = 0;
		};
		BDFF79922D25AA890016C40C /* Frameworks */ = {
			isa = PBXFrameworksBuildPhase;
			buildActionMask = 2147483647;
			files = (
			);
			runOnlyForDeploymentPostprocessing = 0;
		};
/* End PBXFrameworksBuildPhase section */

/* Begin PBXGroup section */
		0610F7D6D2EC00E3BA1569F0 /* ConfigEditor */ = {
			isa = PBXGroup;
			children = (
				3F8A87AA037BD079BA3528BA /* ConfigEditorDataFlow.swift */,
				44080E4709E3AE4B73054563 /* ConfigEditorProvider.swift */,
				5D5B4F8B4194BB7E260EF251 /* ConfigEditorStateModel.swift */,
				4E8C7B59F8065047ECE20965 /* View */,
			);
			path = ConfigEditor;
			sourceTree = "<group>";
		};
		0A67A70F9438DB6586398458 /* View */ = {
			isa = PBXGroup;
			children = (
				B5822B15939E719628E9FF7C /* SnoozeRootView.swift */,
			);
			path = View;
			sourceTree = "<group>";
		};
		0D76BBC81CEDC1A0050F45EF /* View */ = {
			isa = PBXGroup;
			children = (
				38569352270B5E350002C50D /* CGMRootView.swift */,
				CE7950232997D81700FA576E /* CGMSettingsView.swift */,
				CE7950252998056D00FA576E /* CGMSetupView.swift */,
			);
			path = View;
			sourceTree = "<group>";
		};
		0EE66DD474AFFD4FD787D5B9 /* View */ = {
			isa = PBXGroup;
			children = (
				881E04BA5E0A003DE8E0A9C6 /* DataTableRootView.swift */,
			);
			path = View;
			sourceTree = "<group>";
		};
		110AEDE22C5193D100615CC9 /* Bolus */ = {
			isa = PBXGroup;
			children = (
				110AEDE02C5193D100615CC9 /* BolusIntent.swift */,
				110AEDE12C5193D100615CC9 /* BolusIntentRequest.swift */,
			);
			path = Bolus;
			sourceTree = "<group>";
		};
		110AEDE62C51A0AE00615CC9 /* View */ = {
			isa = PBXGroup;
			children = (
				110AEDE52C51A0AE00615CC9 /* ShortcutsConfigView.swift */,
			);
			path = View;
			sourceTree = "<group>";
		};
		110AEDEA2C51A0AE00615CC9 /* ShortcutsConfig */ = {
			isa = PBXGroup;
			children = (
				110AEDE62C51A0AE00615CC9 /* View */,
				110AEDE72C51A0AE00615CC9 /* ShortcutsConfigDataFlow.swift */,
				110AEDE82C51A0AE00615CC9 /* ShortcutsConfigProvider.swift */,
				110AEDE92C51A0AE00615CC9 /* ShortcutsConfigStateModel.swift */,
			);
			path = ShortcutsConfig;
			sourceTree = "<group>";
		};
		118DF7692C5ECBC60067FEB7 /* Override */ = {
			isa = PBXGroup;
			children = (
				118DF7642C5ECBC60067FEB7 /* ApplyOverridePresetIntent.swift */,
				118DF7652C5ECBC60067FEB7 /* CancelOverrideIntent.swift */,
				118DF7672C5ECBC60067FEB7 /* OverridePresetEntity.swift */,
				118DF7682C5ECBC60067FEB7 /* OverridePresetsIntentRequest.swift */,
			);
			path = Override;
			sourceTree = "<group>";
		};
		18B49BC9587A59E3A347C1CD /* View */ = {
			isa = PBXGroup;
			children = (
				BF8BCB0C37DEB5EC377B9612 /* BasalProfileEditorRootView.swift */,
			);
			path = View;
			sourceTree = "<group>";
		};
		190EBCC229FF134900BA767D /* UserInterfaceSettings */ = {
			isa = PBXGroup;
			children = (
				190EBCC329FF136900BA767D /* UserInterfaceSettingsDataFlow.swift */,
				190EBCC529FF138000BA767D /* UserInterfaceSettingsProvider.swift */,
				190EBCC729FF13AA00BA767D /* UserInterfaceSettingsStateModel.swift */,
				190EBCC929FF13AF00BA767D /* View */,
			);
			path = UserInterfaceSettings;
			sourceTree = "<group>";
		};
		190EBCC929FF13AF00BA767D /* View */ = {
			isa = PBXGroup;
			children = (
				190EBCCA29FF13CB00BA767D /* UserInterfaceSettingsRootView.swift */,
			);
			path = View;
			sourceTree = "<group>";
		};
		192F0FF5276AC36D0085BE4D /* Recovered References */ = {
			isa = PBXGroup;
			children = (
				199561C0275E61A50077B976 /* HealthKit.framework */,
			);
			name = "Recovered References";
			sourceTree = "<group>";
		};
		195D80B22AF696EE00D25097 /* DynamicSettings */ = {
			isa = PBXGroup;
			children = (
				195D80B62AF697B800D25097 /* DynamicSettingsDataFlow.swift */,
				195D80B82AF697F700D25097 /* DynamicSettingsProvider.swift */,
				195D80BA2AF6980B00D25097 /* DynamicSettingsStateModel.swift */,
				195D80B52AF6974200D25097 /* View */,
			);
			path = DynamicSettings;
			sourceTree = "<group>";
		};
		195D80B52AF6974200D25097 /* View */ = {
			isa = PBXGroup;
			children = (
				195D80B32AF6973A00D25097 /* DynamicSettingsRootView.swift */,
			);
			path = View;
			sourceTree = "<group>";
		};
		198377CF266BFEDE004DE65E /* Localizations */ = {
			isa = PBXGroup;
			children = (
				19D440A926B6FEBD008DA6C8 /* Main */,
			);
			path = Localizations;
			sourceTree = "<group>";
		};
		19D440A926B6FEBD008DA6C8 /* Main */ = {
			isa = PBXGroup;
			children = (
				198377D4266BFFF6004DE65E /* Localizable.strings */,
			);
			path = Main;
			sourceTree = "<group>";
		};
		19D466A129AA2B0A004D5F33 /* MealSettings */ = {
			isa = PBXGroup;
			children = (
				19D466A229AA2B80004D5F33 /* MealSettingsDataFlow.swift */,
				19D466A429AA2BD4004D5F33 /* MealSettingsProvider.swift */,
				19D466A629AA2C22004D5F33 /* MealSettingsStateModel.swift */,
				19D466A829AA306E004D5F33 /* View */,
			);
			path = MealSettings;
			sourceTree = "<group>";
		};
		19D466A829AA306E004D5F33 /* View */ = {
			isa = PBXGroup;
			children = (
				19D466A929AA3099004D5F33 /* MealSettingsRootView.swift */,
			);
			path = View;
			sourceTree = "<group>";
		};
		19E1F7E629D0828B005C8D20 /* IconConfig */ = {
			isa = PBXGroup;
			children = (
				19E1F7E729D082D0005C8D20 /* IconConfigDataFlow.swift */,
				19E1F7E929D082ED005C8D20 /* IconConfigProvider.swift */,
				19E1F7EB29D082FE005C8D20 /* IconConfigStateModel.swift */,
				19E1F7ED29D088C0005C8D20 /* View */,
			);
			path = IconConfig;
			sourceTree = "<group>";
		};
		19E1F7ED29D088C0005C8D20 /* View */ = {
			isa = PBXGroup;
			children = (
				19E1F7EE29D08EBA005C8D20 /* IconConfigRootWiew.swift */,
				1967DFC129D053D300759F30 /* IconImage.swift */,
				1967DFBF29D053AC00759F30 /* IconSelection.swift */,
			);
			path = View;
			sourceTree = "<group>";
		};
		19F95FF129F10F9C00314DDC /* Stat */ = {
			isa = PBXGroup;
			children = (
				19F95FF229F10FBC00314DDC /* StatDataFlow.swift */,
				19F95FF429F10FCF00314DDC /* StatProvider.swift */,
				19F95FF629F10FEE00314DDC /* StatStateModel.swift */,
				19F95FF829F10FF600314DDC /* View */,
			);
			path = Stat;
			sourceTree = "<group>";
		};
		19F95FF829F10FF600314DDC /* View */ = {
			isa = PBXGroup;
			children = (
				19F95FF929F1102A00314DDC /* StatRootView.swift */,
				19A9102F2A24BF6300C8951B /* StatsView.swift */,
				19A910372A24EF3200C8951B /* ChartsView.swift */,
			);
			path = View;
			sourceTree = "<group>";
		};
		29B478DF61BF8D270F7D8954 /* Snooze */ = {
			isa = PBXGroup;
			children = (
				36A708CDB546692C2230B385 /* SnoozeDataFlow.swift */,
				1CAE81192B118804DCD23034 /* SnoozeProvider.swift */,
				E26904AACA8D9C15D229D675 /* SnoozeStateModel.swift */,
				0A67A70F9438DB6586398458 /* View */,
			);
			path = Snooze;
			sourceTree = "<group>";
		};
		34CA4DF169B53D67EF18ED8A /* View */ = {
			isa = PBXGroup;
			children = (
				4DD795BA46B193644D48138C /* TargetsEditorRootView.swift */,
			);
			path = View;
			sourceTree = "<group>";
		};
		3811DE0325C9D31700A708ED /* Modules */ = {
			isa = PBXGroup;
			children = (
				DDD163032C4C67B400CD525A /* Adjustments */,
				DD1745382C55BF8B00211FAC /* AlgorithmAdvancedSettings */,
				DD1745422C55C5C400211FAC /* AutosensSettings */,
				A42F1FEDFFD0DDE00AAD54D3 /* BasalProfileEditor */,
				3811DE0425C9D32E00A708ED /* Base */,
				BD7DA9A32AE06DBA00601B20 /* BolusCalculatorConfig */,
				DD09D4792C5986BA003FEA5D /* CalendarEventSettings */,
				CEE9A64D2BBB411C00EB5194 /* Calibrations */,
				E42231DBF0DBE2B4B92D1B15 /* CarbRatioEditor */,
				F75CB57ED6971B46F8756083 /* CGM */,
				0610F7D6D2EC00E3BA1569F0 /* ConfigEditor */,
				E592A3762CEEC038009A472C /* ContactImage */,
				9E56E3626FAD933385101B76 /* DataTable */,
				195D80B22AF696EE00D25097 /* DynamicSettings */,
				DD17454C2C55CA0200211FAC /* GeneralSettings */,
				F66B236E00924A05D6A9F9DF /* GlucoseNotificationSettings */,
				F90692CD274B99850037068D /* HealthKit */,
				3811DE2725C9D49500A708ED /* Home */,
				19E1F7E629D0828B005C8D20 /* IconConfig */,
				D8F047E14D567F2B5DBEFD96 /* ISFEditor */,
				DDF847DB2C5C28550049BB3B /* LiveActivitySettings */,
				3811DE1A25C9D48300A708ED /* Main */,
				5031FE61F63C2A8A8B7674DD /* ManualTempBasal */,
				19D466A129AA2B0A004D5F33 /* MealSettings */,
				D533BF261CDC1C3F871E7BFD /* NightscoutConfig */,
				99C01B871ACAB3F32CE755C7 /* PumpConfig */,
				DD9ECB6B2CA99FA400AA7C45 /* RemoteControlConfig */,
				3811DE3825C9D4A100A708ED /* Settings */,
				110AEDEA2C51A0AE00615CC9 /* ShortcutsConfig */,
				DD17451E2C55520000211FAC /* SMBSettings */,
				29B478DF61BF8D270F7D8954 /* Snooze */,
				19F95FF129F10F9C00314DDC /* Stat */,
				DD17452C2C55AE3500211FAC /* TargetBehavoir */,
				6517011F19F244F64E1FF14B /* TargetsEditor */,
				C2C98283C436DB934D7E7994 /* Treatments */,
				190EBCC229FF134900BA767D /* UserInterfaceSettings */,
				CE94597C29E9E1CD0047C9C6 /* WatchConfig */,
			);
			path = Modules;
			sourceTree = "<group>";
		};
		3811DE0425C9D32E00A708ED /* Base */ = {
			isa = PBXGroup;
			children = (
				3811DE0725C9D32E00A708ED /* BaseView.swift */,
				3811DE0825C9D32F00A708ED /* BaseProvider.swift */,
				38FEF3F92737E42000574A46 /* BaseStateModel.swift */,
			);
			path = Base;
			sourceTree = "<group>";
		};
		3811DE1325C9D39E00A708ED /* Sources */ = {
			isa = PBXGroup;
			children = (
				CE7CA3422A064973004BE681 /* Shortcuts */,
				3811DEDE25C9E2DD00A708ED /* Application */,
				3811DF0A25CAAAA500A708ED /* APS */,
				E00EEBFC27368630002FF094 /* Assemblies */,
				38E98A3225F5300800C0CED0 /* Config */,
				388E5A5A25B6F05F0019842D /* Helpers */,
				38DF178A27733E0F00B3528F /* AnimatedBackground */,
				198377CF266BFEDE004DE65E /* Localizations */,
				38E98A1A25F52C9300C0CED0 /* Logger */,
				388E5A5925B6F0250019842D /* Models */,
				3811DE0325C9D31700A708ED /* Modules */,
				3811DE1425C9D40400A708ED /* Router */,
				3811DE9125C9D88200A708ED /* Services */,
				3883582E25EEAFC000E024B2 /* Views */,
			);
			path = Sources;
			sourceTree = "<group>";
		};
		3811DE1425C9D40400A708ED /* Router */ = {
			isa = PBXGroup;
			children = (
				3811DE1525C9D40400A708ED /* Screen.swift */,
				3811DE1625C9D40400A708ED /* Router.swift */,
			);
			path = Router;
			sourceTree = "<group>";
		};
		3811DE1A25C9D48300A708ED /* Main */ = {
			isa = PBXGroup;
			children = (
				3811DE1D25C9D48300A708ED /* MainDataFlow.swift */,
				3811DE1C25C9D48300A708ED /* MainProvider.swift */,
				38FEF3FB2737E53800574A46 /* MainStateModel.swift */,
				3811DE1F25C9D48300A708ED /* View */,
			);
			path = Main;
			sourceTree = "<group>";
		};
		3811DE1F25C9D48300A708ED /* View */ = {
			isa = PBXGroup;
			children = (
				3811DE2025C9D48300A708ED /* MainRootView.swift */,
			);
			path = View;
			sourceTree = "<group>";
		};
		3811DE2725C9D49500A708ED /* Home */ = {
			isa = PBXGroup;
			children = (
				3811DE2A25C9D49500A708ED /* HomeDataFlow.swift */,
				3811DE2925C9D49500A708ED /* HomeProvider.swift */,
				3811DE2825C9D49500A708ED /* HomeStateModel.swift */,
				58645B972CA2D16A008AFCE7 /* HomeStateModel+Setup */,
				3811DE2C25C9D49500A708ED /* View */,
			);
			path = Home;
			sourceTree = "<group>";
		};
		3811DE2C25C9D49500A708ED /* View */ = {
			isa = PBXGroup;
			children = (
				3811DE2E25C9D49500A708ED /* HomeRootView.swift */,
				3833B51E260264AC003021B3 /* Chart */,
				3833B51F260264B6003021B3 /* Header */,
			);
			path = View;
			sourceTree = "<group>";
		};
		3811DE3825C9D4A100A708ED /* Settings */ = {
			isa = PBXGroup;
			children = (
				3811DE3D25C9D4A100A708ED /* SettingsDataFlow.swift */,
				3811DE3E25C9D4A100A708ED /* SettingsProvider.swift */,
				3811DE3925C9D4A100A708ED /* SettingsStateModel.swift */,
				3811DE3B25C9D4A100A708ED /* View */,
				BDCAF2372C639F35002DC907 /* SettingItems.swift */,
			);
			path = Settings;
			sourceTree = "<group>";
		};
		3811DE3B25C9D4A100A708ED /* View */ = {
			isa = PBXGroup;
			children = (
				DD1745112C54168300211FAC /* Subviews */,
				3811DE3C25C9D4A100A708ED /* SettingsRootView.swift */,
				CE1F6DE82BAF37C90064EB8D /* TidepoolConfigView.swift */,
				65070A322BFDCB83006F213F /* TidepoolStartView.swift */,
			);
			path = View;
			sourceTree = "<group>";
		};
		3811DE9125C9D88200A708ED /* Services */ = {
			isa = PBXGroup;
			children = (
				3811DE9225C9D88200A708ED /* Appearance */,
				CEB434E128B8F9BC00B70274 /* Bluetooth */,
				3862CC2C2743F9DC00BF832C /* Calendar */,
				E592A37E2CEEC046009A472C /* ContactImage */,
				F90692A8274B7A980037068D /* HealthKit */,
				6B1A8D2C2B156EC100E76752 /* LiveActivity */,
				3811DE9425C9D88200A708ED /* Network */,
				38B4F3C425E5016800E76A18 /* Notifications */,
				DD9ECB662CA99EFE00AA7C45 /* RemoteControl */,
				38AEE75025F021F10013F05B /* SettingsManager */,
				3811DE9825C9D88300A708ED /* Storage */,
				3811DEA525C9D88300A708ED /* UnlockManager */,
				38E87406274F9AA500975559 /* UserNotifications */,
				38E8754D275556E100975559 /* WatchManager */,
			);
			path = Services;
			sourceTree = "<group>";
		};
		3811DE9225C9D88200A708ED /* Appearance */ = {
			isa = PBXGroup;
			children = (
				3811DE9325C9D88200A708ED /* AppearanceManager.swift */,
			);
			path = Appearance;
			sourceTree = "<group>";
		};
		3811DE9425C9D88200A708ED /* Network */ = {
			isa = PBXGroup;
			children = (
				38E44521274E3DDC00EC9A94 /* NetworkReachabilityManager.swift */,
				38192E03261B82FA0094D973 /* ReachabilityManager.swift */,
				3811DE9625C9D88300A708ED /* HTTPResponseStatus.swift */,
				DDC9B9962CFD2332003E7721 /* Nightscout */,
				38FE826925CC82DB001FF17A /* NetworkService.swift */,
				CE1F6DDA2BAE08B60064EB8D /* TidepoolManager.swift */,
			);
			path = Network;
			sourceTree = "<group>";
		};
		3811DE9825C9D88300A708ED /* Storage */ = {
			isa = PBXGroup;
			children = (
				383948D525CD4D8900E91849 /* FileStorage.swift */,
				3811DE9C25C9D88300A708ED /* KeyValueStorage.swift */,
				3811DE9925C9D88300A708ED /* Cache */,
				38E44529274E40F100EC9A94 /* Disk */,
				3811DE9D25C9D88300A708ED /* Keychain */,
			);
			path = Storage;
			sourceTree = "<group>";
		};
		3811DE9925C9D88300A708ED /* Cache */ = {
			isa = PBXGroup;
			children = (
				3811DE9A25C9D88300A708ED /* UserDefaults+Cache.swift */,
				3811DE9B25C9D88300A708ED /* Cache.swift */,
			);
			path = Cache;
			sourceTree = "<group>";
		};
		3811DE9D25C9D88300A708ED /* Keychain */ = {
			isa = PBXGroup;
			children = (
				3811DE9E25C9D88300A708ED /* BaseKeychain.swift */,
				3811DE9F25C9D88300A708ED /* Keychain.swift */,
				3811DEA025C9D88300A708ED /* KeychainItemAccessibility.swift */,
			);
			path = Keychain;
			sourceTree = "<group>";
		};
		3811DEA525C9D88300A708ED /* UnlockManager */ = {
			isa = PBXGroup;
			children = (
				3811DEA625C9D88300A708ED /* UnlockManager.swift */,
			);
			path = UnlockManager;
			sourceTree = "<group>";
		};
		3811DED425C9E1E300A708ED /* Resources */ = {
			isa = PBXGroup;
			children = (
				388E597125AD9CF10019842D /* json */,
				388E596E25AD96040019842D /* javascript */,
				3811DEC725C9DA7300A708ED /* Trio.entitlements */,
				388E596425AD948E0019842D /* Info.plist */,
				1927C8E82744606D00347C69 /* InfoPlist.strings */,
				B9CAAEFB2AE70836000F68BC /* branch.txt */,
				19DA487F29CD2B8400EEA1E7 /* Assets.xcassets */,
			);
			path = Resources;
			sourceTree = "<group>";
		};
		3811DEDE25C9E2DD00A708ED /* Application */ = {
			isa = PBXGroup;
			children = (
				38E4451D274DB04600EC9A94 /* AppDelegate.swift */,
				388E595B25AD948C0019842D /* TrioApp.swift */,
				BD4ED4FC2CF9D5E8000EDC9C /* AppState.swift */,
			);
			path = Application;
			sourceTree = "<group>";
		};
		3811DEE325CA063400A708ED /* PropertyWrappers */ = {
			isa = PBXGroup;
			children = (
				38E44527274E401C00EC9A94 /* Protected.swift */,
				3811DEE425CA063400A708ED /* Injected.swift */,
				3811DEE625CA063400A708ED /* SyncAccess.swift */,
				3811DEE725CA063400A708ED /* PersistedProperty.swift */,
			);
			path = PropertyWrappers;
			sourceTree = "<group>";
		};
		3811DF0A25CAAAA500A708ED /* APS */ = {
			isa = PBXGroup;
			children = (
				CE95BF562BA5F5FE00DC3DE3 /* PluginManager.swift */,
				3811DF0F25CAAAE200A708ED /* APSManager.swift */,
				38BF021E25E7F0DE00579895 /* DeviceDataManager.swift */,
				38DAB289260D349500F74C1A /* FetchGlucoseManager.swift */,
				38192E06261BA9960094D973 /* FetchTreatmentsManager.swift */,
				3856933F270B57A00002C50D /* CGM */,
				38A504F625DDA0E200C5B9E8 /* Extensions */,
				388E5A5825B6F0070019842D /* OpenAPS */,
				38A0362725ECF05300FCBB52 /* Storage */,
			);
			path = APS;
			sourceTree = "<group>";
		};
		3818AA44274C229000843DB3 /* Packages */ = {
			isa = PBXGroup;
			children = (
				3818AA45274C229000843DB3 /* LibreTransmitter */,
			);
			name = Packages;
			sourceTree = "<group>";
		};
		3818AA48274C267000843DB3 /* Frameworks */ = {
			isa = PBXGroup;
			children = (
				CE95BF492BA5CED700DC3DE3 /* LoopKit.framework */,
				CE95BF4A2BA5CED700DC3DE3 /* LoopKitUI.framework */,
				CE51DD1B2A01970800F163F7 /* ConnectIQ 2.xcframework */,
				CE94597929E9DF7B0047C9C6 /* ConnectIQ.framework */,
				CEC751D529D88262006E9D24 /* MinimedKit.framework */,
				CEC751D729D88262006E9D24 /* MinimedKitUI.framework */,
				CEC751D129D88257006E9D24 /* OmniKit.framework */,
				CEC751D329D88257006E9D24 /* OmniKitUI.framework */,
				CE79502D29980E4D00FA576E /* ShareClientUI.framework */,
				CE79502929980C9F00FA576E /* G7SensorKitUI.framework */,
				CE79502729980C9600FA576E /* CGMBLEKitUI.framework */,
				CE398D1A297D69A900DF218F /* ShareClient.framework */,
				CE398D17297C9EE800DF218F /* G7SensorKit.framework */,
				CE398D012977349800DF218F /* CryptoKit.framework */,
				CE6B025628F350FF000C5502 /* HealthKit.framework */,
				CEB434DE28B8F5C400B70274 /* OmniBLE.framework */,
				CEB434DB28B8F5B900B70274 /* MKRingProgressView.framework */,
				E0CC2C5B275B9DAE00A7BC71 /* HealthKit.framework */,
				38E87402274F78C000975559 /* libswiftCoreNFC.tbd */,
				38E873FD274F761800975559 /* CoreNFC.framework */,
				3818AA70274C278200843DB3 /* LoopTestingKit.framework */,
				3818AA4C274C26A300843DB3 /* LoopKit.framework */,
				3818AA4D274C26A300843DB3 /* LoopKitUI.framework */,
				3818AA4E274C26A300843DB3 /* MockKit.framework */,
				3818AA4F274C26A300843DB3 /* MockKitUI.framework */,
				3818AA51274C26A300843DB3 /* MinimedKit.framework */,
				3818AA52274C26A300843DB3 /* MinimedKitUI.framework */,
				3818AA53274C26A300843DB3 /* OmniKit.framework */,
				3818AA54274C26A300843DB3 /* OmniKitUI.framework */,
				3818AA55274C26A300843DB3 /* RileyLinkBLEKit.framework */,
				3818AA56274C26A300843DB3 /* RileyLinkKit.framework */,
				3818AA57274C26A300843DB3 /* RileyLinkKitUI.framework */,
				3818AA49274C267000843DB3 /* CGMBLEKit.framework */,
				6B1A8D012B14D88B00E76752 /* UniformTypeIdentifiers.framework */,
				6B1A8D182B14D91600E76752 /* WidgetKit.framework */,
				6B1A8D1A2B14D91600E76752 /* SwiftUI.framework */,
			);
			name = Frameworks;
			sourceTree = "<group>";
		};
		3833B51E260264AC003021B3 /* Chart */ = {
			isa = PBXGroup;
			children = (
				DDA6E24F2D22187500C2988C /* ChartLegendView.swift */,
				BD3CC0712B0B89D50013189E /* MainChartView.swift */,
				BDDAF9F12D0055CC00B34E7A /* ChartElements */,
			);
			path = Chart;
			sourceTree = "<group>";
		};
		3833B51F260264B6003021B3 /* Header */ = {
			isa = PBXGroup;
			children = (
				DD1E53582D273F20008F32A4 /* LoopStatusHelpView.swift */,
				DDA6E2842D2361F800C2988C /* LoopStatusView.swift */,
				383420D525FFE38C002D46C1 /* LoopView.swift */,
				38AAF85425FFF846004AF583 /* CurrentGlucoseView.swift */,
				38DAB27F260CBB7F00F74C1A /* PumpView.swift */,
			);
			path = Header;
			sourceTree = "<group>";
		};
		3856933F270B57A00002C50D /* CGM */ = {
			isa = PBXGroup;
			children = (
				CEE9A65A2BBB41AD00EB5194 /* Calibrations */,
				F816825F28DB441800054060 /* BluetoothTransmitter.swift */,
				F816825D28DB441200054060 /* HeartBeatManager.swift */,
				38569346270B5DFB0002C50D /* AppGroupSource.swift */,
				38569344270B5DFA0002C50D /* CGMType.swift */,
				38569345270B5DFA0002C50D /* GlucoseSource.swift */,
				E013D871273AC6FE0014109C /* GlucoseSimulatorSource.swift */,
				CE95BF592BA62E4A00DC3DE3 /* PluginSource.swift */,
			);
			path = CGM;
			sourceTree = "<group>";
		};
		3862CC2C2743F9DC00BF832C /* Calendar */ = {
			isa = PBXGroup;
			children = (
				3862CC2D2743F9F700BF832C /* CalendarManager.swift */,
			);
			path = Calendar;
			sourceTree = "<group>";
		};
		3883582E25EEAFC000E024B2 /* Views */ = {
			isa = PBXGroup;
			children = (
				3811DE5925C9D4D500A708ED /* ViewModifiers.swift */,
				3883581B25EE79BB00E024B2 /* TextFieldWithToolBar.swift */,
				383420D825FFEB3F002D46C1 /* Popup.swift */,
				389ECDFD2601061500D86C4F /* View+Snapshot.swift */,
				38EA05FF262091870064E39B /* BolusProgressViewStyle.swift */,
				38DF1785276A73D400B3528F /* TagCloudView.swift */,
				DD88C8E12C50420800F2D558 /* DefinitionRow.swift */,
				DD1745282C55642100211FAC /* SettingInputSection.swift */,
				DD17452A2C556E8100211FAC /* SettingInputHintView.swift */,
			);
			path = Views;
			sourceTree = "<group>";
		};
		388E594F25AD948C0019842D = {
			isa = PBXGroup;
			children = (
				587A54C82BCDCE0F009D38E2 /* Model */,
				BD1CF8B72C1A4A8400CB930A /* ConfigOverride.xcconfig */,
				CE1F6DE62BAF1A180064EB8D /* BuildDetails.plist */,
				38F3783A2613555C009DB701 /* Config.xcconfig */,
				388E595A25AD948C0019842D /* Trio */,
				38FCF3EE25E9028E0078B0D1 /* TrioAPSTests */,
				3818AA44274C229000843DB3 /* Packages */,
				6B1A8D1C2B14D91600E76752 /* LiveActivity */,
				BDFF7A9C2D25FA730016C40C /* Trio Watch App Extension */,
				BDFF7AA02D25FAA80016C40C /* Trio Watch App Tests */,
				BDFF7AA12D25FAC70016C40C /* Trio Watch App */,
				388E595925AD948C0019842D /* Products */,
				3818AA48274C267000843DB3 /* Frameworks */,
				192F0FF5276AC36D0085BE4D /* Recovered References */,
			);
			sourceTree = "<group>";
		};
		388E595925AD948C0019842D /* Products */ = {
			isa = PBXGroup;
			children = (
				388E595825AD948C0019842D /* Trio.app */,
				38FCF3ED25E9028E0078B0D1 /* TrioTests.xctest */,
				6B1A8D172B14D91600E76752 /* LiveActivityExtension.appex */,
				BDFF797C2D25AA870016C40C /* TrioWatch Watch App.app */,
				BDFF798B2D25AA890016C40C /* TrioWatch Watch AppTests.xctest */,
				BDFF79952D25AA890016C40C /* TrioWatch Watch AppUITests.xctest */,
			);
			name = Products;
			sourceTree = "<group>";
		};
		388E595A25AD948C0019842D /* Trio */ = {
			isa = PBXGroup;
			children = (
				3811DED425C9E1E300A708ED /* Resources */,
				3811DE1325C9D39E00A708ED /* Sources */,
			);
			path = Trio;
			sourceTree = "<group>";
		};
		388E5A5825B6F0070019842D /* OpenAPS */ = {
			isa = PBXGroup;
			children = (
				388E596B25AD95110019842D /* OpenAPS.swift */,
				384E803325C385E60086DB71 /* JavaScriptWorker.swift */,
				384E803725C388640086DB71 /* Script.swift */,
				3821ED4B25DD18BA00BC42AD /* Constants.swift */,
			);
			path = OpenAPS;
			sourceTree = "<group>";
		};
		388E5A5925B6F0250019842D /* Models */ = {
			isa = PBXGroup;
			children = (
				BD54A9722D281A9C00F9C1EE /* TempTargetPresetWatch.swift */,
				BD54A95A2D28087700F9C1EE /* OverridePresetWatch.swift */,
				BDA25EFC2D261BF200035F34 /* WatchState.swift */,
				DD07CA132CE80B73002D45A9 /* TimeInRangeChartStyle.swift */,
				DD940BA92CA7585D000830A5 /* GlucoseColorScheme.swift */,
				DD6D67E32C9C253500660C9B /* ColorSchemeOption.swift */,
				388E5A5F25B6F2310019842D /* Autosens.swift */,
				388358C725EEF6D200E024B2 /* BasalProfileEntry.swift */,
				38D0B3B525EBE24900CB6E88 /* Battery.swift */,
				382C134A25F14E3700715CE1 /* BGTargets.swift */,
				3870FF4225EC13F40088248F /* BloodGlucose.swift */,
				38A9260425F012D8009E3739 /* CarbRatios.swift */,
				38D0B3D825EC07C400CB6E88 /* CarbsEntry.swift */,
				3811DF0125CA9FEA00A708ED /* Credentials.swift */,
				E592A36F2CEEC01E009A472C /* ContactTrickEntry.swift */,
				38AEE73C25F0200C0013F05B /* TrioSettings.swift */,
				383948D925CD64D500E91849 /* Glucose.swift */,
				382C133625F13A1E00715CE1 /* InsulinSensitivities.swift */,
				38887CCD25F5725200944304 /* IOBEntry.swift */,
				DD68889C2C386E17006E3C44 /* NightscoutExercise.swift */,
				385CEA8125F23DFD002D6D5B /* NightscoutStatus.swift */,
				389442CA25F65F7100FA1F27 /* NightscoutTreatment.swift */,
				3895E4C525B9E00D00214B37 /* Preferences.swift */,
				38A13D3125E28B4B00EAA382 /* PumpHistoryEvent.swift */,
				3883583325EEB38000E024B2 /* PumpSettings.swift */,
				38E989DC25F5021400C0CED0 /* PumpStatus.swift */,
				38BF021C25E7E3AF00579895 /* Reservoir.swift */,
				38A0364125ED069400FCBB52 /* TempBasal.swift */,
				3871F39B25ED892B0013ECB5 /* TempTarget.swift */,
				3811DE8E25C9D80400A708ED /* User.swift */,
				E0D4F80427513ECF00BDF1FE /* HealthKitSample.swift */,
				1935363F28496F7D001E0B16 /* Oref2_variables.swift */,
				CE82E02628E869DF00473A9C /* AlertEntry.swift */,
				19B0EF2028F6D66200069496 /* Statistics.swift */,
				19012CDB291D2CB900FB8210 /* LoopStats.swift */,
				FE41E4D529463EE20047FD55 /* NightscoutPreferences.swift */,
				191F62672AD6B05A004D7911 /* NightscoutSettings.swift */,
				1967DFBD29D052C200759F30 /* Icons.swift */,
				19D4E4EA29FC6A9F00351451 /* Charts.swift */,
				19A910352A24D6D700C8951B /* DateFilter.swift */,
				193F6CDC2A512C8F001240FD /* Loops.swift */,
				CC6C406D2ACDD69E009B8058 /* RawFetchedProfile.swift */,
				BDF530D72B40F8AC002CAF43 /* LockScreenView.swift */,
				583684072BD195A700070A60 /* Determination.swift */,
				BDC2EA462C3045AD00E5BBD0 /* Override.swift */,
				DD21FCB42C6952AD00AF2C25 /* DecimalPickerSettings.swift */,
				DD6B7CB32C7B71F700B75029 /* ForecastDisplayType.swift */,
				DD6B7CB52C7B748B00B75029 /* TotalInsulinDisplayType.swift */,
				DD9ECB692CA99F6C00AA7C45 /* PushMessage.swift */,
				DDD6D4D22CDE90720029439A /* HbA1cDisplayUnit.swift */,
			);
			path = Models;
			sourceTree = "<group>";
		};
		388E5A5A25B6F05F0019842D /* Helpers */ = {
			isa = PBXGroup;
			children = (
				C2A0A42E2CE0312C003B98E8 /* ConstantValues.swift */,
				DD940BAB2CA75889000830A5 /* DynamicGlucoseColor.swift */,
				38F37827261260DC009DB701 /* Color+Extensions.swift */,
				389ECE042601144100D86C4F /* ConcurrentMap.swift */,
				38192E0C261BAF980094D973 /* ConvenienceExtensions.swift */,
				3871F39E25ED895A0013ECB5 /* Decimal+Extensions.swift */,
				38C4D33625E9A1A200D30B77 /* DispatchQueue+Extensions.swift */,
				389487392614928B004DF424 /* DispatchTimer.swift */,
				3811DE5425C9D4D500A708ED /* Formatters.swift */,
				38FEF412273B317A00574A46 /* HKUnit.swift */,
				38B4F3AE25E2979F00E76A18 /* IndexedCollection.swift */,
				389A571F26079BAA00BC102F /* Interpolation.swift */,
				388E5A5B25B6F0770019842D /* JSON.swift */,
				38A00B2225FC2B55006BC0B0 /* LRUCache.swift */,
				38FCF3D525E8FDF40078B0D1 /* MD5.swift */,
				38E98A2C25F52DC400C0CED0 /* NSLocking+Extensions.swift */,
				38C4D33925E9A1ED00D30B77 /* NSObject+AssociatedValues.swift */,
				3811DE5725C9D4D500A708ED /* ProgressBar.swift */,
				3811DE5525C9D4D500A708ED /* Publisher.swift */,
				38E98A3625F5509500C0CED0 /* String+Extensions.swift */,
				3811DEE325CA063400A708ED /* PropertyWrappers */,
				E06B9119275B5EEA003C04B6 /* Array+Extension.swift */,
				CEB434E428B8FF5D00B70274 /* UIColor.swift */,
				FE66D16A291F74F8005D6F77 /* Bundle+Extensions.swift */,
				FEFFA7A12929FE49007B8193 /* UIDevice+Extensions.swift */,
				CEA4F62229BE10F70011ADF7 /* SavitzkyGolayFilter.swift */,
				BD2FF19F2AE29D43005D1C5D /* CheckboxToggleStyle.swift */,
				BD1661302B82ADAB00256551 /* CustomProgressView.swift */,
				581516A32BCED84A00BF67D7 /* DebuggingIdentifiers.swift */,
				DD1DB7CB2BECCA1F0048B367 /* BuildDetails.swift */,
				DD6B7CB12C7B6F0800B75029 /* Rounding.swift */,
				582DF9782C8CE1E5001F516D /* MainChartHelper.swift */,
			);
			path = Helpers;
			sourceTree = "<group>";
		};
		38A0362725ECF05300FCBB52 /* Storage */ = {
			isa = PBXGroup;
			children = (
				CE82E02428E867BA00473A9C /* AlertStorage.swift */,
				38AEE75625F0F18E0013F05B /* CarbsStorage.swift */,
				DDB37CC42D05048F00D99BF4 /* ContactImageStorage.swift */,
				5864E8582C42CFAE00294306 /* DeterminationStorage.swift */,
				38A0363A25ECF07E00FCBB52 /* GlucoseStorage.swift */,
				BDC2EA442C3043B000E5BBD0 /* OverrideStorage.swift */,
				38FCF3FC25E997A80078B0D1 /* PumpHistoryStorage.swift */,
				38F3B2EE25ED8E2A005C48AA /* TempTargetsStorage.swift */,
			);
			path = Storage;
			sourceTree = "<group>";
		};
		38A504F625DDA0E200C5B9E8 /* Extensions */ = {
			isa = PBXGroup;
			children = (
				DDB37CC62D05127500D99BF4 /* FontExtensions.swift */,
				38A5049125DD9C4000C5B9E8 /* UserDefaultsExtensions.swift */,
				38BF021625E7CBBC00579895 /* PumpManagerExtensions.swift */,
				CEB434E628B9053300B70274 /* LoopUIColorPalette+Default.swift */,
				CE48C86328CA69D5007C0598 /* OmniBLEPumpManagerExtensions.swift */,
				CE48C86528CA6B48007C0598 /* OmniPodManagerExtensions.swift */,
				CE2FAD39297D93F0001A872C /* BloodGlucoseExtensions.swift */,
			);
			path = Extensions;
			sourceTree = "<group>";
		};
		38AEE75025F021F10013F05B /* SettingsManager */ = {
			isa = PBXGroup;
			children = (
				38AEE75125F022080013F05B /* SettingsManager.swift */,
			);
			path = SettingsManager;
			sourceTree = "<group>";
		};
		38B4F3C425E5016800E76A18 /* Notifications */ = {
			isa = PBXGroup;
			children = (
				71D44AAA2CA5F5EA0036EE9E /* AlertPermissionsChecker.swift */,
				38B4F3CC25E5031100E76A18 /* Broadcaster.swift */,
				38B4F3C525E5017E00E76A18 /* NotificationCenter.swift */,
				38B4F3C725E502C000E76A18 /* SwiftNotificationCenter */,
			);
			path = Notifications;
			sourceTree = "<group>";
		};
		38B4F3C725E502C000E76A18 /* SwiftNotificationCenter */ = {
			isa = PBXGroup;
			children = (
				38B4F3C825E502E100E76A18 /* SwiftNotificationCenter.swift */,
				38B4F3C925E502E100E76A18 /* WeakObjectSet.swift */,
			);
			path = SwiftNotificationCenter;
			sourceTree = "<group>";
		};
		38DF178A27733E0F00B3528F /* AnimatedBackground */ = {
			isa = PBXGroup;
			children = (
				38DF178B27733E6800B3528F /* snow.sks */,
				38DF178C27733E6800B3528F /* Assets.xcassets */,
				38DF178F27733EAD00B3528F /* SnowScene.swift */,
			);
			path = AnimatedBackground;
			sourceTree = "<group>";
		};
		38E44529274E40F100EC9A94 /* Disk */ = {
			isa = PBXGroup;
			children = (
				38E4452C274E411600EC9A94 /* Disk.swift */,
				38E4452E274E411600EC9A94 /* Disk+[Data].swift */,
				38E44530274E411700EC9A94 /* Disk+[UIImage].swift */,
				38E44532274E411700EC9A94 /* Disk+Codable.swift */,
				38E4452B274E411600EC9A94 /* Disk+Data.swift */,
				38E44533274E411700EC9A94 /* Disk+Errors.swift */,
				38E4452D274E411600EC9A94 /* Disk+Helpers.swift */,
				38E4452A274E411600EC9A94 /* Disk+InternalHelpers.swift */,
				38E4452F274E411600EC9A94 /* Disk+UIImage.swift */,
				38E44531274E411700EC9A94 /* Disk+VolumeInformation.swift */,
			);
			path = Disk;
			sourceTree = "<group>";
		};
		38E87406274F9AA500975559 /* UserNotifications */ = {
			isa = PBXGroup;
			children = (
				38E87407274F9AD000975559 /* UserNotificationsManager.swift */,
			);
			path = UserNotifications;
			sourceTree = "<group>";
		};
		38E8754D275556E100975559 /* WatchManager */ = {
			isa = PBXGroup;
			children = (
				BDA25EE32D260CCF00035F34 /* AppleWatchManager.swift */,
				CE94597D29E9E1EE0047C9C6 /* GarminManager.swift */,
			);
			path = WatchManager;
			sourceTree = "<group>";
		};
		38E98A1A25F52C9300C0CED0 /* Logger */ = {
			isa = PBXGroup;
			children = (
				38E98A1B25F52C9300C0CED0 /* Signpost.swift */,
				38E98A1C25F52C9300C0CED0 /* Logger.swift */,
				38E98A1D25F52C9300C0CED0 /* IssueReporter */,
				38E98A2225F52C9300C0CED0 /* Error+Extensions.swift */,
			);
			path = Logger;
			sourceTree = "<group>";
		};
		38E98A1D25F52C9300C0CED0 /* IssueReporter */ = {
			isa = PBXGroup;
			children = (
				38E98A1E25F52C9300C0CED0 /* IssueReporter.swift */,
				38E98A2025F52C9300C0CED0 /* CollectionIssueReporter.swift */,
				38EA05D9261F6E7C0064E39B /* SimpleLogReporter.swift */,
			);
			path = IssueReporter;
			sourceTree = "<group>";
		};
		38E98A3225F5300800C0CED0 /* Config */ = {
			isa = PBXGroup;
			children = (
				38E98A2F25F52FF700C0CED0 /* Config.swift */,
			);
			path = Config;
			sourceTree = "<group>";
		};
		38FCF3EE25E9028E0078B0D1 /* TrioAPSTests */ = {
			isa = PBXGroup;
			children = (
				38FCF3F125E9028E0078B0D1 /* Info.plist */,
				38FCF3F825E902C20078B0D1 /* FileStorageTests.swift */,
				CE1F6DD82BADF4620064EB8D /* PluginManagerTests.swift */,
				CEE9A65D2BBC9F6500EB5194 /* CalibrationsTests.swift */,
			);
			path = TrioAPSTests;
			sourceTree = "<group>";
		};
		4E8C7B59F8065047ECE20965 /* View */ = {
			isa = PBXGroup;
			children = (
				920DDB21E5D0EB813197500D /* ConfigEditorRootView.swift */,
			);
			path = View;
			sourceTree = "<group>";
		};
		4F4AE4D901E8BA872B207D7F /* View */ = {
			isa = PBXGroup;
			children = (
				DD6B7CB72C7BAC1B00B75029 /* ProfileImport */,
				8782B44544F38F2B2D82C38E /* NightscoutConfigRootView.swift */,
				5A2325512BFCBF55003518CA /* NightscoutUploadView.swift */,
				5A2325532BFCBF65003518CA /* NightscoutFetchView.swift */,
				5A2325572BFCC168003518CA /* NightscoutConnectView.swift */,
			);
			path = View;
			sourceTree = "<group>";
		};
		5031FE61F63C2A8A8B7674DD /* ManualTempBasal */ = {
			isa = PBXGroup;
			children = (
				96653287EDB276A111288305 /* ManualTempBasalDataFlow.swift */,
				680C4420C9A345D46D90D06C /* ManualTempBasalProvider.swift */,
				CFCFE0781F9074C2917890E8 /* ManualTempBasalStateModel.swift */,
				84BDC840A57C65A1E6F9F780 /* View */,
			);
			path = ManualTempBasal;
			sourceTree = "<group>";
		};
		510CCF29FD3216C5BBC49A15 /* View */ = {
			isa = PBXGroup;
			children = (
				2AD22C985B79A2F0D2EA3D9D /* PumpConfigRootView.swift */,
				38B4F3C225E2A20B00E76A18 /* PumpSetupView.swift */,
				38BF021A25E7D06400579895 /* PumpSettingsView.swift */,
			);
			path = View;
			sourceTree = "<group>";
		};
		54946647FDCFE43028F60511 /* View */ = {
			isa = PBXGroup;
			children = (
				D0BDC6993C1087310EDFC428 /* CarbRatioEditorRootView.swift */,
			);
			path = View;
			sourceTree = "<group>";
		};
		5825D1622BD405AE00F36E9B /* Helper */ = {
			isa = PBXGroup;
			children = (
				581516A82BCEEDF800BF67D7 /* NSPredicates.swift */,
				583684052BD178DB00070A60 /* GlucoseStored+helper.swift */,
				58F107732BD1A4D000B1A680 /* Determination+helper.swift */,
				5837A52F2BD2E3C700A5DC04 /* CarbEntryStored+helper.swift */,
				585E2CAD2BE7BF46006ECF1A /* PumpEvent+helper.swift */,
				CC76E9502BD4812E008BEB61 /* Forecast+helper.swift */,
				5887527B2BD986E1008B081D /* OpenAPSBattery.swift */,
				581AC4382BE22ED10038760C /* JSONConverter.swift */,
				BDB3C1182C03DD1000CEEAA1 /* UserDefaultsExtension.swift */,
				582FAE422C05102C00D1C13F /* CoreDataError.swift */,
				BDF34EBD2C0A31D000D51995 /* CustomNotification.swift */,
				BDCD47AE2C1F3F1700F8BCD5 /* OverrideStored+helper.swift */,
				BD793CAF2CE7C60E00D669AC /* OverrideRunStored+helper.swift */,
				BDB899892C565D0B006F3298 /* CarbsGlucose+helper.swift */,
				58A3D5432C96DE11003F90FC /* TempTargetStored+Helper.swift */,
				BD793CB12CE8032E00D669AC /* TempTargetRunStored.swift */,
			);
			path = Helper;
			sourceTree = "<group>";
		};
		58645B972CA2D16A008AFCE7 /* HomeStateModel+Setup */ = {
			isa = PBXGroup;
			children = (
				BDA6CC872CAF219800F942F9 /* TempTargetSetup.swift */,
				58645B982CA2D1A4008AFCE7 /* GlucoseSetup.swift */,
				58645B9A2CA2D24F008AFCE7 /* CarbSetup.swift */,
				58645B9C2CA2D275008AFCE7 /* DeterminationSetup.swift */,
				58645B9E2CA2D2BE008AFCE7 /* PumpHistorySetup.swift */,
				58645BA02CA2D2F8008AFCE7 /* OverrideSetup.swift */,
				58645BA22CA2D325008AFCE7 /* BatterySetup.swift */,
				58645BA42CA2D347008AFCE7 /* ForecastSetup.swift */,
				58645BA62CA2D390008AFCE7 /* ChartAxisSetup.swift */,
			);
			path = "HomeStateModel+Setup";
			sourceTree = "<group>";
		};
		587A54C82BCDCE0F009D38E2 /* Model */ = {
			isa = PBXGroup;
			children = (
				DDE179112C9100FA003CDDB7 /* Classes+Properties */,
				BDF34F8F2C10CF8C00D51995 /* CoreDataStack.swift */,
				5825D1622BD405AE00F36E9B /* Helper */,
				DDD1631D2C4C6F6900CD525A /* TrioCoreDataPersistentContainer.xcdatamodeld */,
				BD4064D02C4ED26900582F43 /* CoreDataObserver.swift */,
			);
			path = Model;
			sourceTree = "<group>";
		};
		6517011F19F244F64E1FF14B /* TargetsEditor */ = {
			isa = PBXGroup;
			children = (
				BA49538D56989D8DA6FCF538 /* TargetsEditorDataFlow.swift */,
				3BDEA2DC60EDE0A3CA54DC73 /* TargetsEditorProvider.swift */,
				36F58DDD71F0E795464FA3F0 /* TargetsEditorStateModel.swift */,
				34CA4DF169B53D67EF18ED8A /* View */,
			);
			path = TargetsEditor;
			sourceTree = "<group>";
		};
		6B1A8D1C2B14D91600E76752 /* LiveActivity */ = {
			isa = PBXGroup;
			children = (
				DDCEBF412CC1B42500DF4C36 /* Views */,
				6B1A8D1D2B14D91600E76752 /* LiveActivityBundle.swift */,
				6B1A8D1F2B14D91600E76752 /* LiveActivity.swift */,
				6B1A8D232B14D91700E76752 /* Assets.xcassets */,
				6B1A8D252B14D91700E76752 /* Info.plist */,
				DDCEBF5A2CC1B76400DF4C36 /* LiveActivity+Helper.swift */,
			);
			path = LiveActivity;
			sourceTree = "<group>";
		};
		6B1A8D2C2B156EC100E76752 /* LiveActivity */ = {
			isa = PBXGroup;
			children = (
				6B1A8D2D2B156EEF00E76752 /* LiveActivityBridge.swift */,
				6BCF84DC2B16843A003AD46E /* LiveActitiyAttributes.swift */,
				BDF34F922C10D0E100D51995 /* LiveActivityAttributes+Helper.swift */,
				BDF34F882C10C65E00D51995 /* Data */,
			);
			path = LiveActivity;
			sourceTree = "<group>";
		};
		84BDC840A57C65A1E6F9F780 /* View */ = {
			isa = PBXGroup;
			children = (
				C377490C77661D75E8C50649 /* ManualTempBasalRootView.swift */,
			);
			path = View;
			sourceTree = "<group>";
		};
		99C01B871ACAB3F32CE755C7 /* PumpConfig */ = {
			isa = PBXGroup;
			children = (
				AF65DA88F972B56090AD6AC3 /* PumpConfigDataFlow.swift */,
				A8630D58BDAD6D9C650B9B39 /* PumpConfigProvider.swift */,
				3F60E97100041040446F44E7 /* PumpConfigStateModel.swift */,
				510CCF29FD3216C5BBC49A15 /* View */,
			);
			path = PumpConfig;
			sourceTree = "<group>";
		};
		9E56E3626FAD933385101B76 /* DataTable */ = {
			isa = PBXGroup;
			children = (
				A401509D21F7F35D4E109EDA /* DataTableDataFlow.swift */,
				60744C3E9BB3652895C908CC /* DataTableProvider.swift */,
				9455FA2D92E77A6C4AFED8A3 /* DataTableStateModel.swift */,
				0EE66DD474AFFD4FD787D5B9 /* View */,
			);
			path = DataTable;
			sourceTree = "<group>";
		};
		A42F1FEDFFD0DDE00AAD54D3 /* BasalProfileEditor */ = {
			isa = PBXGroup;
			children = (
				67F94DD2853CF42BA4E30616 /* BasalProfileEditorDataFlow.swift */,
				42369F66CF91F30624C0B3A6 /* BasalProfileEditorProvider.swift */,
				AAFF91130F2FCCC7EBBA11AD /* BasalProfileEditorStateModel.swift */,
				18B49BC9587A59E3A347C1CD /* View */,
			);
			path = BasalProfileEditor;
			sourceTree = "<group>";
		};
		B9488883C59C31550E0B4CEC /* View */ = {
			isa = PBXGroup;
			children = (
				BDFD16592AE40438007F0DDA /* TreatmentsRootView.swift */,
				58237D9D2BCF0A6B00A47A79 /* PopupView.swift */,
				BDB899872C564509006F3298 /* ForecastChart.swift */,
				DD07CA5A2CE950B9002D45A9 /* MealPreset */,
			);
			path = View;
			sourceTree = "<group>";
		};
		BD793CAD2CE7660C00D669AC /* Overrides */ = {
			isa = PBXGroup;
			children = (
				DDA6E31F2D258E0500C2988C /* OverrideHelpView.swift */,
				DDD1631B2C4C697400CD525A /* AddOverrideForm.swift */,
				DDD163192C4C695E00CD525A /* EditOverrideForm.swift */,
			);
			path = Overrides;
			sourceTree = "<group>";
		};
		BD793CAE2CE7661D00D669AC /* TempTargets */ = {
			isa = PBXGroup;
			children = (
				DDA6E3212D25901100C2988C /* TempTargetHelpView.swift */,
				58A3D5392C96D4DE003F90FC /* AddTempTargetForm.swift */,
				5825A1BD2C97335C0046467E /* EditTempTargetForm.swift */,
			);
			path = TempTargets;
			sourceTree = "<group>";
		};
		BD7DA9A32AE06DBA00601B20 /* BolusCalculatorConfig */ = {
			isa = PBXGroup;
			children = (
				BD7DA9A42AE06DFC00601B20 /* BolusCalculatorConfigDataFlow.swift */,
				BD7DA9A62AE06E2B00601B20 /* BolusCalculatorConfigProvider.swift */,
				BD7DA9A82AE06E9200601B20 /* BolusCalculatorStateModel.swift */,
				BD7DA9AA2AE06E9600601B20 /* View */,
			);
			path = BolusCalculatorConfig;
			sourceTree = "<group>";
		};
		BD7DA9AA2AE06E9600601B20 /* View */ = {
			isa = PBXGroup;
			children = (
				BD7DA9AB2AE06EB900601B20 /* BolusCalculatorConfigRootView.swift */,
			);
			path = View;
			sourceTree = "<group>";
		};
		BDA25F1A2D26BCE800035F34 /* Views */ = {
			isa = PBXGroup;
			children = (
<<<<<<< HEAD
				DD246F052D2836AA0027DDE0 /* GlucoseTrendView.swift */,
=======
				BD54A9702D281A7A00F9C1EE /* TempTargetPresetsView.swift */,
>>>>>>> 093fd5f2
				DD6F63CB2D27F606007D94CF /* TreatmentMenuView.swift */,
				BD54A9582D27FB6A00F9C1EE /* OverridePresetsView.swift */,
				BDA25F212D26D62200035F34 /* BolusInputView.swift */,
				BDA25F1F2D26D5FB00035F34 /* CarbsInputView.swift */,
				BDA25F1D2D26D5D800035F34 /* GlucoseChartView.swift */,
				BDA25F1B2D26BD0300035F34 /* TrendShape.swift */,
				BDFF7A842D25F97D0016C40C /* TrioMainWatchView.swift */,
			);
			path = Views;
			sourceTree = "<group>";
		};
		BDDAF9F12D0055CC00B34E7A /* ChartElements */ = {
			isa = PBXGroup;
			children = (
				DD2CC85B2D25D9CE00445446 /* GlucoseTargetsView.swift */,
				BDDAF9EE2D00553E00B34E7A /* SelectionPopoverView.swift */,
				582DF9742C8CDB92001F516D /* GlucoseChartView.swift */,
				582DF9762C8CDBE7001F516D /* InsulinView.swift */,
				582DF97A2C8CE209001F516D /* CarbView.swift */,
				58D08B212C8DAA8E00AA37D3 /* OverrideView.swift */,
				58D08B2F2C8DEA7500AA37D3 /* ForecastView.swift */,
				58D08B312C8DF88900AA37D3 /* DummyCharts.swift */,
				58D08B332C8DF9A700AA37D3 /* CobIobChart.swift */,
				58D08B372C8DFB6000AA37D3 /* BasalChart.swift */,
				58D08B392C8DFECD00AA37D3 /* TempTargets.swift */,
			);
			path = ChartElements;
			sourceTree = "<group>";
		};
		BDF34F882C10C65E00D51995 /* Data */ = {
			isa = PBXGroup;
			children = (
				BDF34F822C10C5B600D51995 /* DataManager.swift */,
				BDF34F842C10C62E00D51995 /* GlucoseData.swift */,
				BDF34F942C10D27300D51995 /* DeterminationData.swift */,
				BDBAACF92C2D439700370AAE /* OverrideData.swift */,
			);
			path = Data;
			sourceTree = "<group>";
		};
		BDFF7A9C2D25FA730016C40C /* Trio Watch App Extension */ = {
			isa = PBXGroup;
			children = (
				BDA25F1A2D26BCE800035F34 /* Views */,
				BDA25EE52D260D5800035F34 /* WatchState.swift */,
				BDFF7A9E2D25FA970016C40C /* Preview Content */,
				BDFF7A832D25F97D0016C40C /* Assets.xcassets */,
				BDFF7A852D25F97D0016C40C /* TrioWatchApp.swift */,
			);
			path = "Trio Watch App Extension";
			sourceTree = "<group>";
		};
		BDFF7AA02D25FAA80016C40C /* Trio Watch App Tests */ = {
			isa = PBXGroup;
			children = (
				BDFF7A8A2D25F97D0016C40C /* TrioWatch_Watch_AppTests.swift */,
				BDFF7A8C2D25F97D0016C40C /* TrioWatch_Watch_AppUITests.swift */,
				BDFF7A8D2D25F97D0016C40C /* TrioWatch_Watch_AppUITestsLaunchTests.swift */,
			);
			path = "Trio Watch App Tests";
			sourceTree = "<group>";
		};
		BDFF7AA12D25FAC70016C40C /* Trio Watch App */ = {
			isa = PBXGroup;
			children = (
				BDFF7A902D25F97D0016C40C /* Info.plist */,
				BDFF7A912D25F97D0016C40C /* Trio_Watch_App.swift */,
				BDFF7A922D25F97D0016C40C /* Trio_Watch_AppExtension.swift */,
			);
			path = "Trio Watch App";
			sourceTree = "<group>";
		};
		C2C98283C436DB934D7E7994 /* Treatments */ = {
			isa = PBXGroup;
			children = (
				C8D1A7CA8C10C4403D4BBFA7 /* TreatmentsDataFlow.swift */,
				C19984D62EFC0035A9E9644D /* TreatmentsProvider.swift */,
				223EC0494F55A91E3EA69EF4 /* TreatmentsStateModel.swift */,
				B9488883C59C31550E0B4CEC /* View */,
			);
			path = Treatments;
			sourceTree = "<group>";
		};
		CE1856F32ADC4835007E39C7 /* Carbs */ = {
			isa = PBXGroup;
			children = (
				CE1856F42ADC4858007E39C7 /* AddCarbPresetIntent.swift */,
				CE1856F62ADC4869007E39C7 /* CarbPresetIntentRequest.swift */,
			);
			path = Carbs;
			sourceTree = "<group>";
		};
		CE7CA3422A064973004BE681 /* Shortcuts */ = {
			isa = PBXGroup;
			children = (
				118DF7692C5ECBC60067FEB7 /* Override */,
				110AEDE22C5193D100615CC9 /* Bolus */,
				CE1856F32ADC4835007E39C7 /* Carbs */,
				CE7CA3432A064973004BE681 /* AppShortcuts.swift */,
				CE7CA3442A064973004BE681 /* BaseIntentsRequest.swift */,
				CE7CA3452A064973004BE681 /* TempPresets */,
				CE7CA34B2A064973004BE681 /* State */,
			);
			path = Shortcuts;
			sourceTree = "<group>";
		};
		CE7CA3452A064973004BE681 /* TempPresets */ = {
			isa = PBXGroup;
			children = (
				CE7CA3472A064973004BE681 /* ApplyTempPresetIntent.swift */,
				CE7CA3462A064973004BE681 /* CancelTempPresetIntent.swift */,
				CE7CA3492A064973004BE681 /* TempPresetIntent.swift */,
				CE7CA34A2A064973004BE681 /* TempPresetsIntentRequest.swift */,
			);
			path = TempPresets;
			sourceTree = "<group>";
		};
		CE7CA34B2A064973004BE681 /* State */ = {
			isa = PBXGroup;
			children = (
				CE7CA34C2A064973004BE681 /* ListStateIntent.swift */,
				CE7CA34D2A064973004BE681 /* StateIntentRequest.swift */,
				CE7CA3572A064E2F004BE681 /* ListStateView.swift */,
			);
			path = State;
			sourceTree = "<group>";
		};
		CE94597C29E9E1CD0047C9C6 /* WatchConfig */ = {
			isa = PBXGroup;
			children = (
				CE94598529E9E3FE0047C9C6 /* View */,
				CE94597F29E9E3BD0047C9C6 /* WatchConfigDataFlow.swift */,
				CE94598129E9E3D30047C9C6 /* WatchConfigProvider.swift */,
				CE94598329E9E3E60047C9C6 /* WatchConfigStateModel.swift */,
			);
			path = WatchConfig;
			sourceTree = "<group>";
		};
		CE94598529E9E3FE0047C9C6 /* View */ = {
			isa = PBXGroup;
			children = (
				CE94598629E9E4110047C9C6 /* WatchConfigRootView.swift */,
				DDF847E72C5DABA30049BB3B /* WatchConfigAppleWatchView.swift */,
				DDF847E92C5DABAC0049BB3B /* WatchConfigGarminView.swift */,
			);
			path = View;
			sourceTree = "<group>";
		};
		CEB434E128B8F9BC00B70274 /* Bluetooth */ = {
			isa = PBXGroup;
			children = (
				CEB434E228B8F9DB00B70274 /* BluetoothStateManager.swift */,
			);
			path = Bluetooth;
			sourceTree = "<group>";
		};
		CEE9A64D2BBB411C00EB5194 /* Calibrations */ = {
			isa = PBXGroup;
			children = (
				CEE9A6542BBB418300EB5194 /* CalibrationsDataFlow.swift */,
				CEE9A64F2BBB418300EB5194 /* CalibrationsProvider.swift */,
				CEE9A6532BBB418300EB5194 /* CalibrationsStateModel.swift */,
				CEE9A6502BBB418300EB5194 /* View */,
			);
			path = Calibrations;
			sourceTree = "<group>";
		};
		CEE9A6502BBB418300EB5194 /* View */ = {
			isa = PBXGroup;
			children = (
				CEE9A6512BBB418300EB5194 /* CalibrationsRootView.swift */,
				CEE9A6522BBB418300EB5194 /* CalibrationsChart.swift */,
			);
			path = View;
			sourceTree = "<group>";
		};
		CEE9A65A2BBB41AD00EB5194 /* Calibrations */ = {
			isa = PBXGroup;
			children = (
				CEE9A65B2BBB41C800EB5194 /* CalibrationService.swift */,
			);
			path = Calibrations;
			sourceTree = "<group>";
		};
		D533BF261CDC1C3F871E7BFD /* NightscoutConfig */ = {
			isa = PBXGroup;
			children = (
				2F2A13DF0EDEEEDC4106AA2A /* NightscoutConfigDataFlow.swift */,
				3BF768BD6264FF7D71D66767 /* NightscoutConfigProvider.swift */,
				A0A48AE3AC813A49A517846A /* NightscoutConfigStateModel.swift */,
				4F4AE4D901E8BA872B207D7F /* View */,
			);
			path = NightscoutConfig;
			sourceTree = "<group>";
		};
		D8F047E14D567F2B5DBEFD96 /* ISFEditor */ = {
			isa = PBXGroup;
			children = (
				79BDA519C9B890FD9A5DFCF3 /* ISFEditorDataFlow.swift */,
				9F9F137F126D9F8DEB799F26 /* ISFEditorProvider.swift */,
				505E09DC17A0C3D0AF4B66FE /* ISFEditorStateModel.swift */,
				EEC747824D6593B5CD87E195 /* View */,
			);
			path = ISFEditor;
			sourceTree = "<group>";
		};
		DD07CA5A2CE950B9002D45A9 /* MealPreset */ = {
			isa = PBXGroup;
			children = (
				BD0B2EF22C5998E600B3298F /* MealPresetView.swift */,
				DDF847E52C5D66490049BB3B /* AddMealPresetView.swift */,
			);
			path = MealPreset;
			sourceTree = "<group>";
		};
		DD09D4792C5986BA003FEA5D /* CalendarEventSettings */ = {
			isa = PBXGroup;
			children = (
				DD09D4802C5986E8003FEA5D /* View */,
				DD09D47A2C5986D1003FEA5D /* CalendarEventSettingsDataFlow.swift */,
				DD09D47C2C5986DA003FEA5D /* CalendarEventSettingsProvider.swift */,
				DD09D47E2C5986E5003FEA5D /* CalendarEventSettingsStateModel.swift */,
			);
			path = CalendarEventSettings;
			sourceTree = "<group>";
		};
		DD09D4802C5986E8003FEA5D /* View */ = {
			isa = PBXGroup;
			children = (
				DD09D4812C5986F6003FEA5D /* CalendarEventSettingsRootView.swift */,
			);
			path = View;
			sourceTree = "<group>";
		};
		DD1745112C54168300211FAC /* Subviews */ = {
			isa = PBXGroup;
			children = (
				DD1745122C54169400211FAC /* DevicesView.swift */,
				DD1745142C54388A00211FAC /* TherapySettingsView.swift */,
				DD1745162C54389F00211FAC /* FeatureSettingsView.swift */,
				DD1745182C543B5700211FAC /* NotificationsView.swift */,
				DD17451C2C543C5F00211FAC /* ServicesView.swift */,
				DD1745362C55B74200211FAC /* AlgorithmSettings.swift */,
			);
			path = Subviews;
			sourceTree = "<group>";
		};
		DD17451E2C55520000211FAC /* SMBSettings */ = {
			isa = PBXGroup;
			children = (
				DD1745272C5553C400211FAC /* View */,
				DD17451F2C55523E00211FAC /* SMBSettingsDataFlow.swift */,
				DD1745212C55524800211FAC /* SMBSettingsProvider.swift */,
				DD1745232C55526000211FAC /* SMBSettingsStateModel.swift */,
			);
			path = SMBSettings;
			sourceTree = "<group>";
		};
		DD1745272C5553C400211FAC /* View */ = {
			isa = PBXGroup;
			children = (
				DD1745252C55526F00211FAC /* SMBSettingsRootView.swift */,
			);
			path = View;
			sourceTree = "<group>";
		};
		DD17452C2C55AE3500211FAC /* TargetBehavoir */ = {
			isa = PBXGroup;
			children = (
				DD1745332C55AE6500211FAC /* View */,
				DD17452D2C55AE4800211FAC /* TargetBehavoirDataFlow.swift */,
				DD17452F2C55AE5300211FAC /* TargetBehaviorProvider.swift */,
				DD1745312C55AE6000211FAC /* TargetBehavoirStateModel.swift */,
			);
			path = TargetBehavoir;
			sourceTree = "<group>";
		};
		DD1745332C55AE6500211FAC /* View */ = {
			isa = PBXGroup;
			children = (
				DD1745342C55AE7E00211FAC /* TargetBehavoirRootView.swift */,
			);
			path = View;
			sourceTree = "<group>";
		};
		DD1745382C55BF8B00211FAC /* AlgorithmAdvancedSettings */ = {
			isa = PBXGroup;
			children = (
				DD1745412C55BFC400211FAC /* View */,
				DD1745392C55BFA600211FAC /* AlgorithmAdvancedSettingsDataFlow.swift */,
				DD17453B2C55BFAD00211FAC /* AlgorithmAdvancedSettingsProvider.swift */,
				DD17453D2C55BFB600211FAC /* AlgorithmAdvancedSettingsStateModel.swift */,
			);
			path = AlgorithmAdvancedSettings;
			sourceTree = "<group>";
		};
		DD1745412C55BFC400211FAC /* View */ = {
			isa = PBXGroup;
			children = (
				DD17453F2C55BFC100211FAC /* AlgorithmAdvancedSettingsRootView.swift */,
			);
			path = View;
			sourceTree = "<group>";
		};
		DD1745422C55C5C400211FAC /* AutosensSettings */ = {
			isa = PBXGroup;
			children = (
				DD1745492C55C62000211FAC /* View */,
				DD1745432C55C60E00211FAC /* AutosensSettingsDataFlow.swift */,
				DD1745452C55C61500211FAC /* AutosensSettingsProvider.swift */,
				DD1745472C55C61D00211FAC /* AutosensSettingsStateModel.swift */,
			);
			path = AutosensSettings;
			sourceTree = "<group>";
		};
		DD1745492C55C62000211FAC /* View */ = {
			isa = PBXGroup;
			children = (
				DD17454A2C55C62800211FAC /* AutosensSettingsRootView.swift */,
			);
			path = View;
			sourceTree = "<group>";
		};
		DD17454C2C55CA0200211FAC /* GeneralSettings */ = {
			isa = PBXGroup;
			children = (
				DD1745532C55CA6100211FAC /* View */,
				DD17454D2C55CA4D00211FAC /* UnitsLimitsSettingsDataFlow.swift */,
				DD17454F2C55CA5500211FAC /* UnitsLimitsSettingsProvider.swift */,
				DD1745512C55CA5D00211FAC /* UnitsLimitsSettingsStateModel.swift */,
			);
			path = GeneralSettings;
			sourceTree = "<group>";
		};
		DD1745532C55CA6100211FAC /* View */ = {
			isa = PBXGroup;
			children = (
				DD1745542C55CA6C00211FAC /* UnitsLimitsSettingsRootView.swift */,
			);
			path = View;
			sourceTree = "<group>";
		};
		DD5DC9EF2CF3D95400AB8703 /* AdjustmentsStateModel+Extensions */ = {
			isa = PBXGroup;
			children = (
				DD5DC9FA2CF3E1AA00AB8703 /* AdjustmentsStateModel+Helpers.swift */,
				DD5DC9F22CF3D9D600AB8703 /* AdjustmentsStateModel+TempTargets.swift */,
				DD5DC9F02CF3D96E00AB8703 /* AdjustmentsStateModel+Overrides.swift */,
			);
			path = "AdjustmentsStateModel+Extensions";
			sourceTree = "<group>";
		};
		DD5DC9F52CF3DA8900AB8703 /* ViewElements */ = {
			isa = PBXGroup;
			children = (
				DD5DC9F82CF3DAA900AB8703 /* RadioButton.swift */,
				DD5DC9F62CF3DA9300AB8703 /* TargetPicker.swift */,
			);
			path = ViewElements;
			sourceTree = "<group>";
		};
		DD6B7CB72C7BAC1B00B75029 /* ProfileImport */ = {
			isa = PBXGroup;
			children = (
				DD6B7CB82C7BAC6900B75029 /* NightscoutImportResultView.swift */,
				DD6B7CBA2C7FBBFA00B75029 /* ReviewInsulinActionView.swift */,
			);
			path = ProfileImport;
			sourceTree = "<group>";
		};
		DD9ECB662CA99EFE00AA7C45 /* RemoteControl */ = {
			isa = PBXGroup;
			children = (
				DD32CFA12CC824E1003686D6 /* TrioRemoteControl+Helpers.swift */,
				DD32CF9F2CC824D3003686D6 /* TrioRemoteControl+APNS.swift */,
				DD32CF9D2CC824C2003686D6 /* TrioRemoteControl+Override.swift */,
				DD32CF9B2CC82495003686D6 /* TrioRemoteControl+TempTarget.swift */,
				DD32CF992CC8246F003686D6 /* TrioRemoteControl+Meal.swift */,
				DD32CF972CC82460003686D6 /* TrioRemoteControl+Bolus.swift */,
				DD9ECB672CA99F4500AA7C45 /* TrioRemoteControl.swift */,
			);
			path = RemoteControl;
			sourceTree = "<group>";
		};
		DD9ECB6B2CA99FA400AA7C45 /* RemoteControlConfig */ = {
			isa = PBXGroup;
			children = (
				DD9ECB6F2CA9A0BA00AA7C45 /* RemoteControlConfigDataFlow.swift */,
				DD9ECB6E2CA9A0BA00AA7C45 /* RemoteControlConfigProvider.swift */,
				DD9ECB6D2CA9A0BA00AA7C45 /* RemoteControlConfigStateModel.swift */,
				DD9ECB6C2CA99FAE00AA7C45 /* View */,
			);
			path = RemoteControlConfig;
			sourceTree = "<group>";
		};
		DD9ECB6C2CA99FAE00AA7C45 /* View */ = {
			isa = PBXGroup;
			children = (
				DD9ECB732CA9A0C300AA7C45 /* RemoteControlConfig.swift */,
			);
			path = View;
			sourceTree = "<group>";
		};
		DDC9B9962CFD2332003E7721 /* Nightscout */ = {
			isa = PBXGroup;
			children = (
				3811DE9725C9D88300A708ED /* NightscoutManager.swift */,
				38FE826C25CC8461001FF17A /* NightscoutAPI.swift */,
			);
			path = Nightscout;
			sourceTree = "<group>";
		};
		DDD163032C4C67B400CD525A /* Adjustments */ = {
			isa = PBXGroup;
			children = (
				DD5DC9EF2CF3D95400AB8703 /* AdjustmentsStateModel+Extensions */,
				DDD1630A2C4C67F000CD525A /* View */,
				DDD163112C4C689900CD525A /* AdjustmentsStateModel.swift */,
				DDD163132C4C68D300CD525A /* AdjustmentsProvider.swift */,
				DDD163152C4C690300CD525A /* AdjustmentsDataFlow.swift */,
			);
			path = Adjustments;
			sourceTree = "<group>";
		};
		DDD1630A2C4C67F000CD525A /* View */ = {
			isa = PBXGroup;
			children = (
				DD5DC9F52CF3DA8900AB8703 /* ViewElements */,
				DDD163172C4C694000CD525A /* AdjustmentsRootView.swift */,
				BD793CAD2CE7660C00D669AC /* Overrides */,
				BD793CAE2CE7661D00D669AC /* TempTargets */,
			);
			path = View;
			sourceTree = "<group>";
		};
		DDE179112C9100FA003CDDB7 /* Classes+Properties */ = {
			isa = PBXGroup;
			children = (
				DDE179362C910127003CDDB7 /* BolusStored+CoreDataClass.swift */,
				DDE179372C910127003CDDB7 /* BolusStored+CoreDataProperties.swift */,
				DDE1793A2C910127003CDDB7 /* CarbEntryStored+CoreDataClass.swift */,
				DDE1793B2C910127003CDDB7 /* CarbEntryStored+CoreDataProperties.swift */,
				DDB37CC22D05044D00D99BF4 /* ContactTrickEntryStored+CoreDataClass.swift */,
				DDB37CC32D05044D00D99BF4 /* ContactTrickEntryStored+CoreDataProperties.swift */,
				DDE179422C910127003CDDB7 /* Forecast+CoreDataClass.swift */,
				DDE179432C910127003CDDB7 /* Forecast+CoreDataProperties.swift */,
				DDE179382C910127003CDDB7 /* ForecastValue+CoreDataClass.swift */,
				DDE179392C910127003CDDB7 /* ForecastValue+CoreDataProperties.swift */,
				DDE179442C910127003CDDB7 /* GlucoseStored+CoreDataClass.swift */,
				DDE179452C910127003CDDB7 /* GlucoseStored+CoreDataProperties.swift */,
				DDE179342C910127003CDDB7 /* LoopStatRecord+CoreDataClass.swift */,
				DDE179352C910127003CDDB7 /* LoopStatRecord+CoreDataProperties.swift */,
				DDE179322C910127003CDDB7 /* MealPresetStored+CoreDataClass.swift */,
				DDE179332C910127003CDDB7 /* MealPresetStored+CoreDataProperties.swift */,
				DDE179462C910127003CDDB7 /* OpenAPS_Battery+CoreDataClass.swift */,
				DDE179472C910127003CDDB7 /* OpenAPS_Battery+CoreDataProperties.swift */,
				DDE1794E2C910127003CDDB7 /* OrefDetermination+CoreDataClass.swift */,
				DDE1794F2C910127003CDDB7 /* OrefDetermination+CoreDataProperties.swift */,
				DDE1794C2C910127003CDDB7 /* OverrideRunStored+CoreDataClass.swift */,
				DDE1794D2C910127003CDDB7 /* OverrideRunStored+CoreDataProperties.swift */,
				DDE179502C910127003CDDB7 /* OverrideStored+CoreDataClass.swift */,
				DDE179512C910127003CDDB7 /* OverrideStored+CoreDataProperties.swift */,
				DDE1793E2C910127003CDDB7 /* PumpEventStored+CoreDataClass.swift */,
				DDE1793F2C910127003CDDB7 /* PumpEventStored+CoreDataProperties.swift */,
				DDE179402C910127003CDDB7 /* StatsData+CoreDataClass.swift */,
				DDE179412C910127003CDDB7 /* StatsData+CoreDataProperties.swift */,
				DDE179482C910127003CDDB7 /* TempBasalStored+CoreDataClass.swift */,
				DDE179492C910127003CDDB7 /* TempBasalStored+CoreDataProperties.swift */,
				58A3D54F2C96EFA8003F90FC /* TempTargetRunStored+CoreDataClass.swift */,
				58A3D5502C96EFA8003F90FC /* TempTargetRunStored+CoreDataProperties.swift */,
				58A3D54D2C96EFA8003F90FC /* TempTargetStored+CoreDataClass.swift */,
				58A3D54E2C96EFA8003F90FC /* TempTargetStored+CoreDataProperties.swift */,
			);
			path = "Classes+Properties";
			sourceTree = "<group>";
		};
		DDF847DB2C5C28550049BB3B /* LiveActivitySettings */ = {
			isa = PBXGroup;
			children = (
				DDF847E22C5C28830049BB3B /* View */,
				DDF847DC2C5C28720049BB3B /* LiveActivitySettingsDataFlow.swift */,
				DDF847DE2C5C28780049BB3B /* LiveActivitySettingsProvider.swift */,
				DDF847E02C5C287F0049BB3B /* LiveActivitySettingsStateModel.swift */,
			);
			path = LiveActivitySettings;
			sourceTree = "<group>";
		};
		DDF847E22C5C28830049BB3B /* View */ = {
			isa = PBXGroup;
			children = (
				DDF847E32C5C288F0049BB3B /* LiveActivitySettingsRootView.swift */,
				BD6EB2D52C7D049B0086BBB6 /* LiveActivityWidgetConfiguration.swift */,
			);
			path = View;
			sourceTree = "<group>";
		};
		E00EEBFC27368630002FF094 /* Assemblies */ = {
			isa = PBXGroup;
			children = (
				E00EEBFD27368630002FF094 /* ServiceAssembly.swift */,
				E00EEBFE27368630002FF094 /* SecurityAssembly.swift */,
				E00EEBFF27368630002FF094 /* StorageAssembly.swift */,
				E00EEC0027368630002FF094 /* UIAssembly.swift */,
				E00EEC0127368630002FF094 /* APSAssembly.swift */,
				E00EEC0227368630002FF094 /* NetworkAssembly.swift */,
			);
			path = Assemblies;
			sourceTree = "<group>";
		};
		E42231DBF0DBE2B4B92D1B15 /* CarbRatioEditor */ = {
			isa = PBXGroup;
			children = (
				7E22146D3DF4853786C78132 /* CarbRatioEditorDataFlow.swift */,
				9C8D5F457B5AFF763F8CF3DF /* CarbRatioEditorProvider.swift */,
				64AA5E04A2761F6EEA6568E1 /* CarbRatioEditorStateModel.swift */,
				54946647FDCFE43028F60511 /* View */,
			);
			path = CarbRatioEditor;
			sourceTree = "<group>";
		};
		E592A3722CEEC038009A472C /* View */ = {
			isa = PBXGroup;
			children = (
				DDA6E3562D25988500C2988C /* ContactImageHelpView.swift */,
				E592A3712CEEC038009A472C /* ContactImageRootView.swift */,
				BDC531112D1060FA00088832 /* ContactImageDetailView.swift */,
				BDC531132D10611D00088832 /* AddContactImageSheet.swift */,
			);
			path = View;
			sourceTree = "<group>";
		};
		E592A3762CEEC038009A472C /* ContactImage */ = {
			isa = PBXGroup;
			children = (
				E592A3722CEEC038009A472C /* View */,
				E592A3732CEEC038009A472C /* ContactImageDataFlow.swift */,
				E592A3742CEEC038009A472C /* ContactImageProvider.swift */,
				E592A3752CEEC038009A472C /* ContactImageStateModel.swift */,
			);
			path = ContactImage;
			sourceTree = "<group>";
		};
		E592A37E2CEEC046009A472C /* ContactImage */ = {
			isa = PBXGroup;
			children = (
				BDC530FE2D0F6BE300088832 /* ContactImageManager.swift */,
				BDC531152D10629000088832 /* ContactPicture.swift */,
				BDC531172D1062F200088832 /* ContactImageState.swift */,
			);
			path = ContactImage;
			sourceTree = "<group>";
		};
		EEC747824D6593B5CD87E195 /* View */ = {
			isa = PBXGroup;
			children = (
				FBB3BAE7494CB771ABAC7B8B /* ISFEditorRootView.swift */,
			);
			path = View;
			sourceTree = "<group>";
		};
		F5DE2E6D7B2133BBD3353DC7 /* View */ = {
			isa = PBXGroup;
			children = (
				22963BD06A9C83959D4914E4 /* GlucoseNotificationSettingsRootView.swift */,
			);
			path = View;
			sourceTree = "<group>";
		};
		F66B236E00924A05D6A9F9DF /* GlucoseNotificationSettings */ = {
			isa = PBXGroup;
			children = (
				3260468377DA9DB4DEE9AF6D /* GlucoseNotificationSettingsDataFlow.swift */,
				E625985B47742D498CB1681A /* GlucoseNotificationSettingsProvider.swift */,
				DC2C6489D29ECCCAD78E0721 /* GlucoseNotificationSettingsStateModel.swift */,
				F5DE2E6D7B2133BBD3353DC7 /* View */,
			);
			path = GlucoseNotificationSettings;
			sourceTree = "<group>";
		};
		F75CB57ED6971B46F8756083 /* CGM */ = {
			isa = PBXGroup;
			children = (
				B9B5C0607505A38F256BF99A /* CGMDataFlow.swift */,
				38FEF3FD2738083E00574A46 /* CGMProvider.swift */,
				5C018D1680307A31C9ED7120 /* CGMStateModel.swift */,
				0D76BBC81CEDC1A0050F45EF /* View */,
			);
			path = CGM;
			sourceTree = "<group>";
		};
		F90692A8274B7A980037068D /* HealthKit */ = {
			isa = PBXGroup;
			children = (
				F90692A9274B7AAE0037068D /* HealthKitManager.swift */,
			);
			path = HealthKit;
			sourceTree = "<group>";
		};
		F90692CD274B99850037068D /* HealthKit */ = {
			isa = PBXGroup;
			children = (
				F90692CE274B999A0037068D /* HealthKitDataFlow.swift */,
				F90692D0274B99B60037068D /* HealthKitProvider.swift */,
				F90692D5274B9A450037068D /* HealthKitStateModel.swift */,
				F90692D4274B9A160037068D /* View */,
			);
			path = HealthKit;
			sourceTree = "<group>";
		};
		F90692D4274B9A160037068D /* View */ = {
			isa = PBXGroup;
			children = (
				F90692D2274B9A130037068D /* AppleHealthKitRootView.swift */,
			);
			path = View;
			sourceTree = "<group>";
		};
/* End PBXGroup section */

/* Begin PBXNativeTarget section */
		388E595725AD948C0019842D /* Trio */ = {
			isa = PBXNativeTarget;
			buildConfigurationList = 388E596725AD948E0019842D /* Build configuration list for PBXNativeTarget "Trio" */;
			buildPhases = (
				3811DEF525CA169200A708ED /* Swiftformat */,
				DD88C8E02C4D716400F2D558 /* Run Script: get branch name and commit ID */,
				388E595425AD948C0019842D /* Sources */,
				388E595525AD948C0019842D /* Frameworks */,
				388E595625AD948C0019842D /* Resources */,
				3821ECD025DC703C00BC42AD /* Embed Frameworks */,
				38E8753D27554D5900975559 /* Embed Watch Content */,
				6B1A8D122B14D88E00E76752 /* Embed Foundation Extensions */,
				CE95BF582BA5F8F300DC3DE3 /* Install plugins */,
				DD88C8DF2C4D583900F2D558 /* Run Script: Capture Build Details */,
			);
			buildRules = (
			);
			dependencies = (
				6B1A8D272B14D91700E76752 /* PBXTargetDependency */,
				BDFF799E2D25AA890016C40C /* PBXTargetDependency */,
			);
			name = Trio;
			packageProductDependencies = (
				3811DE0F25C9D37700A708ED /* Swinject */,
				38B17B6525DD90E0005CAE3D /* SwiftDate */,
				3833B46C26012030003021B3 /* Algorithms */,
				38DF1788276FC8C400B3528F /* SwiftMessages */,
				CEB434FC28B90B7C00B70274 /* SwiftCharts */,
				B958F1B62BA0711600484851 /* MKRingProgressView */,
			);
			productName = Trio;
			productReference = 388E595825AD948C0019842D /* Trio.app */;
			productType = "com.apple.product-type.application";
		};
		38FCF3EC25E9028E0078B0D1 /* TrioTests */ = {
			isa = PBXNativeTarget;
			buildConfigurationList = 38FCF3F425E9028E0078B0D1 /* Build configuration list for PBXNativeTarget "TrioTests" */;
			buildPhases = (
				38FCF3E925E9028E0078B0D1 /* Sources */,
				38FCF3EA25E9028E0078B0D1 /* Frameworks */,
				38FCF3EB25E9028E0078B0D1 /* Resources */,
			);
			buildRules = (
			);
			dependencies = (
				38FCF3F325E9028E0078B0D1 /* PBXTargetDependency */,
			);
			name = TrioTests;
			productName = TrioTests;
			productReference = 38FCF3ED25E9028E0078B0D1 /* TrioTests.xctest */;
			productType = "com.apple.product-type.bundle.unit-test";
		};
		6B1A8D162B14D91500E76752 /* LiveActivityExtension */ = {
			isa = PBXNativeTarget;
			buildConfigurationList = 6B1A8D292B14D91800E76752 /* Build configuration list for PBXNativeTarget "LiveActivityExtension" */;
			buildPhases = (
				6B1A8D132B14D91500E76752 /* Sources */,
				6B1A8D142B14D91500E76752 /* Frameworks */,
				6B1A8D152B14D91500E76752 /* Resources */,
			);
			buildRules = (
			);
			dependencies = (
			);
			fileSystemSynchronizedGroups = (
				DDCEBF412CC1B42500DF4C36 /* Views */,
			);
			name = LiveActivityExtension;
			productName = LiveActivityExtension;
			productReference = 6B1A8D172B14D91600E76752 /* LiveActivityExtension.appex */;
			productType = "com.apple.product-type.app-extension";
		};
		BDFF797B2D25AA870016C40C /* TrioWatch Watch App */ = {
			isa = PBXNativeTarget;
			buildConfigurationList = BDFF79A02D25AA890016C40C /* Build configuration list for PBXNativeTarget "TrioWatch Watch App" */;
			buildPhases = (
				BDFF79782D25AA870016C40C /* Sources */,
				BDFF79792D25AA870016C40C /* Frameworks */,
				BDFF797A2D25AA870016C40C /* Resources */,
				DDA6E3972D25AE2200C2988C /* Embed ExtensionKit Extensions */,
			);
			buildRules = (
			);
			dependencies = (
			);
			fileSystemSynchronizedGroups = (
				BDFF7A9E2D25FA970016C40C /* Preview Content */,
			);
			name = "TrioWatch Watch App";
			packageProductDependencies = (
			);
			productName = "TrioWatch Watch App";
			productReference = BDFF797C2D25AA870016C40C /* TrioWatch Watch App.app */;
			productType = "com.apple.product-type.application";
		};
		BDFF798A2D25AA890016C40C /* TrioWatch Watch AppTests */ = {
			isa = PBXNativeTarget;
			buildConfigurationList = BDFF79A32D25AA890016C40C /* Build configuration list for PBXNativeTarget "TrioWatch Watch AppTests" */;
			buildPhases = (
				BDFF79872D25AA890016C40C /* Sources */,
				BDFF79882D25AA890016C40C /* Frameworks */,
				BDFF79892D25AA890016C40C /* Resources */,
			);
			buildRules = (
			);
			dependencies = (
				BDFF798D2D25AA890016C40C /* PBXTargetDependency */,
			);
			name = "TrioWatch Watch AppTests";
			packageProductDependencies = (
			);
			productName = "TrioWatch Watch AppTests";
			productReference = BDFF798B2D25AA890016C40C /* TrioWatch Watch AppTests.xctest */;
			productType = "com.apple.product-type.bundle.unit-test";
		};
		BDFF79942D25AA890016C40C /* TrioWatch Watch AppUITests */ = {
			isa = PBXNativeTarget;
			buildConfigurationList = BDFF79A62D25AA890016C40C /* Build configuration list for PBXNativeTarget "TrioWatch Watch AppUITests" */;
			buildPhases = (
				BDFF79912D25AA890016C40C /* Sources */,
				BDFF79922D25AA890016C40C /* Frameworks */,
				BDFF79932D25AA890016C40C /* Resources */,
			);
			buildRules = (
			);
			dependencies = (
				BDFF79972D25AA890016C40C /* PBXTargetDependency */,
			);
			name = "TrioWatch Watch AppUITests";
			packageProductDependencies = (
			);
			productName = "TrioWatch Watch AppUITests";
			productReference = BDFF79952D25AA890016C40C /* TrioWatch Watch AppUITests.xctest */;
			productType = "com.apple.product-type.bundle.ui-testing";
		};
/* End PBXNativeTarget section */

/* Begin PBXProject section */
		388E595025AD948C0019842D /* Project object */ = {
			isa = PBXProject;
			attributes = {
				LastSwiftUpdateCheck = 1600;
				LastUpgradeCheck = 1240;
				TargetAttributes = {
					388E595725AD948C0019842D = {
						CreatedOnToolsVersion = 12.3;
					};
					38FCF3EC25E9028E0078B0D1 = {
						CreatedOnToolsVersion = 12.4;
						TestTargetID = 388E595725AD948C0019842D;
					};
					BDFF797B2D25AA870016C40C = {
						CreatedOnToolsVersion = 16.2;
					};
					BDFF798A2D25AA890016C40C = {
						CreatedOnToolsVersion = 16.2;
						TestTargetID = BDFF797B2D25AA870016C40C;
					};
					BDFF79942D25AA890016C40C = {
						CreatedOnToolsVersion = 16.2;
						TestTargetID = BDFF797B2D25AA870016C40C;
					};
				};
			};
			buildConfigurationList = 388E595325AD948C0019842D /* Build configuration list for PBXProject "Trio" */;
			compatibilityVersion = "Xcode 9.3";
			developmentRegion = en;
			hasScannedForEncodings = 0;
			knownRegions = (
				en,
				Base,
				ar,
				ca,
				"zh-Hans",
				da,
				nl,
				fr,
				de,
				he,
				it,
				nb,
				pl,
				ru,
				es,
				sv,
				tr,
				uk,
				fi,
				"pt-PT",
				"pt-BR",
				sk,
				hu,
				vi,
			);
			mainGroup = 388E594F25AD948C0019842D;
			packageReferences = (
				3811DE0E25C9D37700A708ED /* XCRemoteSwiftPackageReference "Swinject" */,
				38B17B6425DD90E0005CAE3D /* XCRemoteSwiftPackageReference "SwiftDate" */,
				3833B46B26012030003021B3 /* XCRemoteSwiftPackageReference "swift-algorithms" */,
				38DF1787276FC8C300B3528F /* XCRemoteSwiftPackageReference "SwiftMessages" */,
				CEB434FB28B90B7C00B70274 /* XCRemoteSwiftPackageReference "SwiftCharts" */,
				B958F1B52BA0711600484851 /* XCRemoteSwiftPackageReference "MKRingProgressView" */,
			);
			productRefGroup = 388E595925AD948C0019842D /* Products */;
			projectDirPath = "";
			projectRoot = "";
			targets = (
				388E595725AD948C0019842D /* Trio */,
				38FCF3EC25E9028E0078B0D1 /* TrioTests */,
				6B1A8D162B14D91500E76752 /* LiveActivityExtension */,
				BDFF797B2D25AA870016C40C /* TrioWatch Watch App */,
				BDFF798A2D25AA890016C40C /* TrioWatch Watch AppTests */,
				BDFF79942D25AA890016C40C /* TrioWatch Watch AppUITests */,
			);
		};
/* End PBXProject section */

/* Begin PBXResourcesBuildPhase section */
		388E595625AD948C0019842D /* Resources */ = {
			isa = PBXResourcesBuildPhase;
			buildActionMask = 2147483647;
			files = (
				198377D2266BFFF6004DE65E /* Localizable.strings in Resources */,
				CE1F6DE72BAF1A180064EB8D /* BuildDetails.plist in Resources */,
				38DF178D27733E6800B3528F /* snow.sks in Resources */,
				388E597225AD9CF10019842D /* json in Resources */,
				38DF178E27733E6800B3528F /* Assets.xcassets in Resources */,
				19DA48E829CD339B00EEA1E7 /* Assets.xcassets in Resources */,
				388E596F25AD96040019842D /* javascript in Resources */,
				B9CAAEFC2AE70836000F68BC /* branch.txt in Resources */,
				1927C8E62744606D00347C69 /* InfoPlist.strings in Resources */,
			);
			runOnlyForDeploymentPostprocessing = 0;
		};
		38FCF3EB25E9028E0078B0D1 /* Resources */ = {
			isa = PBXResourcesBuildPhase;
			buildActionMask = 2147483647;
			files = (
			);
			runOnlyForDeploymentPostprocessing = 0;
		};
		6B1A8D152B14D91500E76752 /* Resources */ = {
			isa = PBXResourcesBuildPhase;
			buildActionMask = 2147483647;
			files = (
				6B1A8D242B14D91700E76752 /* Assets.xcassets in Resources */,
			);
			runOnlyForDeploymentPostprocessing = 0;
		};
		BDFF797A2D25AA870016C40C /* Resources */ = {
			isa = PBXResourcesBuildPhase;
			buildActionMask = 2147483647;
			files = (
				BDFF7A872D25F97D0016C40C /* Assets.xcassets in Resources */,
			);
			runOnlyForDeploymentPostprocessing = 0;
		};
		BDFF79892D25AA890016C40C /* Resources */ = {
			isa = PBXResourcesBuildPhase;
			buildActionMask = 2147483647;
			files = (
			);
			runOnlyForDeploymentPostprocessing = 0;
		};
		BDFF79932D25AA890016C40C /* Resources */ = {
			isa = PBXResourcesBuildPhase;
			buildActionMask = 2147483647;
			files = (
			);
			runOnlyForDeploymentPostprocessing = 0;
		};
/* End PBXResourcesBuildPhase section */

/* Begin PBXShellScriptBuildPhase section */
		3811DEF525CA169200A708ED /* Swiftformat */ = {
			isa = PBXShellScriptBuildPhase;
			buildActionMask = 12;
			files = (
			);
			inputFileListPaths = (
			);
			inputPaths = (
			);
			name = Swiftformat;
			outputFileListPaths = (
			);
			outputPaths = (
			);
			runOnlyForDeploymentPostprocessing = 0;
			shellPath = /bin/sh;
			shellScript = "source \"${SRCROOT}\"/scripts/swiftformat.sh\n\n";
		};
		CE95BF582BA5F8F300DC3DE3 /* Install plugins */ = {
			isa = PBXShellScriptBuildPhase;
			alwaysOutOfDate = 1;
			buildActionMask = 2147483647;
			files = (
			);
			inputFileListPaths = (
			);
			inputPaths = (
			);
			name = "Install plugins";
			outputFileListPaths = (
			);
			outputPaths = (
			);
			runOnlyForDeploymentPostprocessing = 0;
			shellPath = /bin/sh;
			shellScript = "\"${SRCROOT}/Scripts/copy-plugins.sh\"\n";
		};
		DD88C8DF2C4D583900F2D558 /* Run Script: Capture Build Details */ = {
			isa = PBXShellScriptBuildPhase;
			buildActionMask = 2147483647;
			files = (
			);
			inputFileListPaths = (
			);
			inputPaths = (
			);
			name = "Run Script: Capture Build Details";
			outputFileListPaths = (
			);
			outputPaths = (
			);
			runOnlyForDeploymentPostprocessing = 0;
			shellPath = /bin/sh;
			shellScript = "\"${SRCROOT}/scripts/capture-build-details.sh\"\n";
		};
		DD88C8E02C4D716400F2D558 /* Run Script: get branch name and commit ID */ = {
			isa = PBXShellScriptBuildPhase;
			buildActionMask = 2147483647;
			files = (
			);
			inputFileListPaths = (
			);
			inputPaths = (
			);
			name = "Run Script: get branch name and commit ID";
			outputFileListPaths = (
			);
			outputPaths = (
			);
			runOnlyForDeploymentPostprocessing = 0;
			shellPath = /bin/sh;
			shellScript = "# Prints a message\necho \"writing BRANCH to branch.txt\"\n\n# Retrieves version, branch, and tag information from Git\ngit_version=$(git log -1 --format=\"%h\" --abbrev=7)\ngit_branch=$(git symbolic-ref --short -q HEAD)\ngit_tag=$(git describe --tags --exact-match 2>/dev/null)\n\n# Determines branch or tag information\ngit_branch_or_tag=\"${git_branch:-${git_tag}}\"\ngit_branch_or_tag_version=\"${git_branch_or_tag} ${git_version}\"\n\necho \"BRANCH = ${git_branch_or_tag_version}\" > \"./branch.txt\"\n\n# Prints a message about the working directory and branch.txt\necho \"branch.txt is created/modified in ${PWD}\"\n";
		};
/* End PBXShellScriptBuildPhase section */

/* Begin PBXSourcesBuildPhase section */
		388E595425AD948C0019842D /* Sources */ = {
			isa = PBXSourcesBuildPhase;
			buildActionMask = 2147483647;
			files = (
				DD5DC9F12CF3D97C00AB8703 /* AdjustmentsStateModel+Overrides.swift in Sources */,
				3811DE2325C9D48300A708ED /* MainDataFlow.swift in Sources */,
				C2A0A42F2CE03131003B98E8 /* ConstantValues.swift in Sources */,
				BD3CC0722B0B89D50013189E /* MainChartView.swift in Sources */,
				3811DEEB25CA063400A708ED /* PersistedProperty.swift in Sources */,
				38E44537274E411700EC9A94 /* Disk+Helpers.swift in Sources */,
				388E5A6025B6F2310019842D /* Autosens.swift in Sources */,
				DD9ECB6A2CA99F6C00AA7C45 /* PushMessage.swift in Sources */,
				3811DE8F25C9D80400A708ED /* User.swift in Sources */,
				5825A1BE2C97335C0046467E /* EditTempTargetForm.swift in Sources */,
				19D466A329AA2B80004D5F33 /* MealSettingsDataFlow.swift in Sources */,
				3811DEB225C9D88300A708ED /* KeychainItemAccessibility.swift in Sources */,
				38AEE73D25F0200C0013F05B /* TrioSettings.swift in Sources */,
				38FCF3FD25E997A80078B0D1 /* PumpHistoryStorage.swift in Sources */,
				58645BA72CA2D390008AFCE7 /* ChartAxisSetup.swift in Sources */,
				38D0B3B625EBE24900CB6E88 /* Battery.swift in Sources */,
				38C4D33725E9A1A300D30B77 /* DispatchQueue+Extensions.swift in Sources */,
				F90692CF274B999A0037068D /* HealthKitDataFlow.swift in Sources */,
				CE7CA3552A064973004BE681 /* ListStateIntent.swift in Sources */,
				BDF530D82B40F8AC002CAF43 /* LockScreenView.swift in Sources */,
				195D80B72AF697B800D25097 /* DynamicSettingsDataFlow.swift in Sources */,
				58A3D5512C96EFA8003F90FC /* TempTargetStored+CoreDataClass.swift in Sources */,
				3862CC2E2743F9F700BF832C /* CalendarManager.swift in Sources */,
				CEA4F62329BE10F70011ADF7 /* SavitzkyGolayFilter.swift in Sources */,
				38B4F3C325E2A20B00E76A18 /* PumpSetupView.swift in Sources */,
				38E4453C274E411700EC9A94 /* Disk+Codable.swift in Sources */,
				58D08B322C8DF88900AA37D3 /* DummyCharts.swift in Sources */,
				19E1F7EF29D08EBA005C8D20 /* IconConfigRootWiew.swift in Sources */,
				1967DFC229D053D300759F30 /* IconImage.swift in Sources */,
				382C134B25F14E3700715CE1 /* BGTargets.swift in Sources */,
				38AEE75725F0F18E0013F05B /* CarbsStorage.swift in Sources */,
				38B4F3CA25E502E200E76A18 /* SwiftNotificationCenter.swift in Sources */,
				DD07CA142CE80B73002D45A9 /* TimeInRangeChartStyle.swift in Sources */,
				38AEE75225F022080013F05B /* SettingsManager.swift in Sources */,
				3894873A2614928B004DF424 /* DispatchTimer.swift in Sources */,
				3895E4C625B9E00D00214B37 /* Preferences.swift in Sources */,
				CE94598429E9E3E60047C9C6 /* WatchConfigStateModel.swift in Sources */,
				DD6B7CB92C7BAC6900B75029 /* NightscoutImportResultView.swift in Sources */,
				38DF1786276A73D400B3528F /* TagCloudView.swift in Sources */,
				38B4F3CD25E5031100E76A18 /* Broadcaster.swift in Sources */,
				383420D925FFEB3F002D46C1 /* Popup.swift in Sources */,
				DD1745402C55BFC100211FAC /* AlgorithmAdvancedSettingsRootView.swift in Sources */,
				58645BA52CA2D347008AFCE7 /* ForecastSetup.swift in Sources */,
				110AEDEE2C51A0AE00615CC9 /* ShortcutsConfigStateModel.swift in Sources */,
				DD9ECB722CA9A0BA00AA7C45 /* RemoteControlConfigDataFlow.swift in Sources */,
				DD1745262C55526F00211FAC /* SMBSettingsRootView.swift in Sources */,
				3811DE3025C9D49500A708ED /* HomeStateModel.swift in Sources */,
				38BF021725E7CBBC00579895 /* PumpManagerExtensions.swift in Sources */,
				118DF76E2C5ECBC60067FEB7 /* OverridePresetsIntentRequest.swift in Sources */,
				CEE9A6552BBB418300EB5194 /* CalibrationsProvider.swift in Sources */,
				19F95FF529F10FCF00314DDC /* StatProvider.swift in Sources */,
				38F3B2EF25ED8E2A005C48AA /* TempTargetsStorage.swift in Sources */,
				5A2325542BFCBF66003518CA /* NightscoutFetchView.swift in Sources */,
				19B0EF2128F6D66200069496 /* Statistics.swift in Sources */,
				DDF847E82C5DABA30049BB3B /* WatchConfigAppleWatchView.swift in Sources */,
				3811DF1025CAAAE200A708ED /* APSManager.swift in Sources */,
				3870FF4725EC187A0088248F /* BloodGlucose.swift in Sources */,
				38A0364225ED069400FCBB52 /* TempBasal.swift in Sources */,
				3811DE1725C9D40400A708ED /* Screen.swift in Sources */,
				383948DA25CD64D500E91849 /* Glucose.swift in Sources */,
				CE94598029E9E3BD0047C9C6 /* WatchConfigDataFlow.swift in Sources */,
				388E596C25AD95110019842D /* OpenAPS.swift in Sources */,
				E00EEC0527368630002FF094 /* StorageAssembly.swift in Sources */,
				DD1745552C55CA6C00211FAC /* UnitsLimitsSettingsRootView.swift in Sources */,
				384E803825C388640086DB71 /* Script.swift in Sources */,
				CE94597E29E9E1EE0047C9C6 /* GarminManager.swift in Sources */,
				58A3D5542C96EFA8003F90FC /* TempTargetRunStored+CoreDataProperties.swift in Sources */,
				3883583425EEB38000E024B2 /* PumpSettings.swift in Sources */,
				38DAB280260CBB7F00F74C1A /* PumpView.swift in Sources */,
				DDD1631C2C4C697400CD525A /* AddOverrideForm.swift in Sources */,
				3811DEB125C9D88300A708ED /* Keychain.swift in Sources */,
				DD17453E2C55BFB600211FAC /* AlgorithmAdvancedSettingsStateModel.swift in Sources */,
				CE95BF572BA5F5FE00DC3DE3 /* PluginManager.swift in Sources */,
				382C133725F13A1E00715CE1 /* InsulinSensitivities.swift in Sources */,
				19D466A529AA2BD4004D5F33 /* MealSettingsProvider.swift in Sources */,
				DD5DC9F72CF3DA9300AB8703 /* TargetPicker.swift in Sources */,
				383948D625CD4D8900E91849 /* FileStorage.swift in Sources */,
				CEE9A6572BBB418300EB5194 /* CalibrationsChart.swift in Sources */,
				3811DE4125C9D4A100A708ED /* SettingsRootView.swift in Sources */,
				38192E04261B82FA0094D973 /* ReachabilityManager.swift in Sources */,
				38E44539274E411700EC9A94 /* Disk+UIImage.swift in Sources */,
				DD6B7CB62C7B748B00B75029 /* TotalInsulinDisplayType.swift in Sources */,
				388E595C25AD948C0019842D /* TrioApp.swift in Sources */,
				38FEF3FC2737E53800574A46 /* MainStateModel.swift in Sources */,
				DD1745352C55AE7E00211FAC /* TargetBehavoirRootView.swift in Sources */,
				5887527C2BD986E1008B081D /* OpenAPSBattery.swift in Sources */,
				38569348270B5DFB0002C50D /* GlucoseSource.swift in Sources */,
				CEE9A6582BBB418300EB5194 /* CalibrationsStateModel.swift in Sources */,
				CEB434E328B8F9DB00B70274 /* BluetoothStateManager.swift in Sources */,
				BDC2EA452C3043B000E5BBD0 /* OverrideStorage.swift in Sources */,
				3811DE4225C9D4A100A708ED /* SettingsDataFlow.swift in Sources */,
				CEE9A6562BBB418300EB5194 /* CalibrationsRootView.swift in Sources */,
				3811DE2525C9D48300A708ED /* MainRootView.swift in Sources */,
				CE94598229E9E3D30047C9C6 /* WatchConfigProvider.swift in Sources */,
				DD1745322C55AE6000211FAC /* TargetBehavoirStateModel.swift in Sources */,
				38E44535274E411700EC9A94 /* Disk+Data.swift in Sources */,
				3811DE3125C9D49500A708ED /* HomeProvider.swift in Sources */,
				FE41E4D629463EE20047FD55 /* NightscoutPreferences.swift in Sources */,
				E013D872273AC6FE0014109C /* GlucoseSimulatorSource.swift in Sources */,
				58645BA32CA2D325008AFCE7 /* BatterySetup.swift in Sources */,
				388E5A5C25B6F0770019842D /* JSON.swift in Sources */,
				3811DF0225CA9FEA00A708ED /* Credentials.swift in Sources */,
				5837A5302BD2E3C700A5DC04 /* CarbEntryStored+helper.swift in Sources */,
				389A572026079BAA00BC102F /* Interpolation.swift in Sources */,
				DD9ECB702CA9A0BA00AA7C45 /* RemoteControlConfigStateModel.swift in Sources */,
				19A910382A24EF3200C8951B /* ChartsView.swift in Sources */,
				58A3D5522C96EFA8003F90FC /* TempTargetStored+CoreDataProperties.swift in Sources */,
				DD32CF9A2CC8247B003686D6 /* TrioRemoteControl+Meal.swift in Sources */,
				BDF34F832C10C5B600D51995 /* DataManager.swift in Sources */,
				38B4F3C625E5017E00E76A18 /* NotificationCenter.swift in Sources */,
				19D466A729AA2C22004D5F33 /* MealSettingsStateModel.swift in Sources */,
				DD17452B2C556E8100211FAC /* SettingInputHintView.swift in Sources */,
				38E44528274E401C00EC9A94 /* Protected.swift in Sources */,
				3811DEB625C9D88300A708ED /* UnlockManager.swift in Sources */,
				581516A42BCED84A00BF67D7 /* DebuggingIdentifiers.swift in Sources */,
				E00EEC0827368630002FF094 /* NetworkAssembly.swift in Sources */,
				38A13D3225E28B4B00EAA382 /* PumpHistoryEvent.swift in Sources */,
				E00EEC0627368630002FF094 /* UIAssembly.swift in Sources */,
				3811DE1825C9D40400A708ED /* Router.swift in Sources */,
				CE7950262998056D00FA576E /* CGMSetupView.swift in Sources */,
				582FAE432C05102C00D1C13F /* CoreDataError.swift in Sources */,
				38A0363B25ECF07E00FCBB52 /* GlucoseStorage.swift in Sources */,
				65070A332BFDCB83006F213F /* TidepoolStartView.swift in Sources */,
				190EBCC629FF138000BA767D /* UserInterfaceSettingsProvider.swift in Sources */,
				38E98A2725F52C9300C0CED0 /* CollectionIssueReporter.swift in Sources */,
				E00EEC0427368630002FF094 /* SecurityAssembly.swift in Sources */,
				3811DEE825CA063400A708ED /* Injected.swift in Sources */,
				DD1745152C54388A00211FAC /* TherapySettingsView.swift in Sources */,
				585E2CAE2BE7BF46006ECF1A /* PumpEvent+helper.swift in Sources */,
				DDD1631F2C4C6F6900CD525A /* TrioCoreDataPersistentContainer.xcdatamodeld in Sources */,
				DD1745482C55C61D00211FAC /* AutosensSettingsStateModel.swift in Sources */,
				DD1745462C55C61500211FAC /* AutosensSettingsProvider.swift in Sources */,
				DDA6E2852D2361F800C2988C /* LoopStatusView.swift in Sources */,
				DDA6E3202D258E0500C2988C /* OverrideHelpView.swift in Sources */,
				DDA6E2502D22187500C2988C /* ChartLegendView.swift in Sources */,
				3811DEAF25C9D88300A708ED /* KeyValueStorage.swift in Sources */,
				DDD6D4D32CDE90720029439A /* HbA1cDisplayUnit.swift in Sources */,
				DDA6E3572D25988500C2988C /* ContactImageHelpView.swift in Sources */,
				38FE826D25CC8461001FF17A /* NightscoutAPI.swift in Sources */,
				388358C825EEF6D200E024B2 /* BasalProfileEntry.swift in Sources */,
				3811DE0B25C9D32F00A708ED /* BaseView.swift in Sources */,
				3811DE3225C9D49500A708ED /* HomeDataFlow.swift in Sources */,
				DD32CFA22CC824E2003686D6 /* TrioRemoteControl+Helpers.swift in Sources */,
				CE1856F52ADC4858007E39C7 /* AddCarbPresetIntent.swift in Sources */,
				38569347270B5DFB0002C50D /* CGMType.swift in Sources */,
				3821ED4C25DD18BA00BC42AD /* Constants.swift in Sources */,
				384E803425C385E60086DB71 /* JavaScriptWorker.swift in Sources */,
				CE1F6DE92BAF37C90064EB8D /* TidepoolConfigView.swift in Sources */,
				3811DE5D25C9D4D500A708ED /* Publisher.swift in Sources */,
				E00EEC0727368630002FF094 /* APSAssembly.swift in Sources */,
				38B4F3AF25E2979F00E76A18 /* IndexedCollection.swift in Sources */,
				58D08B222C8DAA8E00AA37D3 /* OverrideView.swift in Sources */,
				BD0B2EF32C5998E600B3298F /* MealPresetView.swift in Sources */,
				E592A3702CEEC01E009A472C /* ContactTrickEntry.swift in Sources */,
				DD6D67E42C9C253500660C9B /* ColorSchemeOption.swift in Sources */,
				582DF9752C8CDB92001F516D /* GlucoseChartView.swift in Sources */,
				58A3D53A2C96D4DE003F90FC /* AddTempTargetForm.swift in Sources */,
				DD1745302C55AE5300211FAC /* TargetBehaviorProvider.swift in Sources */,
				58D08B382C8DFB6000AA37D3 /* BasalChart.swift in Sources */,
				118DF76D2C5ECBC60067FEB7 /* OverridePresetEntity.swift in Sources */,
				58645B9F2CA2D2BE008AFCE7 /* PumpHistorySetup.swift in Sources */,
				DD17454E2C55CA4D00211FAC /* UnitsLimitsSettingsDataFlow.swift in Sources */,
				DDF847E62C5D66490049BB3B /* AddMealPresetView.swift in Sources */,
				3811DEAE25C9D88300A708ED /* Cache.swift in Sources */,
				BDA6CC882CAF219B00F942F9 /* TempTargetSetup.swift in Sources */,
				383420D625FFE38C002D46C1 /* LoopView.swift in Sources */,
				DD1745192C543B5700211FAC /* NotificationsView.swift in Sources */,
				3811DEAD25C9D88300A708ED /* UserDefaults+Cache.swift in Sources */,
				CE48C86628CA6B48007C0598 /* OmniPodManagerExtensions.swift in Sources */,
				CEB434E728B9053300B70274 /* LoopUIColorPalette+Default.swift in Sources */,
				19F95FF329F10FBC00314DDC /* StatDataFlow.swift in Sources */,
				582DF97B2C8CE209001F516D /* CarbView.swift in Sources */,
				DD940BAA2CA7585D000830A5 /* GlucoseColorScheme.swift in Sources */,
				3811DE2225C9D48300A708ED /* MainProvider.swift in Sources */,
				3811DE0C25C9D32F00A708ED /* BaseProvider.swift in Sources */,
				CE95BF5A2BA62E4A00DC3DE3 /* PluginSource.swift in Sources */,
				DD21FCB52C6952AD00AF2C25 /* DecimalPickerSettings.swift in Sources */,
				3811DE5C25C9D4D500A708ED /* Formatters.swift in Sources */,
				3871F39F25ED895A0013ECB5 /* Decimal+Extensions.swift in Sources */,
				CEE9A6592BBB418300EB5194 /* CalibrationsDataFlow.swift in Sources */,
				3811DE3525C9D49500A708ED /* HomeRootView.swift in Sources */,
				38E98A2925F52C9300C0CED0 /* Error+Extensions.swift in Sources */,
				38EA05DA261F6E7C0064E39B /* SimpleLogReporter.swift in Sources */,
				3811DE6125C9D4D500A708ED /* ViewModifiers.swift in Sources */,
				3811DEAC25C9D88300A708ED /* NightscoutManager.swift in Sources */,
				BD793CB22CE8033500D669AC /* TempTargetRunStored.swift in Sources */,
				19A910302A24BF6300C8951B /* StatsView.swift in Sources */,
				BD7DA9A92AE06E9200601B20 /* BolusCalculatorStateModel.swift in Sources */,
				CEB434E528B8FF5D00B70274 /* UIColor.swift in Sources */,
				190EBCCB29FF13CB00BA767D /* UserInterfaceSettingsRootView.swift in Sources */,
				3811DEA925C9D88300A708ED /* AppearanceManager.swift in Sources */,
				CE7950242997D81700FA576E /* CGMSettingsView.swift in Sources */,
				58237D9E2BCF0A6B00A47A79 /* PopupView.swift in Sources */,
				BD793CB02CE7C61500D669AC /* OverrideRunStored+helper.swift in Sources */,
				38D0B3D925EC07C400CB6E88 /* CarbsEntry.swift in Sources */,
				DD32CF9C2CC82499003686D6 /* TrioRemoteControl+TempTarget.swift in Sources */,
				38A9260525F012D8009E3739 /* CarbRatios.swift in Sources */,
				38FCF3D625E8FDF40078B0D1 /* MD5.swift in Sources */,
				DDD163142C4C68D300CD525A /* AdjustmentsProvider.swift in Sources */,
				3871F39C25ED892B0013ECB5 /* TempTarget.swift in Sources */,
				191F62682AD6B05A004D7911 /* NightscoutSettings.swift in Sources */,
				3811DEAB25C9D88300A708ED /* HTTPResponseStatus.swift in Sources */,
				3811DE5F25C9D4D500A708ED /* ProgressBar.swift in Sources */,
				38E87408274F9AD000975559 /* UserNotificationsManager.swift in Sources */,
				CE82E02528E867BA00473A9C /* AlertStorage.swift in Sources */,
				DD1745372C55B74200211FAC /* AlgorithmSettings.swift in Sources */,
				38BF021D25E7E3AF00579895 /* Reservoir.swift in Sources */,
				DDF847E12C5C287F0049BB3B /* LiveActivitySettingsStateModel.swift in Sources */,
				583684082BD195A700070A60 /* Determination.swift in Sources */,
				DD17451D2C543C5F00211FAC /* ServicesView.swift in Sources */,
				38BF021B25E7D06400579895 /* PumpSettingsView.swift in Sources */,
				3811DEEA25CA063400A708ED /* SyncAccess.swift in Sources */,
				190EBCC829FF13AA00BA767D /* UserInterfaceSettingsStateModel.swift in Sources */,
				DDF847EA2C5DABAC0049BB3B /* WatchConfigGarminView.swift in Sources */,
				38BF021F25E7F0DE00579895 /* DeviceDataManager.swift in Sources */,
				BDB3C1192C03DD1000CEEAA1 /* UserDefaultsExtension.swift in Sources */,
				38A504A425DD9C4000C5B9E8 /* UserDefaultsExtensions.swift in Sources */,
				38FE826A25CC82DB001FF17A /* NetworkService.swift in Sources */,
				FE66D16B291F74F8005D6F77 /* Bundle+Extensions.swift in Sources */,
				DD940BAC2CA75889000830A5 /* DynamicGlucoseColor.swift in Sources */,
				3883581C25EE79BB00E024B2 /* TextFieldWithToolBar.swift in Sources */,
				58D08B302C8DEA7500AA37D3 /* ForecastView.swift in Sources */,
				6B1A8D2E2B156EEF00E76752 /* LiveActivityBridge.swift in Sources */,
				581516A92BCEEDF800BF67D7 /* NSPredicates.swift in Sources */,
				DD6B7CB22C7B6F0800B75029 /* Rounding.swift in Sources */,
				38DAB28A260D349500F74C1A /* FetchGlucoseManager.swift in Sources */,
				BDB8998A2C565D0C006F3298 /* CarbsGlucose+helper.swift in Sources */,
				38F37828261260DC009DB701 /* Color+Extensions.swift in Sources */,
				BDCD47AF2C1F3F1700F8BCD5 /* OverrideStored+helper.swift in Sources */,
				3811DE3F25C9D4A100A708ED /* SettingsStateModel.swift in Sources */,
				CE7CA3582A064E2F004BE681 /* ListStateView.swift in Sources */,
				193F6CDD2A512C8F001240FD /* Loops.swift in Sources */,
				38B4F3CB25E502E200E76A18 /* WeakObjectSet.swift in Sources */,
				38E989DD25F5021400C0CED0 /* PumpStatus.swift in Sources */,
				BDFD165A2AE40438007F0DDA /* TreatmentsRootView.swift in Sources */,
				BD54A9732D281ABC00F9C1EE /* TempTargetPresetWatch.swift in Sources */,
				38E98A2525F52C9300C0CED0 /* IssueReporter.swift in Sources */,
				DD1745522C55CA5D00211FAC /* UnitsLimitsSettingsStateModel.swift in Sources */,
				DD2CC85C2D25DA1000445446 /* GlucoseTargetsView.swift in Sources */,
				190EBCC429FF136900BA767D /* UserInterfaceSettingsDataFlow.swift in Sources */,
				5A2325582BFCC168003518CA /* NightscoutConnectView.swift in Sources */,
				3811DEB025C9D88300A708ED /* BaseKeychain.swift in Sources */,
				110AEDE42C5193D200615CC9 /* BolusIntentRequest.swift in Sources */,
				3811DE4325C9D4A100A708ED /* SettingsProvider.swift in Sources */,
				45252C95D220E796FDB3B022 /* ConfigEditorDataFlow.swift in Sources */,
				CE7CA34E2A064973004BE681 /* AppShortcuts.swift in Sources */,
				38C4D33A25E9A1ED00D30B77 /* NSObject+AssociatedValues.swift in Sources */,
				110AEDEB2C51A0AE00615CC9 /* ShortcutsConfigView.swift in Sources */,
				38DF179027733EAD00B3528F /* SnowScene.swift in Sources */,
				DD1DB7CC2BECCA1F0048B367 /* BuildDetails.swift in Sources */,
				1935364028496F7D001E0B16 /* Oref2_variables.swift in Sources */,
				CE2FAD3A297D93F0001A872C /* BloodGlucoseExtensions.swift in Sources */,
				38E4453A274E411700EC9A94 /* Disk+[UIImage].swift in Sources */,
				72F1BD388F42FCA6C52E4500 /* ConfigEditorProvider.swift in Sources */,
				E39E418C56A5A46B61D960EE /* ConfigEditorStateModel.swift in Sources */,
				45717281F743594AA9D87191 /* ConfigEditorRootView.swift in Sources */,
				DD32CFA02CC824D6003686D6 /* TrioRemoteControl+APNS.swift in Sources */,
				CE7CA3532A064973004BE681 /* TempPresetIntent.swift in Sources */,
				D6DEC113821A7F1056C4AA1E /* NightscoutConfigDataFlow.swift in Sources */,
				DD6B7CBB2C7FBBFA00B75029 /* ReviewInsulinActionView.swift in Sources */,
				38E98A3025F52FF700C0CED0 /* Config.swift in Sources */,
				BDB899882C564509006F3298 /* ForecastChart.swift in Sources */,
				110AEDE32C5193D200615CC9 /* BolusIntent.swift in Sources */,
				58645BA12CA2D2F8008AFCE7 /* OverrideSetup.swift in Sources */,
				DDD1631A2C4C695E00CD525A /* EditOverrideForm.swift in Sources */,
				CE1856F72ADC4869007E39C7 /* CarbPresetIntentRequest.swift in Sources */,
				CE1F6DDB2BAE08B60064EB8D /* TidepoolManager.swift in Sources */,
				BD2B464E0745FBE7B79913F4 /* NightscoutConfigProvider.swift in Sources */,
				9825E5E923F0B8FA80C8C7C7 /* NightscoutConfigStateModel.swift in Sources */,
				DDA6E3222D25901100C2988C /* TempTargetHelpView.swift in Sources */,
				58645B9D2CA2D275008AFCE7 /* DeterminationSetup.swift in Sources */,
				DD1745442C55C60E00211FAC /* AutosensSettingsDataFlow.swift in Sources */,
				BDCAF2382C639F35002DC907 /* SettingItems.swift in Sources */,
				58D08B342C8DF9A700AA37D3 /* CobIobChart.swift in Sources */,
				642F76A05A4FF530463A9FD0 /* NightscoutConfigRootView.swift in Sources */,
				BD7DA9AC2AE06EB900601B20 /* BolusCalculatorConfigRootView.swift in Sources */,
				AD3D2CD42CD01B9EB8F26522 /* PumpConfigDataFlow.swift in Sources */,
				DD17452E2C55AE4800211FAC /* TargetBehavoirDataFlow.swift in Sources */,
				53F2382465BF74DB1A967C8B /* PumpConfigProvider.swift in Sources */,
				5D16287A969E64D18CE40E44 /* PumpConfigStateModel.swift in Sources */,
				19D466AA29AA3099004D5F33 /* MealSettingsRootView.swift in Sources */,
				E974172296125A5AE99E634C /* PumpConfigRootView.swift in Sources */,
				DD1745502C55CA5500211FAC /* UnitsLimitsSettingsProvider.swift in Sources */,
				581AC4392BE22ED10038760C /* JSONConverter.swift in Sources */,
				BD4064D12C4ED26900582F43 /* CoreDataObserver.swift in Sources */,
				58645B9B2CA2D24F008AFCE7 /* CarbSetup.swift in Sources */,
				38E44536274E411700EC9A94 /* Disk.swift in Sources */,
				19A910362A24D6D700C8951B /* DateFilter.swift in Sources */,
				582DF9792C8CE1E5001F516D /* MainChartHelper.swift in Sources */,
				E06B911A275B5EEA003C04B6 /* Array+Extension.swift in Sources */,
				38EA0600262091870064E39B /* BolusProgressViewStyle.swift in Sources */,
				389ECDFE2601061500D86C4F /* View+Snapshot.swift in Sources */,
				38FEF3FE2738083E00574A46 /* CGMProvider.swift in Sources */,
				38E98A3725F5509500C0CED0 /* String+Extensions.swift in Sources */,
				CC76E9512BD4812E008BEB61 /* Forecast+helper.swift in Sources */,
				DD1745242C55526000211FAC /* SMBSettingsStateModel.swift in Sources */,
				F90692D1274B99B60037068D /* HealthKitProvider.swift in Sources */,
				19F95FF729F10FEE00314DDC /* StatStateModel.swift in Sources */,
				8B759CFCF47B392BB365C251 /* BasalProfileEditorDataFlow.swift in Sources */,
				195D80B42AF6973A00D25097 /* DynamicSettingsRootView.swift in Sources */,
				389442CB25F65F7100FA1F27 /* NightscoutTreatment.swift in Sources */,
				DD09D47F2C5986E5003FEA5D /* CalendarEventSettingsStateModel.swift in Sources */,
				CE7CA3512A064973004BE681 /* ApplyTempPresetIntent.swift in Sources */,
				FA630397F76B582C8D8681A7 /* BasalProfileEditorProvider.swift in Sources */,
				DD1745172C54389F00211FAC /* FeatureSettingsView.swift in Sources */,
				DD9ECB712CA9A0BA00AA7C45 /* RemoteControlConfigProvider.swift in Sources */,
				63E890B4D951EAA91C071D5C /* BasalProfileEditorStateModel.swift in Sources */,
				38FEF3FA2737E42000574A46 /* BaseStateModel.swift in Sources */,
				BDA25EFD2D261C0000035F34 /* WatchState.swift in Sources */,
				CC6C406E2ACDD69E009B8058 /* RawFetchedProfile.swift in Sources */,
				385CEA8225F23DFD002D6D5B /* NightscoutStatus.swift in Sources */,
				DD17453C2C55BFAD00211FAC /* AlgorithmAdvancedSettingsProvider.swift in Sources */,
				F90692AA274B7AAE0037068D /* HealthKitManager.swift in Sources */,
				38887CCE25F5725200944304 /* IOBEntry.swift in Sources */,
				38E98A2425F52C9300C0CED0 /* Logger.swift in Sources */,
				DD1E53592D273F26008F32A4 /* LoopStatusHelpView.swift in Sources */,
				CA370FC152BC98B3D1832968 /* BasalProfileEditorRootView.swift in Sources */,
				195D80BB2AF6980B00D25097 /* DynamicSettingsStateModel.swift in Sources */,
				E00EEC0327368630002FF094 /* ServiceAssembly.swift in Sources */,
				38192E07261BA9960094D973 /* FetchTreatmentsManager.swift in Sources */,
				19012CDC291D2CB900FB8210 /* LoopStats.swift in Sources */,
				6632A0DC746872439A858B44 /* ISFEditorDataFlow.swift in Sources */,
				DD17454B2C55C62800211FAC /* AutosensSettingsRootView.swift in Sources */,
				DDF847DF2C5C28780049BB3B /* LiveActivitySettingsProvider.swift in Sources */,
				DDB37CC52D05048F00D99BF4 /* ContactImageStorage.swift in Sources */,
				BD54A95B2D28087C00F9C1EE /* OverridePresetWatch.swift in Sources */,
				DBA5254DBB2586C98F61220C /* ISFEditorProvider.swift in Sources */,
				BDF34EBE2C0A31D100D51995 /* CustomNotification.swift in Sources */,
				BDC2EA472C3045AD00E5BBD0 /* Override.swift in Sources */,
				1BBB001DAD60F3B8CEA4B1C7 /* ISFEditorStateModel.swift in Sources */,
				DDB37CC72D05127500D99BF4 /* FontExtensions.swift in Sources */,
				582DF9772C8CDBE7001F516D /* InsulinView.swift in Sources */,
				F816826028DB441800054060 /* BluetoothTransmitter.swift in Sources */,
				DD68889D2C386E17006E3C44 /* NightscoutExercise.swift in Sources */,
				5864E8592C42CFAE00294306 /* DeterminationStorage.swift in Sources */,
				BD7DA9A72AE06E2B00601B20 /* BolusCalculatorConfigProvider.swift in Sources */,
				38192E0D261BAF980094D973 /* ConvenienceExtensions.swift in Sources */,
				88AB39B23C9552BD6E0C9461 /* ISFEditorRootView.swift in Sources */,
				BD6EB2D62C7D049B0086BBB6 /* LiveActivityWidgetConfiguration.swift in Sources */,
				DD32CF982CC82463003686D6 /* TrioRemoteControl+Bolus.swift in Sources */,
				F816825E28DB441200054060 /* HeartBeatManager.swift in Sources */,
				58F107742BD1A4D000B1A680 /* Determination+helper.swift in Sources */,
				38FEF413273B317A00574A46 /* HKUnit.swift in Sources */,
				A33352ED40476125EBAC6EE0 /* CarbRatioEditorDataFlow.swift in Sources */,
				17A9D0899046B45E87834820 /* CarbRatioEditorProvider.swift in Sources */,
				69B9A368029F7EB39F525422 /* CarbRatioEditorStateModel.swift in Sources */,
				118DF76B2C5ECBC60067FEB7 /* CancelOverrideIntent.swift in Sources */,
				38E44538274E411700EC9A94 /* Disk+[Data].swift in Sources */,
				98641AF4F92123DA668AB931 /* CarbRatioEditorRootView.swift in Sources */,
				BDF34F902C10CF8C00D51995 /* CoreDataStack.swift in Sources */,
				CEE9A65C2BBB41C800EB5194 /* CalibrationService.swift in Sources */,
				110AEDED2C51A0AE00615CC9 /* ShortcutsConfigProvider.swift in Sources */,
				38E4453D274E411700EC9A94 /* Disk+Errors.swift in Sources */,
				58D08B3A2C8DFECD00AA37D3 /* TempTargets.swift in Sources */,
				38E98A2325F52C9300C0CED0 /* Signpost.swift in Sources */,
				CE7CA3542A064973004BE681 /* TempPresetsIntentRequest.swift in Sources */,
				58A3D5442C96DE11003F90FC /* TempTargetStored+Helper.swift in Sources */,
				58A3D5532C96EFA8003F90FC /* TempTargetRunStored+CoreDataClass.swift in Sources */,
				DD6B7CB42C7B71F700B75029 /* ForecastDisplayType.swift in Sources */,
				DD5DC9F32CF3D9DD00AB8703 /* AdjustmentsStateModel+TempTargets.swift in Sources */,
				F5F7E6C1B7F098F59EB67EC5 /* TargetsEditorDataFlow.swift in Sources */,
				DD17453A2C55BFA600211FAC /* AlgorithmAdvancedSettingsDataFlow.swift in Sources */,
				5075C1608E6249A51495C422 /* TargetsEditorProvider.swift in Sources */,
				E13B7DAB2A435F57066AF02E /* TargetsEditorStateModel.swift in Sources */,
				9702FF92A09C53942F20D7EA /* TargetsEditorRootView.swift in Sources */,
				1967DFBE29D052C200759F30 /* Icons.swift in Sources */,
				DDD163182C4C694000CD525A /* AdjustmentsRootView.swift in Sources */,
				389ECE052601144100D86C4F /* ConcurrentMap.swift in Sources */,
				110AEDEC2C51A0AE00615CC9 /* ShortcutsConfigDataFlow.swift in Sources */,
				CE7CA3562A064973004BE681 /* StateIntentRequest.swift in Sources */,
				19E1F7EA29D082ED005C8D20 /* IconConfigProvider.swift in Sources */,
				DD09D4822C5986F6003FEA5D /* CalendarEventSettingsRootView.swift in Sources */,
				CE48C86428CA69D5007C0598 /* OmniBLEPumpManagerExtensions.swift in Sources */,
				DD5DC9F92CF3DAA900AB8703 /* RadioButton.swift in Sources */,
				38E44522274E3DDC00EC9A94 /* NetworkReachabilityManager.swift in Sources */,
				CE7CA34F2A064973004BE681 /* BaseIntentsRequest.swift in Sources */,
				E592A3772CEEC038009A472C /* ContactImageStateModel.swift in Sources */,
				E592A3782CEEC038009A472C /* ContactImageDataFlow.swift in Sources */,
				E592A3792CEEC038009A472C /* ContactImageRootView.swift in Sources */,
				BDC531182D1062F200088832 /* ContactImageState.swift in Sources */,
				E592A37A2CEEC038009A472C /* ContactImageProvider.swift in Sources */,
				CE82E02728E869DF00473A9C /* AlertEntry.swift in Sources */,
				38E4451E274DB04600EC9A94 /* AppDelegate.swift in Sources */,
				BD2FF1A02AE29D43005D1C5D /* CheckboxToggleStyle.swift in Sources */,
				DDD163162C4C690300CD525A /* AdjustmentsDataFlow.swift in Sources */,
				BDF34F932C10D0E100D51995 /* LiveActivityAttributes+Helper.swift in Sources */,
				E0D4F80527513ECF00BDF1FE /* HealthKitSample.swift in Sources */,
				38AAF85525FFF846004AF583 /* CurrentGlucoseView.swift in Sources */,
				041D1E995A6AE92E9289DC49 /* TreatmentsDataFlow.swift in Sources */,
				DD32CF9E2CC824C5003686D6 /* TrioRemoteControl+Override.swift in Sources */,
				23888883D4EA091C88480FF2 /* TreatmentsProvider.swift in Sources */,
				38E98A2D25F52DC400C0CED0 /* NSLocking+Extensions.swift in Sources */,
				BDBAACFA2C2D439700370AAE /* OverrideData.swift in Sources */,
				DD9ECB682CA99F4500AA7C45 /* TrioRemoteControl.swift in Sources */,
				38569353270B5E350002C50D /* CGMRootView.swift in Sources */,
				69A31254F2451C20361D172F /* TreatmentsStateModel.swift in Sources */,
				1967DFC029D053AC00759F30 /* IconSelection.swift in Sources */,
				19D4E4EB29FC6A9F00351451 /* Charts.swift in Sources */,
				BDC531162D10629000088832 /* ContactPicture.swift in Sources */,
				FEFFA7A22929FE49007B8193 /* UIDevice+Extensions.swift in Sources */,
				F90692D3274B9A130037068D /* AppleHealthKitRootView.swift in Sources */,
				BDF34F852C10C62E00D51995 /* GlucoseData.swift in Sources */,
				19E1F7EC29D082FE005C8D20 /* IconConfigStateModel.swift in Sources */,
				711C0CB42CAABE788916BC9D /* ManualTempBasalDataFlow.swift in Sources */,
				DD1745222C55524800211FAC /* SMBSettingsProvider.swift in Sources */,
				BF1667ADE69E4B5B111CECAE /* ManualTempBasalProvider.swift in Sources */,
				583684062BD178DB00070A60 /* GlucoseStored+helper.swift in Sources */,
				F90692D6274B9A450037068D /* HealthKitStateModel.swift in Sources */,
				BD1661312B82ADAB00256551 /* CustomProgressView.swift in Sources */,
				C967DACD3B1E638F8B43BE06 /* ManualTempBasalStateModel.swift in Sources */,
				38E4453B274E411700EC9A94 /* Disk+VolumeInformation.swift in Sources */,
				118DF76A2C5ECBC60067FEB7 /* ApplyOverridePresetIntent.swift in Sources */,
				58645B992CA2D1A4008AFCE7 /* GlucoseSetup.swift in Sources */,
				7BCFACB97C821041BA43A114 /* ManualTempBasalRootView.swift in Sources */,
				38E44534274E411700EC9A94 /* Disk+InternalHelpers.swift in Sources */,
				38A00B2325FC2B55006BC0B0 /* LRUCache.swift in Sources */,
				DDD163122C4C689900CD525A /* AdjustmentsStateModel.swift in Sources */,
				DD1745132C54169400211FAC /* DevicesView.swift in Sources */,
				7F7B756BE8543965D9FDF1A2 /* DataTableDataFlow.swift in Sources */,
				1D845DF2E3324130E1D95E67 /* DataTableProvider.swift in Sources */,
				19F95FFA29F1102A00314DDC /* StatRootView.swift in Sources */,
				0D9A5E34A899219C5C4CDFAF /* DataTableStateModel.swift in Sources */,
				6BCF84DD2B16843A003AD46E /* LiveActitiyAttributes.swift in Sources */,
				195D80B92AF697F700D25097 /* DynamicSettingsProvider.swift in Sources */,
				DD09D47D2C5986DA003FEA5D /* CalendarEventSettingsProvider.swift in Sources */,
				DD09D47B2C5986D1003FEA5D /* CalendarEventSettingsDataFlow.swift in Sources */,
				6BCF84DD2B16843A003AD46E /* LiveActitiyAttributes.swift in Sources */,
				DD1745202C55523E00211FAC /* SMBSettingsDataFlow.swift in Sources */,
				D6D02515BBFBE64FEBE89856 /* DataTableRootView.swift in Sources */,
				DD1745292C55642100211FAC /* SettingInputSection.swift in Sources */,
				38569349270B5DFB0002C50D /* AppGroupSource.swift in Sources */,
				F5CA3DB1F9DC8B05792BBFAA /* CGMDataFlow.swift in Sources */,
				BDF34F952C10D27300D51995 /* DeterminationData.swift in Sources */,
				BA00D96F7B2FF169A06FB530 /* CGMStateModel.swift in Sources */,
				BD7DA9A52AE06DFC00601B20 /* BolusCalculatorConfigDataFlow.swift in Sources */,
				6EADD581738D64431902AC0A /* (null) in Sources */,
				CE94598729E9E4110047C9C6 /* WatchConfigRootView.swift in Sources */,
				DD5DC9FB2CF3E1B100AB8703 /* AdjustmentsStateModel+Helpers.swift in Sources */,
				DDF847E42C5C288F0049BB3B /* LiveActivitySettingsRootView.swift in Sources */,
				DD88C8E22C50420800F2D558 /* DefinitionRow.swift in Sources */,
				B7C465E9472624D8A2BE2A6A /* (null) in Sources */,
				71D44AAB2CA5F5EA0036EE9E /* AlertPermissionsChecker.swift in Sources */,
				320D030F724170A637F06D50 /* (null) in Sources */,
				CE94598729E9E4110047C9C6 /* WatchConfigRootView.swift in Sources */,
				19E1F7E829D082D0005C8D20 /* IconConfigDataFlow.swift in Sources */,
				5A2325522BFCBF55003518CA /* NightscoutUploadView.swift in Sources */,
				E3A08AAE59538BC8A8ABE477 /* GlucoseNotificationSettingsDataFlow.swift in Sources */,
				0F7A65FBD2CD8D6477ED4539 /* GlucoseNotificationSettingsProvider.swift in Sources */,
				3171D2818C7C72CD1584BB5E /* GlucoseNotificationSettingsStateModel.swift in Sources */,
				DDE179522C910127003CDDB7 /* MealPresetStored+CoreDataClass.swift in Sources */,
				DDE179532C910127003CDDB7 /* MealPresetStored+CoreDataProperties.swift in Sources */,
				DDE179542C910127003CDDB7 /* LoopStatRecord+CoreDataClass.swift in Sources */,
				BDC530FF2D0F6BE300088832 /* ContactImageManager.swift in Sources */,
				BDC531122D1060FA00088832 /* ContactImageDetailView.swift in Sources */,
				DDE179552C910127003CDDB7 /* LoopStatRecord+CoreDataProperties.swift in Sources */,
				DDE179562C910127003CDDB7 /* BolusStored+CoreDataClass.swift in Sources */,
				DDE179572C910127003CDDB7 /* BolusStored+CoreDataProperties.swift in Sources */,
				DDE179582C910127003CDDB7 /* ForecastValue+CoreDataClass.swift in Sources */,
				DDE179592C910127003CDDB7 /* ForecastValue+CoreDataProperties.swift in Sources */,
				DDE1795A2C910127003CDDB7 /* CarbEntryStored+CoreDataClass.swift in Sources */,
				DDE1795B2C910127003CDDB7 /* CarbEntryStored+CoreDataProperties.swift in Sources */,
				DDE1795E2C910127003CDDB7 /* PumpEventStored+CoreDataClass.swift in Sources */,
				BDDAF9EF2D00554500B34E7A /* SelectionPopoverView.swift in Sources */,
				DDE1795F2C910127003CDDB7 /* PumpEventStored+CoreDataProperties.swift in Sources */,
				DDE179602C910127003CDDB7 /* StatsData+CoreDataClass.swift in Sources */,
				DDE179612C910127003CDDB7 /* StatsData+CoreDataProperties.swift in Sources */,
				DDE179622C910127003CDDB7 /* Forecast+CoreDataClass.swift in Sources */,
				DDE179632C910127003CDDB7 /* Forecast+CoreDataProperties.swift in Sources */,
				DDE179642C910127003CDDB7 /* GlucoseStored+CoreDataClass.swift in Sources */,
				DDE179652C910127003CDDB7 /* GlucoseStored+CoreDataProperties.swift in Sources */,
				BDC531142D10611D00088832 /* AddContactImageSheet.swift in Sources */,
				DDE179662C910127003CDDB7 /* OpenAPS_Battery+CoreDataClass.swift in Sources */,
				DDE179672C910127003CDDB7 /* OpenAPS_Battery+CoreDataProperties.swift in Sources */,
				DDE179682C910127003CDDB7 /* TempBasalStored+CoreDataClass.swift in Sources */,
				DDE179692C910127003CDDB7 /* TempBasalStored+CoreDataProperties.swift in Sources */,
				DDE1796C2C910127003CDDB7 /* OverrideRunStored+CoreDataClass.swift in Sources */,
				DDE1796D2C910127003CDDB7 /* OverrideRunStored+CoreDataProperties.swift in Sources */,
				DDE1796E2C910127003CDDB7 /* OrefDetermination+CoreDataClass.swift in Sources */,
				DDE1796F2C910127003CDDB7 /* OrefDetermination+CoreDataProperties.swift in Sources */,
				DDE179702C910127003CDDB7 /* OverrideStored+CoreDataClass.swift in Sources */,
				DD9ECB742CA9A0C300AA7C45 /* RemoteControlConfig.swift in Sources */,
				DDE179712C910127003CDDB7 /* OverrideStored+CoreDataProperties.swift in Sources */,
				CD78BB94E43B249D60CC1A1B /* GlucoseNotificationSettingsRootView.swift in Sources */,
				CE7CA3502A064973004BE681 /* CancelTempPresetIntent.swift in Sources */,
				6B1F539F9FF75646D1606066 /* SnoozeDataFlow.swift in Sources */,
				6FFAE524D1D9C262F2407CAE /* SnoozeProvider.swift in Sources */,
				BD4ED4FD2CF9D5E8000EDC9C /* AppState.swift in Sources */,
				DDF847DD2C5C28720049BB3B /* LiveActivitySettingsDataFlow.swift in Sources */,
				8194B80890CDD6A3C13B0FEE /* SnoozeStateModel.swift in Sources */,
				BDA25EE42D260CD500035F34 /* AppleWatchManager.swift in Sources */,
				0437CE46C12535A56504EC19 /* SnoozeRootView.swift in Sources */,
			);
			runOnlyForDeploymentPostprocessing = 0;
		};
		38FCF3E925E9028E0078B0D1 /* Sources */ = {
			isa = PBXSourcesBuildPhase;
			buildActionMask = 2147483647;
			files = (
				CEE9A65E2BBC9F6500EB5194 /* CalibrationsTests.swift in Sources */,
				CE1F6DD92BADF4620064EB8D /* PluginManagerTests.swift in Sources */,
				38FCF3F925E902C20078B0D1 /* FileStorageTests.swift in Sources */,
			);
			runOnlyForDeploymentPostprocessing = 0;
		};
		6B1A8D132B14D91500E76752 /* Sources */ = {
			isa = PBXSourcesBuildPhase;
			buildActionMask = 2147483647;
			files = (
				6BCF84DE2B16843A003AD46E /* LiveActitiyAttributes.swift in Sources */,
				6BCF84DE2B16843A003AD46E /* LiveActitiyAttributes.swift in Sources */,
				DDCEBF5B2CC1B76400DF4C36 /* LiveActivity+Helper.swift in Sources */,
				6B1A8D1E2B14D91600E76752 /* LiveActivityBundle.swift in Sources */,
				6B1A8D202B14D91600E76752 /* LiveActivity.swift in Sources */,
			);
			runOnlyForDeploymentPostprocessing = 0;
		};
		BDFF79782D25AA870016C40C /* Sources */ = {
			isa = PBXSourcesBuildPhase;
			buildActionMask = 2147483647;
			files = (
				BDA25F222D26D62800035F34 /* BolusInputView.swift in Sources */,
				BDFF7A882D25F97D0016C40C /* TrioMainWatchView.swift in Sources */,
				BDA25F202D26D5FE00035F34 /* CarbsInputView.swift in Sources */,
				BDA25F1C2D26BD0700035F34 /* TrendShape.swift in Sources */,
				BDFF7A892D25F97D0016C40C /* TrioWatchApp.swift in Sources */,
				BD54A9742D281AEF00F9C1EE /* TempTargetPresetWatch.swift in Sources */,
				BD54A95C2D2808A300F9C1EE /* OverridePresetWatch.swift in Sources */,
				BD54A9592D27FB7800F9C1EE /* OverridePresetsView.swift in Sources */,
				BDA25F1E2D26D5DD00035F34 /* GlucoseChartView.swift in Sources */,
				DD6F63CC2D27F615007D94CF /* TreatmentMenuView.swift in Sources */,
<<<<<<< HEAD
				DD246F062D2836AA0027DDE0 /* GlucoseTrendView.swift in Sources */,
=======
				BD54A9712D281A8100F9C1EE /* TempTargetPresetsView.swift in Sources */,
>>>>>>> 093fd5f2
				BDA25EE62D260D5E00035F34 /* WatchState.swift in Sources */,
			);
			runOnlyForDeploymentPostprocessing = 0;
		};
		BDFF79872D25AA890016C40C /* Sources */ = {
			isa = PBXSourcesBuildPhase;
			buildActionMask = 2147483647;
			files = (
				BDFF7A8B2D25F97D0016C40C /* TrioWatch_Watch_AppTests.swift in Sources */,
			);
			runOnlyForDeploymentPostprocessing = 0;
		};
		BDFF79912D25AA890016C40C /* Sources */ = {
			isa = PBXSourcesBuildPhase;
			buildActionMask = 2147483647;
			files = (
				BDFF7A8E2D25F97D0016C40C /* TrioWatch_Watch_AppUITests.swift in Sources */,
				BDFF7A8F2D25F97D0016C40C /* TrioWatch_Watch_AppUITestsLaunchTests.swift in Sources */,
			);
			runOnlyForDeploymentPostprocessing = 0;
		};
/* End PBXSourcesBuildPhase section */

/* Begin PBXTargetDependency section */
		38FCF3F325E9028E0078B0D1 /* PBXTargetDependency */ = {
			isa = PBXTargetDependency;
			target = 388E595725AD948C0019842D /* Trio */;
			targetProxy = 38FCF3F225E9028E0078B0D1 /* PBXContainerItemProxy */;
		};
		6B1A8D272B14D91700E76752 /* PBXTargetDependency */ = {
			isa = PBXTargetDependency;
			target = 6B1A8D162B14D91500E76752 /* LiveActivityExtension */;
			targetProxy = 6B1A8D262B14D91700E76752 /* PBXContainerItemProxy */;
		};
		BDFF798D2D25AA890016C40C /* PBXTargetDependency */ = {
			isa = PBXTargetDependency;
			target = BDFF797B2D25AA870016C40C /* TrioWatch Watch App */;
			targetProxy = BDFF798C2D25AA890016C40C /* PBXContainerItemProxy */;
		};
		BDFF79972D25AA890016C40C /* PBXTargetDependency */ = {
			isa = PBXTargetDependency;
			target = BDFF797B2D25AA870016C40C /* TrioWatch Watch App */;
			targetProxy = BDFF79962D25AA890016C40C /* PBXContainerItemProxy */;
		};
		BDFF799E2D25AA890016C40C /* PBXTargetDependency */ = {
			isa = PBXTargetDependency;
			target = BDFF797B2D25AA870016C40C /* TrioWatch Watch App */;
			targetProxy = BDFF799D2D25AA890016C40C /* PBXContainerItemProxy */;
		};
/* End PBXTargetDependency section */

/* Begin PBXVariantGroup section */
		1927C8E82744606D00347C69 /* InfoPlist.strings */ = {
			isa = PBXVariantGroup;
			children = (
				1927C8E92744611700347C69 /* ar */,
				1927C8EA2744611800347C69 /* ca */,
				1927C8EB2744611900347C69 /* zh-Hans */,
				1927C8EC2744611A00347C69 /* da */,
				1927C8ED2744611B00347C69 /* fi */,
				1927C8EE2744611C00347C69 /* nl */,
				1927C8EF2744611D00347C69 /* fr */,
				1927C8F02744611E00347C69 /* de */,
				1927C8F12744611E00347C69 /* he */,
				1927C8F22744611F00347C69 /* it */,
				1927C8F32744612000347C69 /* nb */,
				1927C8F42744612100347C69 /* pl */,
				1927C8F52744612100347C69 /* pt-BR */,
				1927C8F62744612200347C69 /* pt-PT */,
				1927C8F72744612300347C69 /* ru */,
				1927C8F82744612400347C69 /* es */,
				1927C8F92744612400347C69 /* sv */,
				1927C8FA2744612500347C69 /* tr */,
				1927C8FB2744612600347C69 /* uk */,
				1927C8FE274489BA00347C69 /* Base */,
				19C166682756EFBD00ED12E3 /* sk */,
				193F1E392B44C13B00525770 /* hu */,
				193F1E3B2B44C14800525770 /* vi */,
			);
			name = InfoPlist.strings;
			sourceTree = "<group>";
		};
		198377D4266BFFF6004DE65E /* Localizable.strings */ = {
			isa = PBXVariantGroup;
			children = (
				198377D3266BFFF6004DE65E /* en */,
				198377D5266C0A05004DE65E /* ar */,
				198377D6266C0A0A004DE65E /* ca */,
				198377D7266C0A15004DE65E /* zh-Hans */,
				198377D8266C0A1C004DE65E /* da */,
				198377D9266C0A21004DE65E /* nl */,
				198377DA266C0A2B004DE65E /* fr */,
				198377DB266C0A32004DE65E /* de */,
				198377DC266C0A3C004DE65E /* he */,
				198377DD266C0A51004DE65E /* it */,
				198377DE266C0A69004DE65E /* nb */,
				198377DF266C0A7F004DE65E /* pl */,
				198377E0266C0AB5004DE65E /* ru */,
				198377E1266C0ABF004DE65E /* es */,
				198377E2266C0AC8004DE65E /* sv */,
				198377E3266C0ADC004DE65E /* tr */,
				198377E4266C13D2004DE65E /* uk */,
				1918333A26ADA46800F45722 /* fi */,
				199732B4271B72DD00129A3F /* pt-PT */,
				199732B5271B9EE900129A3F /* pt-BR */,
				19C166692756EFBD00ED12E3 /* sk */,
				193F1E3A2B44C13B00525770 /* hu */,
				193F1E3C2B44C14800525770 /* vi */,
			);
			name = Localizable.strings;
			sourceTree = "<group>";
		};
/* End PBXVariantGroup section */

/* Begin XCBuildConfiguration section */
		388E596525AD948E0019842D /* Debug */ = {
			isa = XCBuildConfiguration;
			baseConfigurationReference = 38F3783A2613555C009DB701 /* Config.xcconfig */;
			buildSettings = {
				ALWAYS_SEARCH_USER_PATHS = NO;
				APP_GROUP_ID = "group.$(BUNDLE_IDENTIFIER).trio-app-group";
				CLANG_ANALYZER_LOCALIZABILITY_NONLOCALIZED = YES;
				CLANG_ANALYZER_NONNULL = YES;
				CLANG_ANALYZER_NUMBER_OBJECT_CONVERSION = YES_AGGRESSIVE;
				CLANG_CXX_LANGUAGE_STANDARD = "gnu++14";
				CLANG_CXX_LIBRARY = "libc++";
				CLANG_ENABLE_MODULES = YES;
				CLANG_ENABLE_OBJC_ARC = YES;
				CLANG_ENABLE_OBJC_WEAK = YES;
				CLANG_WARN_BLOCK_CAPTURE_AUTORELEASING = YES;
				CLANG_WARN_BOOL_CONVERSION = YES;
				CLANG_WARN_COMMA = YES;
				CLANG_WARN_CONSTANT_CONVERSION = YES;
				CLANG_WARN_DEPRECATED_OBJC_IMPLEMENTATIONS = YES;
				CLANG_WARN_DIRECT_OBJC_ISA_USAGE = YES_ERROR;
				CLANG_WARN_DOCUMENTATION_COMMENTS = YES;
				CLANG_WARN_EMPTY_BODY = YES;
				CLANG_WARN_ENUM_CONVERSION = YES;
				CLANG_WARN_INFINITE_RECURSION = YES;
				CLANG_WARN_INT_CONVERSION = YES;
				CLANG_WARN_NON_LITERAL_NULL_CONVERSION = YES;
				CLANG_WARN_OBJC_IMPLICIT_RETAIN_SELF = YES;
				CLANG_WARN_OBJC_LITERAL_CONVERSION = YES;
				CLANG_WARN_OBJC_ROOT_CLASS = YES_ERROR;
				CLANG_WARN_QUOTED_INCLUDE_IN_FRAMEWORK_HEADER = YES;
				CLANG_WARN_RANGE_LOOP_ANALYSIS = YES;
				CLANG_WARN_STRICT_PROTOTYPES = YES;
				CLANG_WARN_SUSPICIOUS_MOVE = YES;
				CLANG_WARN_UNGUARDED_AVAILABILITY = YES_AGGRESSIVE;
				CLANG_WARN_UNREACHABLE_CODE = YES;
				CLANG_WARN__DUPLICATE_METHOD_MATCH = YES;
				COPY_PHASE_STRIP = NO;
				CURRENT_PROJECT_VERSION = "$(APP_BUILD_NUMBER)";
				DEBUG_INFORMATION_FORMAT = dwarf;
				ENABLE_STRICT_OBJC_MSGSEND = YES;
				ENABLE_TESTABILITY = YES;
				GCC_C_LANGUAGE_STANDARD = gnu11;
				GCC_DYNAMIC_NO_PIC = NO;
				GCC_NO_COMMON_BLOCKS = YES;
				GCC_OPTIMIZATION_LEVEL = 0;
				GCC_PREPROCESSOR_DEFINITIONS = (
					"DEBUG=1",
					"$(inherited)",
				);
				GCC_WARN_64_TO_32_BIT_CONVERSION = YES;
				GCC_WARN_ABOUT_RETURN_TYPE = YES_ERROR;
				GCC_WARN_UNDECLARED_SELECTOR = YES;
				GCC_WARN_UNINITIALIZED_AUTOS = YES_AGGRESSIVE;
				GCC_WARN_UNUSED_FUNCTION = YES;
				GCC_WARN_UNUSED_VARIABLE = YES;
				IPHONEOS_DEPLOYMENT_TARGET = 17.0;
				MARKETING_VERSION = "$(APP_VERSION)";
				MTL_ENABLE_DEBUG_INFO = INCLUDE_SOURCE;
				MTL_FAST_MATH = YES;
				ONLY_ACTIVE_ARCH = YES;
				SDKROOT = iphoneos;
				SWIFT_ACTIVE_COMPILATION_CONDITIONS = DEBUG;
				SWIFT_OPTIMIZATION_LEVEL = "-Onone";
			};
			name = Debug;
		};
		388E596625AD948E0019842D /* Release */ = {
			isa = XCBuildConfiguration;
			baseConfigurationReference = 38F3783A2613555C009DB701 /* Config.xcconfig */;
			buildSettings = {
				ALWAYS_SEARCH_USER_PATHS = NO;
				APP_GROUP_ID = "group.$(BUNDLE_IDENTIFIER).trio-app-group";
				CLANG_ANALYZER_LOCALIZABILITY_NONLOCALIZED = YES;
				CLANG_ANALYZER_NONNULL = YES;
				CLANG_ANALYZER_NUMBER_OBJECT_CONVERSION = YES_AGGRESSIVE;
				CLANG_CXX_LANGUAGE_STANDARD = "gnu++14";
				CLANG_CXX_LIBRARY = "libc++";
				CLANG_ENABLE_MODULES = YES;
				CLANG_ENABLE_OBJC_ARC = YES;
				CLANG_ENABLE_OBJC_WEAK = YES;
				CLANG_WARN_BLOCK_CAPTURE_AUTORELEASING = YES;
				CLANG_WARN_BOOL_CONVERSION = YES;
				CLANG_WARN_COMMA = YES;
				CLANG_WARN_CONSTANT_CONVERSION = YES;
				CLANG_WARN_DEPRECATED_OBJC_IMPLEMENTATIONS = YES;
				CLANG_WARN_DIRECT_OBJC_ISA_USAGE = YES_ERROR;
				CLANG_WARN_DOCUMENTATION_COMMENTS = YES;
				CLANG_WARN_EMPTY_BODY = YES;
				CLANG_WARN_ENUM_CONVERSION = YES;
				CLANG_WARN_INFINITE_RECURSION = YES;
				CLANG_WARN_INT_CONVERSION = YES;
				CLANG_WARN_NON_LITERAL_NULL_CONVERSION = YES;
				CLANG_WARN_OBJC_IMPLICIT_RETAIN_SELF = YES;
				CLANG_WARN_OBJC_LITERAL_CONVERSION = YES;
				CLANG_WARN_OBJC_ROOT_CLASS = YES_ERROR;
				CLANG_WARN_QUOTED_INCLUDE_IN_FRAMEWORK_HEADER = YES;
				CLANG_WARN_RANGE_LOOP_ANALYSIS = YES;
				CLANG_WARN_STRICT_PROTOTYPES = YES;
				CLANG_WARN_SUSPICIOUS_MOVE = YES;
				CLANG_WARN_UNGUARDED_AVAILABILITY = YES_AGGRESSIVE;
				CLANG_WARN_UNREACHABLE_CODE = YES;
				CLANG_WARN__DUPLICATE_METHOD_MATCH = YES;
				COPY_PHASE_STRIP = NO;
				CURRENT_PROJECT_VERSION = "$(APP_BUILD_NUMBER)";
				DEBUG_INFORMATION_FORMAT = "dwarf-with-dsym";
				ENABLE_NS_ASSERTIONS = NO;
				ENABLE_STRICT_OBJC_MSGSEND = YES;
				GCC_C_LANGUAGE_STANDARD = gnu11;
				GCC_NO_COMMON_BLOCKS = YES;
				GCC_WARN_64_TO_32_BIT_CONVERSION = YES;
				GCC_WARN_ABOUT_RETURN_TYPE = YES_ERROR;
				GCC_WARN_UNDECLARED_SELECTOR = YES;
				GCC_WARN_UNINITIALIZED_AUTOS = YES_AGGRESSIVE;
				GCC_WARN_UNUSED_FUNCTION = YES;
				GCC_WARN_UNUSED_VARIABLE = YES;
				IPHONEOS_DEPLOYMENT_TARGET = 17.0;
				MARKETING_VERSION = "$(APP_VERSION)";
				MTL_ENABLE_DEBUG_INFO = NO;
				MTL_FAST_MATH = YES;
				SDKROOT = iphoneos;
				SWIFT_COMPILATION_MODE = wholemodule;
				SWIFT_OPTIMIZATION_LEVEL = "-O";
				VALIDATE_PRODUCT = YES;
			};
			name = Release;
		};
		388E596825AD948E0019842D /* Debug */ = {
			isa = XCBuildConfiguration;
			buildSettings = {
				APP_DISPLAY_NAME = "$(APP_DISPLAY_NAME)";
				APP_GROUP_ID = "$(APP_GROUP_ID)";
				ASSETCATALOG_COMPILER_APPICON_NAME = "$(APP_ICON)";
				ASSETCATALOG_COMPILER_GLOBAL_ACCENT_COLOR_NAME = AccentColor;
				ASSETCATALOG_COMPILER_INCLUDE_ALL_APPICON_ASSETS = YES;
				BUNDLE_IDENTIFIER = "$(BUNDLE_IDENTIFIER)";
				CODE_SIGN_ENTITLEMENTS = Trio/Resources/Trio.entitlements;
				CODE_SIGN_IDENTITY = "Apple Development";
				CODE_SIGN_STYLE = Automatic;
				CURRENT_PROJECT_VERSION = $APP_BUILD_NUMBER;
				DEVELOPER_TEAM = "$(DEVELOPER_TEAM)";
				DEVELOPMENT_ASSET_PATHS = "";
				DEVELOPMENT_TEAM = "$(DEVELOPER_TEAM)";
				ENABLE_PREVIEWS = YES;
				INFOPLIST_FILE = Trio/Resources/Info.plist;
				IPHONEOS_DEPLOYMENT_TARGET = 17.0;
				LD_RUNPATH_SEARCH_PATHS = (
					"$(inherited)",
					"@executable_path/Frameworks",
				);
				LIBRARY_SEARCH_PATHS = (
					"$(inherited)",
					"$(SDKROOT)/usr/lib/swift",
				);
				MARKETING_VERSION = "$(APP_VERSION)";
				OTHER_LDFLAGS = (
					"-weak_framework",
					CoreNFC,
					"-ObjC",
				);
				PRODUCT_BUNDLE_IDENTIFIER = "$(BUNDLE_IDENTIFIER)";
				PRODUCT_NAME = "$(TARGET_NAME)";
				PROVISIONING_PROFILE_SPECIFIER = "";
				SWIFT_VERSION = 5.0;
				TARGETED_DEVICE_FAMILY = "1,2";
			};
			name = Debug;
		};
		388E596925AD948E0019842D /* Release */ = {
			isa = XCBuildConfiguration;
			buildSettings = {
				APP_DISPLAY_NAME = "$(APP_DISPLAY_NAME)";
				APP_GROUP_ID = "$(APP_GROUP_ID)";
				ASSETCATALOG_COMPILER_APPICON_NAME = "$(APP_ICON)";
				ASSETCATALOG_COMPILER_GLOBAL_ACCENT_COLOR_NAME = AccentColor;
				ASSETCATALOG_COMPILER_INCLUDE_ALL_APPICON_ASSETS = YES;
				BUNDLE_IDENTIFIER = "$(BUNDLE_IDENTIFIER)";
				CODE_SIGN_ENTITLEMENTS = Trio/Resources/Trio.entitlements;
				CODE_SIGN_IDENTITY = "Apple Development";
				CODE_SIGN_STYLE = Automatic;
				CURRENT_PROJECT_VERSION = $APP_BUILD_NUMBER;
				DEVELOPER_TEAM = "$(DEVELOPER_TEAM)";
				DEVELOPMENT_ASSET_PATHS = "";
				DEVELOPMENT_TEAM = "$(DEVELOPER_TEAM)";
				ENABLE_PREVIEWS = YES;
				INFOPLIST_FILE = Trio/Resources/Info.plist;
				IPHONEOS_DEPLOYMENT_TARGET = 17.0;
				LD_RUNPATH_SEARCH_PATHS = (
					"$(inherited)",
					"@executable_path/Frameworks",
				);
				LIBRARY_SEARCH_PATHS = (
					"$(inherited)",
					"$(SDKROOT)/usr/lib/swift",
				);
				MARKETING_VERSION = "$(APP_VERSION)";
				OTHER_LDFLAGS = (
					"-weak_framework",
					CoreNFC,
					"-ObjC",
				);
				PRODUCT_BUNDLE_IDENTIFIER = "$(BUNDLE_IDENTIFIER)";
				PRODUCT_NAME = "$(TARGET_NAME)";
				PROVISIONING_PROFILE_SPECIFIER = "";
				SWIFT_VERSION = 5.0;
				TARGETED_DEVICE_FAMILY = "1,2";
			};
			name = Release;
		};
		38FCF3F525E9028E0078B0D1 /* Debug */ = {
			isa = XCBuildConfiguration;
			buildSettings = {
				BUNDLE_LOADER = "$(TEST_HOST)";
				CODE_SIGN_STYLE = Automatic;
				DEVELOPMENT_TEAM = "$(DEVELOPER_TEAM)";
				INFOPLIST_FILE = TrioTests/Info.plist;
				IPHONEOS_DEPLOYMENT_TARGET = 17.0;
				LD_RUNPATH_SEARCH_PATHS = (
					"$(inherited)",
					"@executable_path/Frameworks",
					"@loader_path/Frameworks",
				);
				PRODUCT_BUNDLE_IDENTIFIER = "$(BUNDLE_IDENTIFIER).TrioTests";
				PRODUCT_NAME = "$(TARGET_NAME)";
				SWIFT_VERSION = 5.0;
				TARGETED_DEVICE_FAMILY = "1,2";
				TEST_HOST = "$(BUILT_PRODUCTS_DIR)/Trio.app/Trio";
			};
			name = Debug;
		};
		38FCF3F625E9028E0078B0D1 /* Release */ = {
			isa = XCBuildConfiguration;
			buildSettings = {
				BUNDLE_LOADER = "$(TEST_HOST)";
				CODE_SIGN_STYLE = Automatic;
				DEVELOPMENT_TEAM = "$(DEVELOPER_TEAM)";
				INFOPLIST_FILE = TrioTests/Info.plist;
				IPHONEOS_DEPLOYMENT_TARGET = 17.0;
				LD_RUNPATH_SEARCH_PATHS = (
					"$(inherited)",
					"@executable_path/Frameworks",
					"@loader_path/Frameworks",
				);
				PRODUCT_BUNDLE_IDENTIFIER = "$(BUNDLE_IDENTIFIER).TrioTests";
				PRODUCT_NAME = "$(TARGET_NAME)";
				SWIFT_VERSION = 5.0;
				TARGETED_DEVICE_FAMILY = "1,2";
				TEST_HOST = "$(BUILT_PRODUCTS_DIR)/Trio.app/Trio";
			};
			name = Release;
		};
		6B1A8D2A2B14D91800E76752 /* Debug */ = {
			isa = XCBuildConfiguration;
			buildSettings = {
				ASSETCATALOG_COMPILER_GENERATE_SWIFT_ASSET_SYMBOL_EXTENSIONS = YES;
				ASSETCATALOG_COMPILER_GLOBAL_ACCENT_COLOR_NAME = AccentColor;
				ASSETCATALOG_COMPILER_WIDGET_BACKGROUND_COLOR_NAME = WidgetBackground;
				CLANG_CXX_LANGUAGE_STANDARD = "gnu++20";
				CODE_SIGN_STYLE = Automatic;
				CURRENT_PROJECT_VERSION = 1;
				DEVELOPMENT_TEAM = "$(DEVELOPER_TEAM)";
				ENABLE_USER_SCRIPT_SANDBOXING = YES;
				GCC_C_LANGUAGE_STANDARD = gnu17;
				GENERATE_INFOPLIST_FILE = YES;
				INFOPLIST_FILE = LiveActivity/Info.plist;
				INFOPLIST_KEY_CFBundleDisplayName = LiveActivity;
				INFOPLIST_KEY_NSHumanReadableCopyright = "";
				IPHONEOS_DEPLOYMENT_TARGET = 17.0;
				LD_RUNPATH_SEARCH_PATHS = (
					"$(inherited)",
					"@executable_path/Frameworks",
					"@executable_path/../../Frameworks",
				);
				LOCALIZATION_PREFERS_STRING_CATALOGS = YES;
				MARKETING_VERSION = 1.0;
				PRODUCT_BUNDLE_IDENTIFIER = "$(BUNDLE_IDENTIFIER).LiveActivity";
				PRODUCT_NAME = "$(TARGET_NAME)";
				SKIP_INSTALL = YES;
				SWIFT_ACTIVE_COMPILATION_CONDITIONS = "DEBUG $(inherited)";
				SWIFT_EMIT_LOC_STRINGS = YES;
				SWIFT_VERSION = 5.0;
				TARGETED_DEVICE_FAMILY = "1,2";
			};
			name = Debug;
		};
		6B1A8D2B2B14D91800E76752 /* Release */ = {
			isa = XCBuildConfiguration;
			buildSettings = {
				ASSETCATALOG_COMPILER_GENERATE_SWIFT_ASSET_SYMBOL_EXTENSIONS = YES;
				ASSETCATALOG_COMPILER_GLOBAL_ACCENT_COLOR_NAME = AccentColor;
				ASSETCATALOG_COMPILER_WIDGET_BACKGROUND_COLOR_NAME = WidgetBackground;
				CLANG_CXX_LANGUAGE_STANDARD = "gnu++20";
				CODE_SIGN_STYLE = Automatic;
				CURRENT_PROJECT_VERSION = 1;
				DEVELOPMENT_TEAM = "$(DEVELOPER_TEAM)";
				ENABLE_USER_SCRIPT_SANDBOXING = YES;
				GCC_C_LANGUAGE_STANDARD = gnu17;
				GENERATE_INFOPLIST_FILE = YES;
				INFOPLIST_FILE = LiveActivity/Info.plist;
				INFOPLIST_KEY_CFBundleDisplayName = LiveActivity;
				INFOPLIST_KEY_NSHumanReadableCopyright = "";
				IPHONEOS_DEPLOYMENT_TARGET = 17.0;
				LD_RUNPATH_SEARCH_PATHS = (
					"$(inherited)",
					"@executable_path/Frameworks",
					"@executable_path/../../Frameworks",
				);
				LOCALIZATION_PREFERS_STRING_CATALOGS = YES;
				MARKETING_VERSION = 1.0;
				PRODUCT_BUNDLE_IDENTIFIER = "$(BUNDLE_IDENTIFIER).LiveActivity";
				PRODUCT_NAME = "$(TARGET_NAME)";
				SKIP_INSTALL = YES;
				SWIFT_EMIT_LOC_STRINGS = YES;
				SWIFT_VERSION = 5.0;
				TARGETED_DEVICE_FAMILY = "1,2";
			};
			name = Release;
		};
		BDFF79A12D25AA890016C40C /* Debug */ = {
			isa = XCBuildConfiguration;
			buildSettings = {
				ASSETCATALOG_COMPILER_APPICON_NAME = AppIcon;
				ASSETCATALOG_COMPILER_GENERATE_SWIFT_ASSET_SYMBOL_EXTENSIONS = YES;
				ASSETCATALOG_COMPILER_GLOBAL_ACCENT_COLOR_NAME = AccentColor;
				CLANG_CXX_LANGUAGE_STANDARD = "gnu++20";
				CODE_SIGN_IDENTITY = "Apple Development";
				CODE_SIGN_STYLE = Automatic;
				CURRENT_PROJECT_VERSION = 1;
				DEVELOPMENT_ASSET_PATHS = "\"Trio Watch App Extension/Preview Content\"";
				DEVELOPMENT_TEAM = "$(DEVELOPER_TEAM)";
				ENABLE_PREVIEWS = YES;
				ENABLE_USER_SCRIPT_SANDBOXING = YES;
				GCC_C_LANGUAGE_STANDARD = gnu17;
				GENERATE_INFOPLIST_FILE = YES;
				INFOPLIST_KEY_CFBundleDisplayName = TrioWatch;
				INFOPLIST_KEY_UISupportedInterfaceOrientations = "UIInterfaceOrientationPortrait UIInterfaceOrientationPortraitUpsideDown";
				INFOPLIST_KEY_WKCompanionAppBundleIdentifier = "$(BUNDLE_IDENTIFIER)";
				LD_RUNPATH_SEARCH_PATHS = (
					"$(inherited)",
					"@executable_path/Frameworks",
				);
				LOCALIZATION_PREFERS_STRING_CATALOGS = YES;
				MARKETING_VERSION = 1.0;
				PRODUCT_BUNDLE_IDENTIFIER = "$(BUNDLE_IDENTIFIER).watchkitapp";
				PRODUCT_NAME = "$(TARGET_NAME)";
				SDKROOT = watchos;
				SKIP_INSTALL = YES;
				SWIFT_ACTIVE_COMPILATION_CONDITIONS = "DEBUG $(inherited)";
				SWIFT_EMIT_LOC_STRINGS = YES;
				SWIFT_VERSION = 5.0;
				TARGETED_DEVICE_FAMILY = 4;
				WATCHOS_DEPLOYMENT_TARGET = 10;
			};
			name = Debug;
		};
		BDFF79A22D25AA890016C40C /* Release */ = {
			isa = XCBuildConfiguration;
			buildSettings = {
				ASSETCATALOG_COMPILER_APPICON_NAME = AppIcon;
				ASSETCATALOG_COMPILER_GENERATE_SWIFT_ASSET_SYMBOL_EXTENSIONS = YES;
				ASSETCATALOG_COMPILER_GLOBAL_ACCENT_COLOR_NAME = AccentColor;
				CLANG_CXX_LANGUAGE_STANDARD = "gnu++20";
				CODE_SIGN_IDENTITY = "Apple Development";
				CODE_SIGN_STYLE = Automatic;
				CURRENT_PROJECT_VERSION = 1;
				DEVELOPMENT_ASSET_PATHS = "\"Trio Watch App Extension/Preview Content\"";
				DEVELOPMENT_TEAM = "$(DEVELOPER_TEAM)";
				ENABLE_PREVIEWS = YES;
				ENABLE_USER_SCRIPT_SANDBOXING = YES;
				GCC_C_LANGUAGE_STANDARD = gnu17;
				GENERATE_INFOPLIST_FILE = YES;
				INFOPLIST_KEY_CFBundleDisplayName = TrioWatch;
				INFOPLIST_KEY_UISupportedInterfaceOrientations = "UIInterfaceOrientationPortrait UIInterfaceOrientationPortraitUpsideDown";
				INFOPLIST_KEY_WKCompanionAppBundleIdentifier = "$(BUNDLE_IDENTIFIER)";
				LD_RUNPATH_SEARCH_PATHS = (
					"$(inherited)",
					"@executable_path/Frameworks",
				);
				LOCALIZATION_PREFERS_STRING_CATALOGS = YES;
				MARKETING_VERSION = 1.0;
				PRODUCT_BUNDLE_IDENTIFIER = "$(BUNDLE_IDENTIFIER).watchkitapp";
				PRODUCT_NAME = "$(TARGET_NAME)";
				SDKROOT = watchos;
				SKIP_INSTALL = YES;
				SWIFT_EMIT_LOC_STRINGS = YES;
				SWIFT_VERSION = 5.0;
				TARGETED_DEVICE_FAMILY = 4;
				WATCHOS_DEPLOYMENT_TARGET = 10;
			};
			name = Release;
		};
		BDFF79A42D25AA890016C40C /* Debug */ = {
			isa = XCBuildConfiguration;
			buildSettings = {
				ASSETCATALOG_COMPILER_GENERATE_SWIFT_ASSET_SYMBOL_EXTENSIONS = YES;
				BUNDLE_LOADER = "$(TEST_HOST)";
				CLANG_CXX_LANGUAGE_STANDARD = "gnu++20";
				CODE_SIGN_STYLE = Automatic;
				CURRENT_PROJECT_VERSION = 1;
				DEVELOPMENT_TEAM = "\"$(DEVELOPER_TEAM)\"";
				ENABLE_USER_SCRIPT_SANDBOXING = YES;
				GCC_C_LANGUAGE_STANDARD = gnu17;
				GENERATE_INFOPLIST_FILE = YES;
				LOCALIZATION_PREFERS_STRING_CATALOGS = YES;
				MARKETING_VERSION = 1.0;
				PRODUCT_BUNDLE_IDENTIFIER = "org.nightscout.--DEVELOPMENT-TEAM-.trio.TrioWatch-Watch-AppTests";
				PRODUCT_NAME = "$(TARGET_NAME)";
				SDKROOT = watchos;
				SWIFT_ACTIVE_COMPILATION_CONDITIONS = "DEBUG $(inherited)";
				SWIFT_EMIT_LOC_STRINGS = NO;
				SWIFT_VERSION = 5.0;
				TARGETED_DEVICE_FAMILY = 4;
				TEST_HOST = "$(BUILT_PRODUCTS_DIR)/TrioWatch Watch App.app/$(BUNDLE_EXECUTABLE_FOLDER_PATH)/TrioWatch Watch App";
				WATCHOS_DEPLOYMENT_TARGET = 10;
			};
			name = Debug;
		};
		BDFF79A52D25AA890016C40C /* Release */ = {
			isa = XCBuildConfiguration;
			buildSettings = {
				ASSETCATALOG_COMPILER_GENERATE_SWIFT_ASSET_SYMBOL_EXTENSIONS = YES;
				BUNDLE_LOADER = "$(TEST_HOST)";
				CLANG_CXX_LANGUAGE_STANDARD = "gnu++20";
				CODE_SIGN_STYLE = Automatic;
				CURRENT_PROJECT_VERSION = 1;
				DEVELOPMENT_TEAM = "\"$(DEVELOPER_TEAM)\"";
				ENABLE_USER_SCRIPT_SANDBOXING = YES;
				GCC_C_LANGUAGE_STANDARD = gnu17;
				GENERATE_INFOPLIST_FILE = YES;
				LOCALIZATION_PREFERS_STRING_CATALOGS = YES;
				MARKETING_VERSION = 1.0;
				PRODUCT_BUNDLE_IDENTIFIER = "org.nightscout.--DEVELOPMENT-TEAM-.trio.TrioWatch-Watch-AppTests";
				PRODUCT_NAME = "$(TARGET_NAME)";
				SDKROOT = watchos;
				SWIFT_EMIT_LOC_STRINGS = NO;
				SWIFT_VERSION = 5.0;
				TARGETED_DEVICE_FAMILY = 4;
				TEST_HOST = "$(BUILT_PRODUCTS_DIR)/TrioWatch Watch App.app/$(BUNDLE_EXECUTABLE_FOLDER_PATH)/TrioWatch Watch App";
				WATCHOS_DEPLOYMENT_TARGET = 10;
			};
			name = Release;
		};
		BDFF79A72D25AA890016C40C /* Debug */ = {
			isa = XCBuildConfiguration;
			buildSettings = {
				ASSETCATALOG_COMPILER_GENERATE_SWIFT_ASSET_SYMBOL_EXTENSIONS = YES;
				CLANG_CXX_LANGUAGE_STANDARD = "gnu++20";
				CODE_SIGN_STYLE = Automatic;
				CURRENT_PROJECT_VERSION = 1;
				DEVELOPMENT_TEAM = "\"$(DEVELOPER_TEAM)\"";
				ENABLE_USER_SCRIPT_SANDBOXING = YES;
				GCC_C_LANGUAGE_STANDARD = gnu17;
				GENERATE_INFOPLIST_FILE = YES;
				LOCALIZATION_PREFERS_STRING_CATALOGS = YES;
				MARKETING_VERSION = 1.0;
				PRODUCT_BUNDLE_IDENTIFIER = "org.nightscout.--DEVELOPMENT-TEAM-.trio.TrioWatch-Watch-AppUITests";
				PRODUCT_NAME = "$(TARGET_NAME)";
				SDKROOT = watchos;
				SWIFT_ACTIVE_COMPILATION_CONDITIONS = "DEBUG $(inherited)";
				SWIFT_EMIT_LOC_STRINGS = NO;
				SWIFT_VERSION = 5.0;
				TARGETED_DEVICE_FAMILY = 4;
				TEST_TARGET_NAME = "TrioWatch Watch App";
				WATCHOS_DEPLOYMENT_TARGET = 10;
			};
			name = Debug;
		};
		BDFF79A82D25AA890016C40C /* Release */ = {
			isa = XCBuildConfiguration;
			buildSettings = {
				ASSETCATALOG_COMPILER_GENERATE_SWIFT_ASSET_SYMBOL_EXTENSIONS = YES;
				CLANG_CXX_LANGUAGE_STANDARD = "gnu++20";
				CODE_SIGN_STYLE = Automatic;
				CURRENT_PROJECT_VERSION = 1;
				DEVELOPMENT_TEAM = "\"$(DEVELOPER_TEAM)\"";
				ENABLE_USER_SCRIPT_SANDBOXING = YES;
				GCC_C_LANGUAGE_STANDARD = gnu17;
				GENERATE_INFOPLIST_FILE = YES;
				LOCALIZATION_PREFERS_STRING_CATALOGS = YES;
				MARKETING_VERSION = 1.0;
				PRODUCT_BUNDLE_IDENTIFIER = "org.nightscout.--DEVELOPMENT-TEAM-.trio.TrioWatch-Watch-AppUITests";
				PRODUCT_NAME = "$(TARGET_NAME)";
				SDKROOT = watchos;
				SWIFT_EMIT_LOC_STRINGS = NO;
				SWIFT_VERSION = 5.0;
				TARGETED_DEVICE_FAMILY = 4;
				TEST_TARGET_NAME = "TrioWatch Watch App";
				WATCHOS_DEPLOYMENT_TARGET = 10;
			};
			name = Release;
		};
/* End XCBuildConfiguration section */

/* Begin XCConfigurationList section */
		388E595325AD948C0019842D /* Build configuration list for PBXProject "Trio" */ = {
			isa = XCConfigurationList;
			buildConfigurations = (
				388E596525AD948E0019842D /* Debug */,
				388E596625AD948E0019842D /* Release */,
			);
			defaultConfigurationIsVisible = 0;
			defaultConfigurationName = Debug;
		};
		388E596725AD948E0019842D /* Build configuration list for PBXNativeTarget "Trio" */ = {
			isa = XCConfigurationList;
			buildConfigurations = (
				388E596825AD948E0019842D /* Debug */,
				388E596925AD948E0019842D /* Release */,
			);
			defaultConfigurationIsVisible = 0;
			defaultConfigurationName = Debug;
		};
		38FCF3F425E9028E0078B0D1 /* Build configuration list for PBXNativeTarget "TrioTests" */ = {
			isa = XCConfigurationList;
			buildConfigurations = (
				38FCF3F525E9028E0078B0D1 /* Debug */,
				38FCF3F625E9028E0078B0D1 /* Release */,
			);
			defaultConfigurationIsVisible = 0;
			defaultConfigurationName = Debug;
		};
		6B1A8D292B14D91800E76752 /* Build configuration list for PBXNativeTarget "LiveActivityExtension" */ = {
			isa = XCConfigurationList;
			buildConfigurations = (
				6B1A8D2A2B14D91800E76752 /* Debug */,
				6B1A8D2B2B14D91800E76752 /* Release */,
			);
			defaultConfigurationIsVisible = 0;
			defaultConfigurationName = Debug;
		};
		BDFF79A02D25AA890016C40C /* Build configuration list for PBXNativeTarget "TrioWatch Watch App" */ = {
			isa = XCConfigurationList;
			buildConfigurations = (
				BDFF79A12D25AA890016C40C /* Debug */,
				BDFF79A22D25AA890016C40C /* Release */,
			);
			defaultConfigurationIsVisible = 0;
			defaultConfigurationName = Debug;
		};
		BDFF79A32D25AA890016C40C /* Build configuration list for PBXNativeTarget "TrioWatch Watch AppTests" */ = {
			isa = XCConfigurationList;
			buildConfigurations = (
				BDFF79A42D25AA890016C40C /* Debug */,
				BDFF79A52D25AA890016C40C /* Release */,
			);
			defaultConfigurationIsVisible = 0;
			defaultConfigurationName = Debug;
		};
		BDFF79A62D25AA890016C40C /* Build configuration list for PBXNativeTarget "TrioWatch Watch AppUITests" */ = {
			isa = XCConfigurationList;
			buildConfigurations = (
				BDFF79A72D25AA890016C40C /* Debug */,
				BDFF79A82D25AA890016C40C /* Release */,
			);
			defaultConfigurationIsVisible = 0;
			defaultConfigurationName = Debug;
		};
/* End XCConfigurationList section */

/* Begin XCRemoteSwiftPackageReference section */
		3811DE0E25C9D37700A708ED /* XCRemoteSwiftPackageReference "Swinject" */ = {
			isa = XCRemoteSwiftPackageReference;
			repositoryURL = "https://github.com/Swinject/Swinject";
			requirement = {
				kind = upToNextMajorVersion;
				minimumVersion = 2.7.1;
			};
		};
		3833B46B26012030003021B3 /* XCRemoteSwiftPackageReference "swift-algorithms" */ = {
			isa = XCRemoteSwiftPackageReference;
			repositoryURL = "https://github.com/apple/swift-algorithms";
			requirement = {
				kind = upToNextMajorVersion;
				minimumVersion = 0.0.3;
			};
		};
		38B17B6425DD90E0005CAE3D /* XCRemoteSwiftPackageReference "SwiftDate" */ = {
			isa = XCRemoteSwiftPackageReference;
			repositoryURL = "https://github.com/malcommac/SwiftDate";
			requirement = {
				kind = upToNextMajorVersion;
				minimumVersion = 6.3.1;
			};
		};
		38DF1787276FC8C300B3528F /* XCRemoteSwiftPackageReference "SwiftMessages" */ = {
			isa = XCRemoteSwiftPackageReference;
			repositoryURL = "https://github.com/SwiftKickMobile/SwiftMessages";
			requirement = {
				kind = upToNextMajorVersion;
				minimumVersion = 9.0.0;
			};
		};
		B958F1B52BA0711600484851 /* XCRemoteSwiftPackageReference "MKRingProgressView" */ = {
			isa = XCRemoteSwiftPackageReference;
			repositoryURL = "https://github.com/maxkonovalov/MKRingProgressView.git";
			requirement = {
				branch = master;
				kind = branch;
			};
		};
		CEB434FB28B90B7C00B70274 /* XCRemoteSwiftPackageReference "SwiftCharts" */ = {
			isa = XCRemoteSwiftPackageReference;
			repositoryURL = "https://github.com/ivanschuetz/SwiftCharts.git";
			requirement = {
				branch = master;
				kind = branch;
			};
		};
/* End XCRemoteSwiftPackageReference section */

/* Begin XCSwiftPackageProductDependency section */
		3811DE0F25C9D37700A708ED /* Swinject */ = {
			isa = XCSwiftPackageProductDependency;
			package = 3811DE0E25C9D37700A708ED /* XCRemoteSwiftPackageReference "Swinject" */;
			productName = Swinject;
		};
		3833B46C26012030003021B3 /* Algorithms */ = {
			isa = XCSwiftPackageProductDependency;
			package = 3833B46B26012030003021B3 /* XCRemoteSwiftPackageReference "swift-algorithms" */;
			productName = Algorithms;
		};
		38B17B6525DD90E0005CAE3D /* SwiftDate */ = {
			isa = XCSwiftPackageProductDependency;
			package = 38B17B6425DD90E0005CAE3D /* XCRemoteSwiftPackageReference "SwiftDate" */;
			productName = SwiftDate;
		};
		38DF1788276FC8C400B3528F /* SwiftMessages */ = {
			isa = XCSwiftPackageProductDependency;
			package = 38DF1787276FC8C300B3528F /* XCRemoteSwiftPackageReference "SwiftMessages" */;
			productName = SwiftMessages;
		};
		B958F1B62BA0711600484851 /* MKRingProgressView */ = {
			isa = XCSwiftPackageProductDependency;
			package = B958F1B52BA0711600484851 /* XCRemoteSwiftPackageReference "MKRingProgressView" */;
			productName = MKRingProgressView;
		};
		CEB434FC28B90B7C00B70274 /* SwiftCharts */ = {
			isa = XCSwiftPackageProductDependency;
			package = CEB434FB28B90B7C00B70274 /* XCRemoteSwiftPackageReference "SwiftCharts" */;
			productName = SwiftCharts;
		};
/* End XCSwiftPackageProductDependency section */

/* Begin XCVersionGroup section */
		DDD1631D2C4C6F6900CD525A /* TrioCoreDataPersistentContainer.xcdatamodeld */ = {
			isa = XCVersionGroup;
			children = (
				DDD1631E2C4C6F6900CD525A /* TrioCoreDataPersistentContainer.xcdatamodel */,
			);
			currentVersion = DDD1631E2C4C6F6900CD525A /* TrioCoreDataPersistentContainer.xcdatamodel */;
			path = TrioCoreDataPersistentContainer.xcdatamodeld;
			sourceTree = "<group>";
			versionGroupType = wrapper.xcdatamodel;
		};
/* End XCVersionGroup section */
	};
	rootObject = 388E595025AD948C0019842D /* Project object */;
}<|MERGE_RESOLUTION|>--- conflicted
+++ resolved
@@ -2472,11 +2472,8 @@
 		BDA25F1A2D26BCE800035F34 /* Views */ = {
 			isa = PBXGroup;
 			children = (
-<<<<<<< HEAD
 				DD246F052D2836AA0027DDE0 /* GlucoseTrendView.swift */,
-=======
 				BD54A9702D281A7A00F9C1EE /* TempTargetPresetsView.swift */,
->>>>>>> 093fd5f2
 				DD6F63CB2D27F606007D94CF /* TreatmentMenuView.swift */,
 				BD54A9582D27FB6A00F9C1EE /* OverridePresetsView.swift */,
 				BDA25F212D26D62200035F34 /* BolusInputView.swift */,
@@ -3981,11 +3978,8 @@
 				BD54A9592D27FB7800F9C1EE /* OverridePresetsView.swift in Sources */,
 				BDA25F1E2D26D5DD00035F34 /* GlucoseChartView.swift in Sources */,
 				DD6F63CC2D27F615007D94CF /* TreatmentMenuView.swift in Sources */,
-<<<<<<< HEAD
 				DD246F062D2836AA0027DDE0 /* GlucoseTrendView.swift in Sources */,
-=======
 				BD54A9712D281A8100F9C1EE /* TempTargetPresetsView.swift in Sources */,
->>>>>>> 093fd5f2
 				BDA25EE62D260D5E00035F34 /* WatchState.swift in Sources */,
 			);
 			runOnlyForDeploymentPostprocessing = 0;
