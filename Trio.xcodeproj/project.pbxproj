--- conflicted
+++ resolved
@@ -660,14 +660,11 @@
 		DDF847E62C5D66490049BB3B /* AddMealPresetView.swift in Sources */ = {isa = PBXBuildFile; fileRef = DDF847E52C5D66490049BB3B /* AddMealPresetView.swift */; };
 		DDF847E82C5DABA30049BB3B /* WatchConfigAppleWatchView.swift in Sources */ = {isa = PBXBuildFile; fileRef = DDF847E72C5DABA30049BB3B /* WatchConfigAppleWatchView.swift */; };
 		DDF847EA2C5DABAC0049BB3B /* WatchConfigGarminView.swift in Sources */ = {isa = PBXBuildFile; fileRef = DDF847E92C5DABAC0049BB3B /* WatchConfigGarminView.swift */; };
-<<<<<<< HEAD
 		DDFF204A2DB29EF500AB8A96 /* WatchLogger.swift in Sources */ = {isa = PBXBuildFile; fileRef = DDFF20492DB29EF500AB8A96 /* WatchLogger.swift */; };
 		DDFF204E2DB2C00B00AB8A96 /* WatchStateSnapshot.swift in Sources */ = {isa = PBXBuildFile; fileRef = DDFF204D2DB2C00B00AB8A96 /* WatchStateSnapshot.swift */; };
 		DDFF20502DB2C11900AB8A96 /* WatchStateSnapshot.swift in Sources */ = {isa = PBXBuildFile; fileRef = DDFF204F2DB2C11900AB8A96 /* WatchStateSnapshot.swift */; };
-=======
 		DDFF202F2DB1D14500AB8A96 /* NotificationPermissionStepView.swift in Sources */ = {isa = PBXBuildFile; fileRef = DDFF202E2DB1D14500AB8A96 /* NotificationPermissionStepView.swift */; };
 		DDFF20312DB1D15500AB8A96 /* BluetoothPermissionStepView.swift in Sources */ = {isa = PBXBuildFile; fileRef = DDFF20302DB1D15500AB8A96 /* BluetoothPermissionStepView.swift */; };
->>>>>>> 36d63ccb
 		E00EEC0327368630002FF094 /* ServiceAssembly.swift in Sources */ = {isa = PBXBuildFile; fileRef = E00EEBFD27368630002FF094 /* ServiceAssembly.swift */; };
 		E00EEC0427368630002FF094 /* SecurityAssembly.swift in Sources */ = {isa = PBXBuildFile; fileRef = E00EEBFE27368630002FF094 /* SecurityAssembly.swift */; };
 		E00EEC0527368630002FF094 /* StorageAssembly.swift in Sources */ = {isa = PBXBuildFile; fileRef = E00EEBFF27368630002FF094 /* StorageAssembly.swift */; };
@@ -1465,14 +1462,11 @@
 		DDF847E52C5D66490049BB3B /* AddMealPresetView.swift */ = {isa = PBXFileReference; lastKnownFileType = sourcecode.swift; path = AddMealPresetView.swift; sourceTree = "<group>"; };
 		DDF847E72C5DABA30049BB3B /* WatchConfigAppleWatchView.swift */ = {isa = PBXFileReference; lastKnownFileType = sourcecode.swift; path = WatchConfigAppleWatchView.swift; sourceTree = "<group>"; };
 		DDF847E92C5DABAC0049BB3B /* WatchConfigGarminView.swift */ = {isa = PBXFileReference; lastKnownFileType = sourcecode.swift; path = WatchConfigGarminView.swift; sourceTree = "<group>"; };
-<<<<<<< HEAD
 		DDFF20492DB29EF500AB8A96 /* WatchLogger.swift */ = {isa = PBXFileReference; lastKnownFileType = sourcecode.swift; path = WatchLogger.swift; sourceTree = "<group>"; };
 		DDFF204D2DB2C00B00AB8A96 /* WatchStateSnapshot.swift */ = {isa = PBXFileReference; lastKnownFileType = sourcecode.swift; path = WatchStateSnapshot.swift; sourceTree = "<group>"; };
 		DDFF204F2DB2C11900AB8A96 /* WatchStateSnapshot.swift */ = {isa = PBXFileReference; lastKnownFileType = sourcecode.swift; path = WatchStateSnapshot.swift; sourceTree = "<group>"; };
-=======
 		DDFF202E2DB1D14500AB8A96 /* NotificationPermissionStepView.swift */ = {isa = PBXFileReference; lastKnownFileType = sourcecode.swift; path = NotificationPermissionStepView.swift; sourceTree = "<group>"; };
 		DDFF20302DB1D15500AB8A96 /* BluetoothPermissionStepView.swift */ = {isa = PBXFileReference; lastKnownFileType = sourcecode.swift; path = BluetoothPermissionStepView.swift; sourceTree = "<group>"; };
->>>>>>> 36d63ccb
 		E00EEBFD27368630002FF094 /* ServiceAssembly.swift */ = {isa = PBXFileReference; fileEncoding = 4; lastKnownFileType = sourcecode.swift; path = ServiceAssembly.swift; sourceTree = "<group>"; };
 		E00EEBFE27368630002FF094 /* SecurityAssembly.swift */ = {isa = PBXFileReference; fileEncoding = 4; lastKnownFileType = sourcecode.swift; path = SecurityAssembly.swift; sourceTree = "<group>"; };
 		E00EEBFF27368630002FF094 /* StorageAssembly.swift */ = {isa = PBXFileReference; fileEncoding = 4; lastKnownFileType = sourcecode.swift; path = StorageAssembly.swift; sourceTree = "<group>"; };
