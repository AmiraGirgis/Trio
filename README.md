--- conflicted
+++ resolved
@@ -9,15 +9,11 @@
 
 To use this branch : 
 
-<<<<<<< HEAD
+git clone --branch=Crowdin https://github.com/Jon-b-m/freeaps.git
 git clone --branch=bdb https://github.com/Jon-b-m/freeaps.git
 
+The Crowdin branch includes latest localizations by translators and me. Based on Ivan's dev branch, but with added DASH support and some later fixes.
 The bdb branch includes my implementation of dynamic ISF, dynamic CR and some other extra features. Dyn ISF and dyn CR are off by default. 
-=======
-git clone --branch=Crowdin https://github.com/Jon-b-m/freeaps.git
-
-The Crowdin branch includes latest localizations by translators and me. Based on Ivan's dev branch, but with added DASH support and some later fixes.
->>>>>>> 181b6fc6
 
 Please understand that this version is :
 - highly experimental
@@ -26,11 +22,8 @@
 
 # Documentation
 
-<<<<<<< HEAD
+[Discord FreeAPS X - Crowdin branch channel]https://discord.com/channels/1020905149037813862/1021041644251906048)
 [Discord FreeAPS X - bdb branch channel](https://discord.com/channels/1020905149037813862/1021041588627062854)
-=======
-[Discord FreeAPS X - Crowdin branch channel]https://discord.com/channels/1020905149037813862/1021041644251906048)
->>>>>>> 181b6fc6
 
 [My Crowdin Project for translation of FreeAPS X](https://crowdin.com/project/freeaps-x)
 
