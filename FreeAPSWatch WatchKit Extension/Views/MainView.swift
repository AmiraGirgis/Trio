import HealthKit
import SwiftDate
import SwiftUI

struct MainView: View {
    private enum Config {
        static let lag: TimeInterval = 30
    }

    @EnvironmentObject var state: WatchStateModel

    @State var isCarbsActive = false
    @State var isTargetsActive = false
    @State var isBolusActive = false
<<<<<<< HEAD
    @State private var pulse = 0

    private var healthStore = HKHealthStore()
    let heartRateQuantity = HKUnit(from: "count/min")
=======
>>>>>>> 885d3fbe

    var body: some View {
        ZStack(alignment: .topLeading) {
            if state.timerDate.timeIntervalSince(state.lastUpdate) > 10 {
                HStack {
                    withAnimation {
                        BlinkingView(count: 5, size: 3)
                            .frame(width: 14, height: 14)
                            .padding(2)
                    }
                    Text("Updating...").font(.caption2).foregroundColor(.secondary)
                }
            }
            VStack {
                header
                Spacer()
                buttons
            }

            if state.isConfirmationViewActive {
                ConfirmationView(success: $state.confirmationSuccess)
                    .background(Rectangle().fill(.black))
            }

            if state.isConfirmationBolusViewActive {
                BolusConfirmationView()
                    .environmentObject(state)
                    .background(Rectangle().fill(.black))
            }
        }
        .frame(maxHeight: .infinity)
        .padding()
        .onReceive(state.timer) { date in
            state.timerDate = date
            state.requestState()
        }
        .onAppear {
            state.requestState()
        }
    }

    var header: some View {
        VStack {
            HStack(alignment: .top) {
                VStack(alignment: .leading) {
                    HStack {
                        Text(state.glucose).font(.largeTitle)
<<<<<<< HEAD
=======
                            .scaledToFill()
                            .minimumScaleFactor(0.5)
                            .padding(.top, 4)
>>>>>>> 885d3fbe
                        Text(state.trend)
                            .scaledToFill()
                            .minimumScaleFactor(0.5)
                    }
<<<<<<< HEAD
                    Text(state.delta).font(.caption2).foregroundColor(.gray)
=======
                    Text(state.delta).font(.caption2)
                        .scaledToFill()
                        .minimumScaleFactor(0.5)
                        .foregroundColor(.secondary)
>>>>>>> 885d3fbe
                }
                Spacer()

                VStack(spacing: 0) {
                    HStack {
                        Circle().stroke(color, lineWidth: 6).frame(width: 30, height: 30).padding(10)
                    }

                    if state.lastLoopDate != nil {
<<<<<<< HEAD
                        Text(timeString).font(.caption2).foregroundColor(.gray)
=======
                        Text(timeString).font(.caption2)
                            .scaledToFill()
                            .minimumScaleFactor(0.5)
                            .foregroundColor(.secondary)
>>>>>>> 885d3fbe
                    } else {
                        Text("--").font(.caption2).foregroundColor(.gray)
                    }
                }
            }
            Spacer()
<<<<<<< HEAD
            Spacer()
            HStack {
                Text(iobFormatter.string(from: (state.cob ?? 0) as NSNumber)!).font(.caption2)
                Text("g").foregroundColor(.loopGreen)
                Spacer()
                Text(iobFormatter.string(from: (state.iob ?? 0) as NSNumber)!).font(.caption2)
                Text("U").foregroundColor(.insulin)
                Spacer()
                Text("❤️" + " \(pulse)")
                    .fontWeight(.regular)
                    .font(.system(size: 18)).foregroundColor(Color.white)
=======
            HStack(alignment: .firstTextBaseline) {
                HStack {
                    Text(iobFormatter.string(from: (state.iob ?? 0) as NSNumber)! + " U")
                        .font(.caption2)
                        .scaledToFill()
                        .foregroundColor(.insulin)
                        .minimumScaleFactor(0.5)

                }.minimumScaleFactor(0.5)
                Spacer()
                HStack {
                    Text(iobFormatter.string(from: (state.cob ?? 0) as NSNumber)! + " g")
                        .font(.caption2)
                        .scaledToFill()
                        .foregroundColor(.loopGreen)
                        .minimumScaleFactor(0.5)
                }

                if let eventualBG = state.eventualBG.nonEmpty {
                    Spacer()
                    HStack {
                        Text(eventualBG)
                            .font(.caption2)
                            .scaledToFill()
                            .foregroundColor(.secondary)
                            .minimumScaleFactor(0.5)
                    }
                }
>>>>>>> 885d3fbe
            }
            Spacer()
            Spacer()
        }.padding()
            .onAppear(perform: start)
    }

    var buttons: some View {
        HStack(alignment: .center) {
            NavigationLink(isActive: $state.isCarbsViewActive) {
                CarbsView()
                    .environmentObject(state)
            } label: {
                Image("carbs", bundle: nil)
                    .renderingMode(.template)
                    .resizable()
                    .frame(width: 24, height: 24)
                    .foregroundColor(.loopGreen)
            }

            NavigationLink(isActive: $state.isBolusViewActive) {
                BolusView()
                    .environmentObject(state)
            } label: {
                Image("bolus", bundle: nil)
                    .renderingMode(.template)
                    .resizable()
                    .frame(width: 24, height: 24)
                    .foregroundColor(.insulin)
            }

            NavigationLink(isActive: $state.isTempTargetViewActive) {
                TempTargetsView()
                    .environmentObject(state)
            } label: {
                VStack {
                    Image("target", bundle: nil)
                        .renderingMode(.template)
                        .resizable()
                        .frame(width: 24, height: 24)
                        .foregroundColor(.loopYellow)
                    if let until = state.tempTargets.compactMap(\.until).first, until > Date() {
                        Text(until, style: .timer)
                            .scaledToFill()
                            .font(.system(size: 8))
                    }
                }
            }
        }
    }

    func start() {
        autorizeHealthKit()
        startHeartRateQuery(quantityTypeIdentifier: .heartRate)
    }

    func autorizeHealthKit() {
        let healthKitTypes: Set = [
            HKObjectType.quantityType(forIdentifier: HKQuantityTypeIdentifier.heartRate)!
        ]
        healthStore.requestAuthorization(toShare: healthKitTypes, read: healthKitTypes) { _, _ in }
    }

    private func startHeartRateQuery(quantityTypeIdentifier: HKQuantityTypeIdentifier) {
        let devicePredicate = HKQuery.predicateForObjects(from: [HKDevice.local()])
        let updateHandler: (HKAnchoredObjectQuery, [HKSample]?, [HKDeletedObject]?, HKQueryAnchor?, Error?) -> Void = {
            _, samples, _, _, _ in
            guard let samples = samples as? [HKQuantitySample] else {
                return
            }
            self.process(samples, type: quantityTypeIdentifier)
        }
        let query = HKAnchoredObjectQuery(
            type: HKObjectType.quantityType(forIdentifier: quantityTypeIdentifier)!,
            predicate: devicePredicate,
            anchor: nil,
            limit: HKObjectQueryNoLimit,
            resultsHandler: updateHandler
        )
        query.updateHandler = updateHandler
        healthStore.execute(query)
    }

    private func process(_ samples: [HKQuantitySample], type: HKQuantityTypeIdentifier) {
        var lastHeartRate = 0.0
        for sample in samples {
            if type == .heartRate {
                lastHeartRate = sample.quantity.doubleValue(for: heartRateQuantity)
            }
            pulse = Int(lastHeartRate)
        }
    }

    private var iobFormatter: NumberFormatter {
        let formatter = NumberFormatter()
        formatter.maximumFractionDigits = 2
        formatter.numberStyle = .decimal
        return formatter
    }

    private var timeString: String {
        let minAgo = Int((Date().timeIntervalSince(state.lastLoopDate ?? .distantPast) - Config.lag) / 60) + 1
        if minAgo > 1440 {
            return "--"
        }
        return "\(minAgo) " + NSLocalizedString("min", comment: "Minutes ago since last loop")
    }

    private var color: Color {
        guard let lastLoopDate = state.lastLoopDate else {
            return .loopGray
        }
        let delta = Date().timeIntervalSince(lastLoopDate) - Config.lag

        if delta <= 5.minutes.timeInterval {
            return .loopGreen
        } else if delta <= 10.minutes.timeInterval {
            return .loopYellow
        } else {
            return .loopRed
        }
    }
}

struct ContentView_Previews: PreviewProvider {
    static var previews: some View {
        let state = WatchStateModel()

        state.glucose = "15,8"
        state.delta = "+888"
        state.iob = 100.38
        state.cob = 112.123
        state.eventualBG = "⇢ 8,888"
        state.lastLoopDate = Date().addingTimeInterval(-200)
        state
            .tempTargets =
            [TempTargetWatchPreset(name: "Test", id: "test", description: "", until: Date().addingTimeInterval(3600 * 3))]

        return Group {
            MainView()
            MainView().previewDevice("Apple Watch Series 5 - 40mm")
            MainView().previewDevice("Apple Watch Series 3 - 38mm")
        }.environmentObject(state)
    }
}<|MERGE_RESOLUTION|>--- conflicted
+++ resolved
@@ -12,13 +12,10 @@
     @State var isCarbsActive = false
     @State var isTargetsActive = false
     @State var isBolusActive = false
-<<<<<<< HEAD
     @State private var pulse = 0
 
     private var healthStore = HKHealthStore()
     let heartRateQuantity = HKUnit(from: "count/min")
-=======
->>>>>>> 885d3fbe
 
     var body: some View {
         ZStack(alignment: .topLeading) {
@@ -66,24 +63,11 @@
                 VStack(alignment: .leading) {
                     HStack {
                         Text(state.glucose).font(.largeTitle)
-<<<<<<< HEAD
-=======
-                            .scaledToFill()
-                            .minimumScaleFactor(0.5)
-                            .padding(.top, 4)
->>>>>>> 885d3fbe
                         Text(state.trend)
                             .scaledToFill()
                             .minimumScaleFactor(0.5)
                     }
-<<<<<<< HEAD
                     Text(state.delta).font(.caption2).foregroundColor(.gray)
-=======
-                    Text(state.delta).font(.caption2)
-                        .scaledToFill()
-                        .minimumScaleFactor(0.5)
-                        .foregroundColor(.secondary)
->>>>>>> 885d3fbe
                 }
                 Spacer()
 
@@ -93,21 +77,13 @@
                     }
 
                     if state.lastLoopDate != nil {
-<<<<<<< HEAD
                         Text(timeString).font(.caption2).foregroundColor(.gray)
-=======
-                        Text(timeString).font(.caption2)
-                            .scaledToFill()
-                            .minimumScaleFactor(0.5)
-                            .foregroundColor(.secondary)
->>>>>>> 885d3fbe
                     } else {
                         Text("--").font(.caption2).foregroundColor(.gray)
                     }
                 }
             }
             Spacer()
-<<<<<<< HEAD
             Spacer()
             HStack {
                 Text(iobFormatter.string(from: (state.cob ?? 0) as NSNumber)!).font(.caption2)
@@ -119,36 +95,6 @@
                 Text("❤️" + " \(pulse)")
                     .fontWeight(.regular)
                     .font(.system(size: 18)).foregroundColor(Color.white)
-=======
-            HStack(alignment: .firstTextBaseline) {
-                HStack {
-                    Text(iobFormatter.string(from: (state.iob ?? 0) as NSNumber)! + " U")
-                        .font(.caption2)
-                        .scaledToFill()
-                        .foregroundColor(.insulin)
-                        .minimumScaleFactor(0.5)
-
-                }.minimumScaleFactor(0.5)
-                Spacer()
-                HStack {
-                    Text(iobFormatter.string(from: (state.cob ?? 0) as NSNumber)! + " g")
-                        .font(.caption2)
-                        .scaledToFill()
-                        .foregroundColor(.loopGreen)
-                        .minimumScaleFactor(0.5)
-                }
-
-                if let eventualBG = state.eventualBG.nonEmpty {
-                    Spacer()
-                    HStack {
-                        Text(eventualBG)
-                            .font(.caption2)
-                            .scaledToFill()
-                            .foregroundColor(.secondary)
-                            .minimumScaleFactor(0.5)
-                    }
-                }
->>>>>>> 885d3fbe
             }
             Spacer()
             Spacer()
